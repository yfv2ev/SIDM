--- conflicted
+++ resolved
@@ -152,14 +152,8 @@
 
 def make_fileset(samples, ntuple_version, max_files=-1, location_cfg="signal_v8.yaml", fileset=None):
     """Make fileset to pass to processor.runner"""
-<<<<<<< HEAD
-    ntuple_versions = ["ffntuple_v2", "ffntuple_v4", "llpNanoAOD_v1", "llpNanoAOD_v2", "llpNanoAOD_v2_merged", "ffntuple_official", "ffntuple_private"]
-    if ntuple_version not in ntuple_versions:
-        raise NotImplementedError(f"Only {ntuple_versions} ntuples have been implemented")
-=======
     # assume location_cfg is stored in sidm/configs/ntuples/
     location_cfg = f"{BASE_DIR}/configs/ntuples/" + location_cfg
->>>>>>> 1e66b115
     locations = load_yaml(location_cfg)[ntuple_version]
     if not fileset:
         fileset = {}
