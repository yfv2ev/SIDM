"""Module to define the Histogram and Axis classes"""

# columnar analysis
import hist
import awkward as ak


class Histogram:
    """Class to represent histograms

    Histogram mostly exists so that hist.Hists and the appropriate filling arguments can be
    defined in one place. In addition to the filling function associated with each Axis, the user
    can optionally provide an event mask that is applied to all object collections used to fill
    the histogram, e.g. to ensure only events with >=2 muons are used to fill dR(mu, mu) hists.
    """

    def __init__(self, axes, storage="weight", evt_mask=None):
        self.axes = axes
        self.storage = storage
        # Allow all events to pass if no mask is explicitly provided
        self.evt_mask = (lambda objs: slice(None)) if evt_mask is None else evt_mask
        self.hist = None

    def make_hist(self, channels=None, lj_reco_choices=None):
        """Build associated hist.Hist

        Perform outside __init__ because channels aren't known until runtime.
        """

        # optionally add channels axis to hist
        if channels is not None:
            channel_axis = hist.axis.StrCategory(channels, name="channel")
            self.axes = [Axis(channel_axis, lambda objs, mask: objs["ch"])] + self.axes

        # optionally add lj_reco axis to hist
        if lj_reco_choices is not None:
            lj_reco_axis = hist.axis.StrCategory(lj_reco_choices, name="lj_reco")
            self.axes = [Axis(lj_reco_axis, lambda objs, mask: objs["lj_reco"])] + self.axes

        axes = [a.axis for a in self.axes]
        self.hist = hist.Hist(*axes, storage=self.storage)

    def fill(self, objs, evt_weights):
        """Fill associated hist.Hist"""
        # Create fill args, warning user and skipping hists that cannot be filled
        try:
            fill_args = {a.name: a.fill_func(objs, self.evt_mask(objs)) for a in self.axes}
        except (AttributeError, KeyError) as e:
            print("Warning: a histogram with the following axis names could not be filled and will"
                  f" be skipped: {[a.name for a in self.axes]}")
            print(e)
            return

        # Use last axis to define weight structure to avoid channels axis
        masked_weights = evt_weights[self.evt_mask(objs)]
        fill_args["weight"] = masked_weights*ak.ones_like(fill_args[self.axes[-1].name])
        for name in fill_args.keys():
            if name not in ("channel", "lj_reco"):
                fill_args[name] = ak.flatten(fill_args[name], axis=None)

        # Fill hist, warning user and skipping hists that cannot be filled
        try:
            self.hist.fill(**fill_args)
        except ValueError as e:
            print("Warning: a histogram with the following axis names could not be filled and will"
                  f" be skipped: {list(fill_args.keys())}")
<<<<<<< HEAD
            
=======
            print(e)

>>>>>>> 62e73e09
class Axis:
    """Class to represent histogram axes

    Axis just bundles together hist.axis objects and functions to fill them.
    """

    def __init__(self, axis, fill_func):
        self.axis = axis
        self.name = self.axis.name
        self.fill_func = fill_func<|MERGE_RESOLUTION|>--- conflicted
+++ resolved
@@ -64,12 +64,8 @@
         except ValueError as e:
             print("Warning: a histogram with the following axis names could not be filled and will"
                   f" be skipped: {list(fill_args.keys())}")
-<<<<<<< HEAD
-            
-=======
             print(e)
 
->>>>>>> 62e73e09
 class Axis:
     """Class to represent histogram axes
 
