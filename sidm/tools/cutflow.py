--- conflicted
+++ resolved
@@ -50,6 +50,7 @@
             self.flow[i] = self.flow[i] + other.flow[i]
             self.unweighted_flow[i] = self.unweighted_flow[i] + other.unweighted_flow[i]
 
+
     def efficiency(self):
         """Outputs the fraction of events passing the cutflow as a fraction of 1"""
         return float(list(enumerate(self.flow))[-1][1].n_all / list(enumerate(self.flow))[-1][1].n_evts)
@@ -91,33 +92,8 @@
                 "all cut N",
             ]
         print(tabulate(data, headers, floatfmt=".1f"))
-<<<<<<< HEAD
         
-=======
- 
-    def print_multi_table(self, cutflows, headers, fraction=False, unweighted=False, title=""):
-        """Prints a table with multiple cutflows listed, one in each column. Total number of cuts on each sample are listed.
-        It would be better to make this its own function independent of the cutflow class. That would allow a complete list of cutflows to be passed
-        rather than just removing one and calling the function from it."""
-        data = np.array([self.cut_breakdown(fraction, unweighted, give_cuts=True), self.cut_breakdown(fraction, unweighted)])
-        for cutflow in cutflows:
-            data = np.append(data, [cutflow.cut_breakdown(fraction, unweighted)], axis=0)
-        data = data.transpose()
-        headerline = ["cut name"]
-        for header in headers:
-            if not fraction:
-                headerline.append("Total cuts: \n" + header)
-            else:
-                headerline.append("% cuts: \n" + header)
-        if title != "":
-            print(title)
-            for header in headerline:
-                for _ in range(len(header)):
-                    print("-", end='')
-                print("----", end='')
-        print('\n' + tabulate(data, headerline, floatfmt=".2f") + '\n')
 
->>>>>>> 62e73e09
     def n_input_evts(self, unweighted=False):
         """Return number of events in sample before applying any cuts"""
         flow = self.unweighted_flow if unweighted else self.flow
