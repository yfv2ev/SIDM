# Config to specify paths to all availabe ntuples
# Automatically generated using sidm/scripts/add_ntuples.py

<<<<<<< HEAD
# 2018 UL LLPNanoAOD signal
=======
# New ffntuple from Sunil
ffntuple_official:
  path: root://xcache//store/group/lpcmetx/SIDM/ULSignalSamples/2018_v6/
  samples:
    4mu_500GeV_5GeV_0p08mm:
      files:
      - SIDM_XXTo2ATo4Mu_mXX-500_mA-5_ctau-0p08_off.root
      path: ffNuple/official/      
    4mu_500GeV_5GeV_0p8mm:
      files:
      - SIDM_XXTo2ATo4Mu_mXX-500_mA-5_ctau-0p80_off.root
      path: ffNuple/official/      
    4mu_500GeV_5GeV_8p0mm:
      files:
      - SIDM_XXTo2ATo4Mu_mXX-500_mA-5_ctau-8p00_off.root
      path: ffNuple/official/     
    4mu_500GeV_5GeV_40p0mm:
      files:
      - SIDM_XXTo2ATo4Mu_mXX-500_mA-5_ctau-40p0_off.root
      path: ffNuple/official/      
    4mu_500GeV_5GeV_80p0mm:
      files:
      - SIDM_XXTo2ATo4Mu_mXX-500_mA-5_ctau-80p0_off.root
      path: ffNuple/official/
      
ffntuple_private:
  path: root://xcache//store/group/lpcmetx/SIDM/ULSignalSamples/2018_v6/
  samples:
    4mu_500GeV_5GeV_0p08mm:
      files:
      - ffNtuple_SIDM_BsTo2DpTo4Mu_MBs-500_MDp-5p0_ctau-0p08_v6.root
      path: ffNuple/Private/      
    4mu_500GeV_5GeV_0p8mm:
      files:
      - ffNtuple_SIDM_BsTo2DpTo4Mu_MBs-500_MDp-5p0_ctau-0p8_v6.root
      path: ffNuple/Private/      
    4mu_500GeV_5GeV_8p0mm:
      files:
      - ffNtuple_SIDM_BsTo2DpTo4Mu_MBs-500_MDp-5p0_ctau-8p0_v6.root
      path: ffNuple/Private/      
    4mu_500GeV_5GeV_40p0mm:
      files:
      - ffNtuple_SIDM_BsTo2DpTo4Mu_MBs-500_MDp-5p0_ctau-40p0_v6.root
      path: ffNuple/Private/      
    4mu_500GeV_5GeV_80p0mm:
      files:
      - ffNtuple_SIDM_BsTo2DpTo4Mu_MBs-500_MDp-5p0_ctau-80p0_v6.root
      path: ffNuple/Private/

>>>>>>> 9fad462e
llpNanoAOD_v2_merged:
  path: root://xcache//store/user/
  samples:
    2mu2e_500GeV_5GeV_0p08mm:
      files:
      - SIDM_BsTo1DpTo2Mu2e_MBs-500_MDp-5p0_ctau-0p08.root
      path: dlee3/V2/      
    2mu2e_500GeV_5GeV_0p8mm:
      files:
      - SIDM_BsTo2DpTo2Mu2e_MBs-500_MDp-5p0_ctau-0p8.root
      path: dlee3/V2/      
    2mu2e_500GeV_5GeV_8p0mm:
      files:
      - SIDM_BsTo2DpTo2Mu2e_MBs-500_MDp-5p0_ctau-8p0.root
      path: dlee3/V2/      
    2mu2e_500GeV_5GeV_40p0mm:
      files:
      - SIDM_BsTo2DpTo2Mu2e_MBs-500_MDp-5p0_ctau-40p0.root
      path: dlee3/V2/      
    2mu2e_500GeV_5GeV_80p0mm:
      files:
      - SIDM_BsTo2DpTo2Mu2e_MBs-500_MDp-5p0_ctau-80p0.root
      path: dlee3/V2/    
    4mu_500GeV_5GeV_0p08mm:
      files:
      - SIDM_BsTo2DpTo4Mu_MBs-500_MDp-5p0_ctau-0p08.root
      path: dlee3/V2/      
    4mu_500GeV_5GeV_0p8mm:
      files:
      - SIDM_BsTo2DpTo4Mu_MBs-500_MDp-5p0_ctau-0p8.root
      path: dlee3/V2/      
    4mu_500GeV_5GeV_8p0mm:
      files:
      - SIDM_BsTo2DpTo4Mu_MBs-500_MDp-5p0_ctau-8p0.root
      path: dlee3/V2/      
    4mu_500GeV_5GeV_40p0mm:
      files:
      - SIDM_BsTo2DpTo4Mu_MBs-500_MDp-5p0_ctau-40p0.root
      path: dlee3/V2/      
    4mu_500GeV_5GeV_80p0mm:
      files:
      - SIDM_BsTo2DpTo4Mu_MBs-500_MDp-5p0_ctau-80p0.root
      path: dlee3/V2/
      
llpNanoAOD_v2:
  path: root://xcache//store/group/lpcmetx/SIDM/ULSignalSamples/2018_v6/LLPNanoAOD_V2/
  samples:
    TTJets:
      files:
      - TTJets_TuneCP5_part1_part-0.root
      - TTJets_TuneCP5_part1_part-1.root
      - TTJets_TuneCP5_part1_part-10.root
      - TTJets_TuneCP5_part1_part-11.root
      - TTJets_TuneCP5_part1_part-12.root
      - TTJets_TuneCP5_part1_part-13.root
      - TTJets_TuneCP5_part1_part-14.root
      - TTJets_TuneCP5_part1_part-15.root
      - TTJets_TuneCP5_part1_part-16.root
      - TTJets_TuneCP5_part1_part-17.root
<<<<<<< HEAD
      #- TTJets_TuneCP5_part1_part-18.root
      - TTJets_TuneCP5_part1_part-19.root
=======
#      - TTJets_TuneCP5_part1_part-18.root # LZMAError: Corrupt input data
      - TTJets_TuneCP5_part1_part-19.root    
>>>>>>> 9fad462e
      - TTJets_TuneCP5_part1_part-2.root
      - TTJets_TuneCP5_part1_part-20.root
      - TTJets_TuneCP5_part1_part-21.root
      - TTJets_TuneCP5_part1_part-22.root
      - TTJets_TuneCP5_part1_part-23.root
      - TTJets_TuneCP5_part1_part-24.root
      - TTJets_TuneCP5_part1_part-25.root
      - TTJets_TuneCP5_part1_part-26.root
      - TTJets_TuneCP5_part1_part-27.root
      - TTJets_TuneCP5_part1_part-28.root
<<<<<<< HEAD
      - TTJets_TuneCP5_part1_part-29.root
=======
      - TTJets_TuneCP5_part1_part-29.root       
>>>>>>> 9fad462e
      - TTJets_TuneCP5_part1_part-3.root
      - TTJets_TuneCP5_part1_part-30.root
      - TTJets_TuneCP5_part1_part-31.root
      - TTJets_TuneCP5_part1_part-32.root
      - TTJets_TuneCP5_part1_part-33.root
      - TTJets_TuneCP5_part1_part-34.root
      - TTJets_TuneCP5_part1_part-35.root
      - TTJets_TuneCP5_part1_part-36.root
      - TTJets_TuneCP5_part1_part-37.root
      - TTJets_TuneCP5_part1_part-38.root
<<<<<<< HEAD
      - TTJets_TuneCP5_part1_part-39.root
=======
      - TTJets_TuneCP5_part1_part-39.root   
>>>>>>> 9fad462e
      - TTJets_TuneCP5_part1_part-4.root
      - TTJets_TuneCP5_part1_part-40.root
      - TTJets_TuneCP5_part1_part-41.root
      - TTJets_TuneCP5_part1_part-42.root
      - TTJets_TuneCP5_part1_part-43.root
      - TTJets_TuneCP5_part1_part-44.root
      - TTJets_TuneCP5_part1_part-45.root
      - TTJets_TuneCP5_part1_part-46.root
      - TTJets_TuneCP5_part1_part-47.root
      - TTJets_TuneCP5_part1_part-48.root
<<<<<<< HEAD
      - TTJets_TuneCP5_part1_part-49.root
=======
      - TTJets_TuneCP5_part1_part-49.root      
>>>>>>> 9fad462e
      - TTJets_TuneCP5_part1_part-5.root
      - TTJets_TuneCP5_part1_part-50.root
      - TTJets_TuneCP5_part1_part-51.root
      - TTJets_TuneCP5_part1_part-52.root
      - TTJets_TuneCP5_part1_part-6.root
      - TTJets_TuneCP5_part1_part-7.root
      - TTJets_TuneCP5_part1_part-8.root
      - TTJets_TuneCP5_part1_part-9.root
      - TTJets_TuneCP5_part2_part-0.root
      - TTJets_TuneCP5_part2_part-1.root
<<<<<<< HEAD
      - TTJets_TuneCP5_part2_part-10.root
=======
      - TTJets_TuneCP5_part2_part-10.root  
>>>>>>> 9fad462e
      - TTJets_TuneCP5_part2_part-100.root
      - TTJets_TuneCP5_part2_part-101.root
      - TTJets_TuneCP5_part2_part-102.root
      - TTJets_TuneCP5_part2_part-103.root
      - TTJets_TuneCP5_part2_part-104.root
      - TTJets_TuneCP5_part2_part-105.root
      - TTJets_TuneCP5_part2_part-106.root
      - TTJets_TuneCP5_part2_part-107.root
      - TTJets_TuneCP5_part2_part-108.root
      - TTJets_TuneCP5_part2_part-109.root
<<<<<<< HEAD
      - TTJets_TuneCP5_part2_part-11.root
=======
      - TTJets_TuneCP5_part2_part-11.root        
>>>>>>> 9fad462e
      - TTJets_TuneCP5_part2_part-110.root
      - TTJets_TuneCP5_part2_part-111.root
      - TTJets_TuneCP5_part2_part-112.root
      - TTJets_TuneCP5_part2_part-113.root
      - TTJets_TuneCP5_part2_part-114.root
      - TTJets_TuneCP5_part2_part-115.root
      - TTJets_TuneCP5_part2_part-116.root
      - TTJets_TuneCP5_part2_part-117.root
      - TTJets_TuneCP5_part2_part-118.root
      - TTJets_TuneCP5_part2_part-119.root
<<<<<<< HEAD
      - TTJets_TuneCP5_part2_part-12.root
      - TTJets_TuneCP5_part2_part-120.root
      - TTJets_TuneCP5_part2_part-121.root
      - TTJets_TuneCP5_part2_part-122.root
      #- TTJets_TuneCP5_part2_part-123.root
=======
      - TTJets_TuneCP5_part2_part-12.root   
      - TTJets_TuneCP5_part2_part-120.root
      - TTJets_TuneCP5_part2_part-121.root
      - TTJets_TuneCP5_part2_part-122.root
#      - TTJets_TuneCP5_part2_part-123.root # LZMAError: Corrupt input data
>>>>>>> 9fad462e
      - TTJets_TuneCP5_part2_part-124.root
      - TTJets_TuneCP5_part2_part-125.root
      - TTJets_TuneCP5_part2_part-126.root
      - TTJets_TuneCP5_part2_part-127.root
      - TTJets_TuneCP5_part2_part-128.root
      - TTJets_TuneCP5_part2_part-129.root
<<<<<<< HEAD
      - TTJets_TuneCP5_part2_part-13.root
=======
      - TTJets_TuneCP5_part2_part-13.root       
>>>>>>> 9fad462e
      - TTJets_TuneCP5_part2_part-130.root
      - TTJets_TuneCP5_part2_part-131.root
      - TTJets_TuneCP5_part2_part-132.root
      - TTJets_TuneCP5_part2_part-133.root
      - TTJets_TuneCP5_part2_part-134.root
      - TTJets_TuneCP5_part2_part-135.root
      - TTJets_TuneCP5_part2_part-136.root
      - TTJets_TuneCP5_part2_part-137.root
      - TTJets_TuneCP5_part2_part-138.root
      - TTJets_TuneCP5_part2_part-139.root
<<<<<<< HEAD
      - TTJets_TuneCP5_part2_part-14.root
=======
      - TTJets_TuneCP5_part2_part-14.root   
>>>>>>> 9fad462e
      - TTJets_TuneCP5_part2_part-140.root
      - TTJets_TuneCP5_part2_part-141.root
      - TTJets_TuneCP5_part2_part-142.root
      - TTJets_TuneCP5_part2_part-143.root
      - TTJets_TuneCP5_part2_part-144.root
      - TTJets_TuneCP5_part2_part-145.root
      - TTJets_TuneCP5_part2_part-146.root
      - TTJets_TuneCP5_part2_part-147.root
      - TTJets_TuneCP5_part2_part-148.root
      - TTJets_TuneCP5_part2_part-149.root
<<<<<<< HEAD
      - TTJets_TuneCP5_part2_part-15.root
=======
      - TTJets_TuneCP5_part2_part-15.root        
>>>>>>> 9fad462e
      - TTJets_TuneCP5_part2_part-150.root
      - TTJets_TuneCP5_part2_part-151.root
      - TTJets_TuneCP5_part2_part-152.root
      - TTJets_TuneCP5_part2_part-153.root
      - TTJets_TuneCP5_part2_part-154.root
      - TTJets_TuneCP5_part2_part-155.root
<<<<<<< HEAD
      #- TTJets_TuneCP5_part2_part-156.root      
      - TTJets_TuneCP5_part2_part-157.root
      - TTJets_TuneCP5_part2_part-158.root
      - TTJets_TuneCP5_part2_part-159.root
      - TTJets_TuneCP5_part2_part-16.root
=======
#      - TTJets_TuneCP5_part2_part-156.root # LZMAError: Corrupt input data    
      - TTJets_TuneCP5_part2_part-157.root
      - TTJets_TuneCP5_part2_part-158.root
      - TTJets_TuneCP5_part2_part-159.root
      - TTJets_TuneCP5_part2_part-16.root    
>>>>>>> 9fad462e
      - TTJets_TuneCP5_part2_part-160.root
      - TTJets_TuneCP5_part2_part-161.root
      - TTJets_TuneCP5_part2_part-162.root
      - TTJets_TuneCP5_part2_part-163.root
      - TTJets_TuneCP5_part2_part-164.root
      - TTJets_TuneCP5_part2_part-165.root
<<<<<<< HEAD
      #- TTJets_TuneCP5_part2_part-166.root
      - TTJets_TuneCP5_part2_part-167.root
      - TTJets_TuneCP5_part2_part-168.root
      - TTJets_TuneCP5_part2_part-169.root
      - TTJets_TuneCP5_part2_part-17.root
=======
#      - TTJets_TuneCP5_part2_part-166.root # LZMAError: Corrupt input data
      - TTJets_TuneCP5_part2_part-167.root
      - TTJets_TuneCP5_part2_part-168.root
      - TTJets_TuneCP5_part2_part-169.root
      - TTJets_TuneCP5_part2_part-17.root        
>>>>>>> 9fad462e
      - TTJets_TuneCP5_part2_part-170.root
      - TTJets_TuneCP5_part2_part-171.root
      - TTJets_TuneCP5_part2_part-172.root
      - TTJets_TuneCP5_part2_part-173.root
<<<<<<< HEAD
      #- TTJets_TuneCP5_part2_part-174.root # File not found error
      #- TTJets_TuneCP5_part2_part-175.root
=======
      - TTJets_TuneCP5_part2_part-174.root
#      - TTJets_TuneCP5_part2_part-175.root # LZMAError: Corrupt input data
>>>>>>> 9fad462e
      - TTJets_TuneCP5_part2_part-176.root
      - TTJets_TuneCP5_part2_part-177.root
      - TTJets_TuneCP5_part2_part-178.root
      - TTJets_TuneCP5_part2_part-179.root
<<<<<<< HEAD
      #- TTJets_TuneCP5_part2_part-18.root # LZMA - corrupt input data error
=======
#      - TTJets_TuneCP5_part2_part-18.root # LZMAError: Corrupt input data
>>>>>>> 9fad462e
      - TTJets_TuneCP5_part2_part-180.root
      - TTJets_TuneCP5_part2_part-181.root
      - TTJets_TuneCP5_part2_part-182.root
      - TTJets_TuneCP5_part2_part-183.root
      - TTJets_TuneCP5_part2_part-184.root
      - TTJets_TuneCP5_part2_part-185.root
      - TTJets_TuneCP5_part2_part-186.root
      - TTJets_TuneCP5_part2_part-187.root
      - TTJets_TuneCP5_part2_part-188.root
      - TTJets_TuneCP5_part2_part-189.root
<<<<<<< HEAD
      #- TTJets_TuneCP5_part2_part-19.root # LZMA - corrupt input data error
=======
#      - TTJets_TuneCP5_part2_part-19.root # LZMAError: Corrupt input data      
>>>>>>> 9fad462e
      - TTJets_TuneCP5_part2_part-190.root
      - TTJets_TuneCP5_part2_part-191.root
      - TTJets_TuneCP5_part2_part-192.root
      - TTJets_TuneCP5_part2_part-193.root
      - TTJets_TuneCP5_part2_part-194.root
<<<<<<< HEAD
      #- TTJets_TuneCP5_part2_part-195.root # LZMA - corrupt input data error
=======
#      - TTJets_TuneCP5_part2_part-195.root # LZMAError: Corrupt input data
>>>>>>> 9fad462e
      - TTJets_TuneCP5_part2_part-196.root
      - TTJets_TuneCP5_part2_part-197.root
      - TTJets_TuneCP5_part2_part-198.root
      - TTJets_TuneCP5_part2_part-2.root
      - TTJets_TuneCP5_part2_part-20.root
<<<<<<< HEAD
      #- TTJets_TuneCP5_part2_part-21.root # LZMA - corrupt input data error
=======
#      - TTJets_TuneCP5_part2_part-21.root # LZMAError: Corrupt input data
>>>>>>> 9fad462e
      - TTJets_TuneCP5_part2_part-22.root
      - TTJets_TuneCP5_part2_part-23.root
      - TTJets_TuneCP5_part2_part-24.root
      - TTJets_TuneCP5_part2_part-25.root
      - TTJets_TuneCP5_part2_part-26.root
      - TTJets_TuneCP5_part2_part-27.root
      - TTJets_TuneCP5_part2_part-28.root
      - TTJets_TuneCP5_part2_part-29.root
      - TTJets_TuneCP5_part2_part-3.root
      - TTJets_TuneCP5_part2_part-30.root
      - TTJets_TuneCP5_part2_part-31.root
      - TTJets_TuneCP5_part2_part-32.root
      - TTJets_TuneCP5_part2_part-33.root
      - TTJets_TuneCP5_part2_part-34.root
      - TTJets_TuneCP5_part2_part-35.root
      - TTJets_TuneCP5_part2_part-36.root
      - TTJets_TuneCP5_part2_part-37.root
      - TTJets_TuneCP5_part2_part-38.root
      - TTJets_TuneCP5_part2_part-39.root
      - TTJets_TuneCP5_part2_part-40.root
      - TTJets_TuneCP5_part2_part-41.root
      - TTJets_TuneCP5_part2_part-42.root
      - TTJets_TuneCP5_part2_part-43.root
      - TTJets_TuneCP5_part2_part-44.root
      - TTJets_TuneCP5_part2_part-45.root
      - TTJets_TuneCP5_part2_part-46.root
      - TTJets_TuneCP5_part2_part-47.root
      - TTJets_TuneCP5_part2_part-48.root
      - TTJets_TuneCP5_part2_part-49.root
      - TTJets_TuneCP5_part2_part-5.root
      - TTJets_TuneCP5_part2_part-50.root
      - TTJets_TuneCP5_part2_part-51.root
      - TTJets_TuneCP5_part2_part-52.root
      - TTJets_TuneCP5_part2_part-53.root
      - TTJets_TuneCP5_part2_part-54.root
      - TTJets_TuneCP5_part2_part-55.root
      - TTJets_TuneCP5_part2_part-56.root
      - TTJets_TuneCP5_part2_part-57.root
      - TTJets_TuneCP5_part2_part-58.root
      - TTJets_TuneCP5_part2_part-59.root
      - TTJets_TuneCP5_part2_part-6.root
      - TTJets_TuneCP5_part2_part-60.root
      - TTJets_TuneCP5_part2_part-61.root
      - TTJets_TuneCP5_part2_part-62.root
      - TTJets_TuneCP5_part2_part-63.root
<<<<<<< HEAD
      #- TTJets_TuneCP5_part2_part-64.root # LZMA - corrupt input data error
      - TTJets_TuneCP5_part2_part-65.root
      - TTJets_TuneCP5_part2_part-66.root
      #- TTJets_TuneCP5_part2_part-67.root # LZMA - corrupt input data error
      - TTJets_TuneCP5_part2_part-68.root
      #- TTJets_TuneCP5_part2_part-69.root # LZMA - corrupt input data error
      #- TTJets_TuneCP5_part2_part-7.root # LZMA - corrupt input data error
=======
#      - TTJets_TuneCP5_part2_part-64.root # LZMAError: Corrupt input data
      - TTJets_TuneCP5_part2_part-65.root
      - TTJets_TuneCP5_part2_part-66.root
#      - TTJets_TuneCP5_part2_part-67.root # LZMAError: Corrupt input data
      - TTJets_TuneCP5_part2_part-68.root
#      - TTJets_TuneCP5_part2_part-69.root # LZMAError: Corrupt input data
#      - TTJets_TuneCP5_part2_part-7.root  # LZMAError: Corrupt input data
>>>>>>> 9fad462e
      - TTJets_TuneCP5_part2_part-70.root
      - TTJets_TuneCP5_part2_part-71.root
      - TTJets_TuneCP5_part2_part-72.root
      - TTJets_TuneCP5_part2_part-73.root
<<<<<<< HEAD
      #- TTJets_TuneCP5_part2_part-74.root # LZMA - corrupt input data error
      - TTJets_TuneCP5_part2_part-75.root
      #- TTJets_TuneCP5_part2_part-76.root # LZMA - corrupt input data error
=======
#      - TTJets_TuneCP5_part2_part-74.root # LZMAError: Corrupt input data
      - TTJets_TuneCP5_part2_part-75.root
#      - TTJets_TuneCP5_part2_part-76.root # LZMAError: Corrupt input data
>>>>>>> 9fad462e
      - TTJets_TuneCP5_part2_part-77.root
      - TTJets_TuneCP5_part2_part-79.root
      - TTJets_TuneCP5_part2_part-8.root
      - TTJets_TuneCP5_part2_part-80.root
      - TTJets_TuneCP5_part2_part-81.root
      - TTJets_TuneCP5_part2_part-82.root
      - TTJets_TuneCP5_part2_part-83.root
      - TTJets_TuneCP5_part2_part-84.root
      - TTJets_TuneCP5_part2_part-85.root
      - TTJets_TuneCP5_part2_part-86.root
      - TTJets_TuneCP5_part2_part-87.root
      - TTJets_TuneCP5_part2_part-88.root
      - TTJets_TuneCP5_part2_part-89.root
      - TTJets_TuneCP5_part2_part-9.root
      - TTJets_TuneCP5_part2_part-90.root
      - TTJets_TuneCP5_part2_part-91.root
      - TTJets_TuneCP5_part2_part-92.root
      - TTJets_TuneCP5_part2_part-93.root
      - TTJets_TuneCP5_part2_part-94.root
      - TTJets_TuneCP5_part2_part-95.root
      - TTJets_TuneCP5_part2_part-96.root
      - TTJets_TuneCP5_part2_part-97.root
      - TTJets_TuneCP5_part2_part-98.root
      - TTJets_TuneCP5_part2_part-99.root
      path: BackGrounds/TTJets_TuneCP5/LLPnanoAODv2/
<<<<<<< HEAD
  
    4mu_500GeV_5GeV_0p08mm:
=======

    2mu2e_500GeV_5p0GeV_0p08mm:
      files:
#      - SIDM_BsTo1DpTo2Mu2e_MBs-500_MDp-5p0_ctau-0p08_part-0.root # OSError: XRootD error: [ERROR] Operation expired
#      - SIDM_BsTo1DpTo2Mu2e_MBs-500_MDp-5p0_ctau-0p08_part-1.root # OSError: XRootD error: [ERROR] Operation expired
#      - SIDM_BsTo1DpTo2Mu2e_MBs-500_MDp-5p0_ctau-0p08_part-2.root # OSError: XRootD error: [ERROR] Operation expired
#      - SIDM_BsTo1DpTo2Mu2e_MBs-500_MDp-5p0_ctau-0p08_part-3.root # OSError: XRootD error: [ERROR] Operation expired
#      - SIDM_BsTo1DpTo2Mu2e_MBs-500_MDp-5p0_ctau-0p08_part-4.root # OSError: XRootD error: [ERROR] Operation expired
#      - SIDM_BsTo1DpTo2Mu2e_MBs-500_MDp-5p0_ctau-0p08_part-5.root # OSError: XRootD error: [ERROR] Operation expired
      - SIDM_BsTo1DpTo2Mu2e_MBs-500_MDp-5p0_ctau-0p08_part-6.root
#      - SIDM_BsTo1DpTo2Mu2e_MBs-500_MDp-5p0_ctau-0p08_part-7.root # OSError: XRootD error: [ERROR] Operation expired
      - SIDM_BsTo1DpTo2Mu2e_MBs-500_MDp-5p0_ctau-0p08_part-8.root
      - SIDM_BsTo1DpTo2Mu2e_MBs-500_MDp-5p0_ctau-0p08_part-9.root
#      - SIDM_BsTo1DpTo2Mu2e_MBs-500_MDp-5p0_ctau-0p08_part-10.root # OSError: XRootD error: [ERROR] Operation expired
      - SIDM_BsTo1DpTo2Mu2e_MBs-500_MDp-5p0_ctau-0p08_part-11.root
#      - SIDM_BsTo1DpTo2Mu2e_MBs-500_MDp-5p0_ctau-0p08_part-12.root # OSError: XRootD error: [ERROR] Operation expired
#      - SIDM_BsTo1DpTo2Mu2e_MBs-500_MDp-5p0_ctau-0p08_part-13.root # OSError: XRootD error: [ERROR] Operation expired
      - SIDM_BsTo1DpTo2Mu2e_MBs-500_MDp-5p0_ctau-0p08_part-14.root
      - SIDM_BsTo1DpTo2Mu2e_MBs-500_MDp-5p0_ctau-0p08_part-15.root
#      - SIDM_BsTo1DpTo2Mu2e_MBs-500_MDp-5p0_ctau-0p08_part-16.root # OSError: XRootD error: [ERROR] Operation expired
#      - SIDM_BsTo1DpTo2Mu2e_MBs-500_MDp-5p0_ctau-0p08_part-17.root # OSError: XRootD error: [ERROR] Operation expired
#      - SIDM_BsTo1DpTo2Mu2e_MBs-500_MDp-5p0_ctau-0p08_part-18.root # OSError: XRootD error: [ERROR] Operation expired
      - SIDM_BsTo1DpTo2Mu2e_MBs-500_MDp-5p0_ctau-0p08_part-19.root
#      - SIDM_BsTo1DpTo2Mu2e_MBs-500_MDp-5p0_ctau-0p08_part-20.root # OSError: XRootD error: [ERROR] Operation expired
      path: SIDM_BsTo1DpTo2Mu2e_MBs-500_MDp-5p0_ctau-0p08/LLPnanoAODv2/
      
    2mu2e_500GeV_5p0GeV_0p8mm:
      files:
      - SIDM_BsTo2DpTo2Mu2e_MBs-500_MDp-5p0_ctau-0p8_part-0.root
#      - SIDM_BsTo2DpTo2Mu2e_MBs-500_MDp-5p0_ctau-0p8_part-1.root # OSError: XRootD error: [ERROR] Operation expired
#      - SIDM_BsTo2DpTo2Mu2e_MBs-500_MDp-5p0_ctau-0p8_part-2.root # OSError: XRootD error: [ERROR] Operation expired
#      - SIDM_BsTo2DpTo2Mu2e_MBs-500_MDp-5p0_ctau-0p8_part-3.root # OSError: XRootD error: [ERROR] Operation expired
#      - SIDM_BsTo2DpTo2Mu2e_MBs-500_MDp-5p0_ctau-0p8_part-4.root # OSError: XRootD error: [ERROR] Operation expired
      - SIDM_BsTo2DpTo2Mu2e_MBs-500_MDp-5p0_ctau-0p8_part-5.root
      - SIDM_BsTo2DpTo2Mu2e_MBs-500_MDp-5p0_ctau-0p8_part-6.root
      - SIDM_BsTo2DpTo2Mu2e_MBs-500_MDp-5p0_ctau-0p8_part-7.root
#      - SIDM_BsTo2DpTo2Mu2e_MBs-500_MDp-5p0_ctau-0p8_part-8.root # OSError: XRootD error: [ERROR] Operation expired
#      - SIDM_BsTo2DpTo2Mu2e_MBs-500_MDp-5p0_ctau-0p8_part-9.root # OSError: XRootD error: [ERROR] Operation expired
      path: SIDM_BsTo2DpTo2Mu2e_MBs-500_MDp-5p0_ctau-0p8/LLPnanoAODv2/
      
    2mu2e_500GeV_5p0GeV_8p0mm:
      files:
#      - SIDM_BsTo2DpTo2Mu2e_MBs-500_MDp-5p0_ctau-8p0_part-0.root # OSError: XRootD error: [ERROR] Operation expired
#      - SIDM_BsTo2DpTo2Mu2e_MBs-500_MDp-5p0_ctau-8p0_part-1.root # OSError: XRootD error: [ERROR] Operation expired
#      - SIDM_BsTo2DpTo2Mu2e_MBs-500_MDp-5p0_ctau-8p0_part-2.root # OSError: XRootD error: [ERROR] Operation expired
      - SIDM_BsTo2DpTo2Mu2e_MBs-500_MDp-5p0_ctau-8p0_part-3.root
#      - SIDM_BsTo2DpTo2Mu2e_MBs-500_MDp-5p0_ctau-8p0_part-4.root # OSError: XRootD error: [ERROR] Operation expired
#      - SIDM_BsTo2DpTo2Mu2e_MBs-500_MDp-5p0_ctau-8p0_part-5.root # OSError: XRootD error: [ERROR] Operation expired
      - SIDM_BsTo2DpTo2Mu2e_MBs-500_MDp-5p0_ctau-8p0_part-6.root
      - SIDM_BsTo2DpTo2Mu2e_MBs-500_MDp-5p0_ctau-8p0_part-7.root
#      - SIDM_BsTo2DpTo2Mu2e_MBs-500_MDp-5p0_ctau-8p0_part-8.root # OSError: XRootD error: [ERROR] Operation expired
      - SIDM_BsTo2DpTo2Mu2e_MBs-500_MDp-5p0_ctau-8p0_part-9.root
      path: SIDM_BsTo2DpTo2Mu2e_MBs-500_MDp-5p0_ctau-8p0/LLPnanoAODv2/
      
    2mu2e_500GeV_5p0GeV_40p0mm:
      files:
#      - SIDM_BsTo2DpTo2Mu2e_MBs-500_MDp-5p0_ctau-40p0_part-0.root # OSError: XRootD error: [ERROR] Operation expired
#      - SIDM_BsTo2DpTo2Mu2e_MBs-500_MDp-5p0_ctau-40p0_part-1.root # OSError: XRootD error: [ERROR] Operation expired
#      - SIDM_BsTo2DpTo2Mu2e_MBs-500_MDp-5p0_ctau-40p0_part-2.root # OSError: XRootD error: [ERROR] Operation expired
#      - SIDM_BsTo2DpTo2Mu2e_MBs-500_MDp-5p0_ctau-40p0_part-3.root # OSError: XRootD error: [ERROR] Operation expired
#      - SIDM_BsTo2DpTo2Mu2e_MBs-500_MDp-5p0_ctau-40p0_part-4.root # OSError: XRootD error: [ERROR] Operation expired
      - SIDM_BsTo2DpTo2Mu2e_MBs-500_MDp-5p0_ctau-40p0_part-5.root
#      - SIDM_BsTo2DpTo2Mu2e_MBs-500_MDp-5p0_ctau-40p0_part-6.root # OSError: XRootD error: [ERROR] Operation expired
#      - SIDM_BsTo2DpTo2Mu2e_MBs-500_MDp-5p0_ctau-40p0_part-7.root # OSError: XRootD error: [ERROR] Operation expired
      - SIDM_BsTo2DpTo2Mu2e_MBs-500_MDp-5p0_ctau-40p0_part-8.root
#      - SIDM_BsTo2DpTo2Mu2e_MBs-500_MDp-5p0_ctau-40p0_part-9.root # OSError: XRootD error: [ERROR] Operation expired
      path: SIDM_BsTo2DpTo2Mu2e_MBs-500_MDp-5p0_ctau-40p0/LLPnanoAODv2/
      
    2mu2e_500GeV_5p0GeV_80p0mm:
      files:
#      - SIDM_BsTo2DpTo2Mu2e_MBs-500_MDp-5p0_ctau-80p0_part-0.root # OSError: XRootD error: [ERROR] Operation expired
      - SIDM_BsTo2DpTo2Mu2e_MBs-500_MDp-5p0_ctau-80p0_part-1.root
#      - SIDM_BsTo2DpTo2Mu2e_MBs-500_MDp-5p0_ctau-80p0_part-2.root # OSError: XRootD error: [ERROR] Operation expired
      - SIDM_BsTo2DpTo2Mu2e_MBs-500_MDp-5p0_ctau-80p0_part-3.root
#      - SIDM_BsTo2DpTo2Mu2e_MBs-500_MDp-5p0_ctau-80p0_part-4.root # OSError: XRootD error: [ERROR] Operation expired
#      - SIDM_BsTo2DpTo2Mu2e_MBs-500_MDp-5p0_ctau-80p0_part-5.root # OSError: XRootD error: [ERROR] Operation expired
#      - SIDM_BsTo2DpTo2Mu2e_MBs-500_MDp-5p0_ctau-80p0_part-6.root # OSError: XRootD error: [ERROR] Operation expired
#      - SIDM_BsTo2DpTo2Mu2e_MBs-500_MDp-5p0_ctau-80p0_part-7.root # OSError: XRootD error: [ERROR] Operation expired
#      - SIDM_BsTo2DpTo2Mu2e_MBs-500_MDp-5p0_ctau-80p0_part-8.root # OSError: XRootD error: [ERROR] Operation expired
      - SIDM_BsTo2DpTo2Mu2e_MBs-500_MDp-5p0_ctau-80p0_part-9.root
      path: SIDM_BsTo2DpTo2Mu2e_MBs-500_MDp-5p0_ctau-80p0/LLPnanoAODv2/
      
    4mu_1000GeV_0p25GeV_0p002mm:
      files:
      - SIDM_BsTo2DpTo4Mu_MBs-1000_MDp-0p25_ctau-0p002_part-0.root
      - SIDM_BsTo2DpTo4Mu_MBs-1000_MDp-0p25_ctau-0p002_part-1.root
      - SIDM_BsTo2DpTo4Mu_MBs-1000_MDp-0p25_ctau-0p002_part-2.root
      - SIDM_BsTo2DpTo4Mu_MBs-1000_MDp-0p25_ctau-0p002_part-3.root
      - SIDM_BsTo2DpTo4Mu_MBs-1000_MDp-0p25_ctau-0p002_part-4.root
      - SIDM_BsTo2DpTo4Mu_MBs-1000_MDp-0p25_ctau-0p002_part-5.root
      - SIDM_BsTo2DpTo4Mu_MBs-1000_MDp-0p25_ctau-0p002_part-6.root
      - SIDM_BsTo2DpTo4Mu_MBs-1000_MDp-0p25_ctau-0p002_part-7.root
      - SIDM_BsTo2DpTo4Mu_MBs-1000_MDp-0p25_ctau-0p002_part-8.root
      - SIDM_BsTo2DpTo4Mu_MBs-1000_MDp-0p25_ctau-0p002_part-9.root
      path: SIDM_BsTo2DpTo4Mu_MBs-1000_MDp-0p25_ctau-0p002/LLPnanoAODv2/
    
    4mu_1000GeV_0p25GeV_0p02mm:
      files:
      - SIDM_BsTo2DpTo4Mu_MBs-1000_MDp-0p25_ctau-0p02_part-0.root
      - SIDM_BsTo2DpTo4Mu_MBs-1000_MDp-0p25_ctau-0p02_part-1.root
      - SIDM_BsTo2DpTo4Mu_MBs-1000_MDp-0p25_ctau-0p02_part-2.root
      - SIDM_BsTo2DpTo4Mu_MBs-1000_MDp-0p25_ctau-0p02_part-3.root
      - SIDM_BsTo2DpTo4Mu_MBs-1000_MDp-0p25_ctau-0p02_part-4.root
      - SIDM_BsTo2DpTo4Mu_MBs-1000_MDp-0p25_ctau-0p02_part-5.root
      - SIDM_BsTo2DpTo4Mu_MBs-1000_MDp-0p25_ctau-0p02_part-6.root
      - SIDM_BsTo2DpTo4Mu_MBs-1000_MDp-0p25_ctau-0p02_part-7.root
      - SIDM_BsTo2DpTo4Mu_MBs-1000_MDp-0p25_ctau-0p02_part-8.root
      - SIDM_BsTo2DpTo4Mu_MBs-1000_MDp-0p25_ctau-0p02_part-9.root
      path: SIDM_BsTo2DpTo4Mu_MBs-1000_MDp-0p25_ctau-0p02/LLPnanoAODv2/
      
    4mu_1000GeV_0p25GeV_0p2mm:
      files:
      - SIDM_BsTo2DpTo4Mu_MBs-1000_MDp-0p25_ctau-0p2_part-0.root
      - SIDM_BsTo2DpTo4Mu_MBs-1000_MDp-0p25_ctau-0p2_part-1.root
      - SIDM_BsTo2DpTo4Mu_MBs-1000_MDp-0p25_ctau-0p2_part-2.root
      - SIDM_BsTo2DpTo4Mu_MBs-1000_MDp-0p25_ctau-0p2_part-3.root
      - SIDM_BsTo2DpTo4Mu_MBs-1000_MDp-0p25_ctau-0p2_part-4.root
      - SIDM_BsTo2DpTo4Mu_MBs-1000_MDp-0p25_ctau-0p2_part-5.root
      - SIDM_BsTo2DpTo4Mu_MBs-1000_MDp-0p25_ctau-0p2_part-6.root
      - SIDM_BsTo2DpTo4Mu_MBs-1000_MDp-0p25_ctau-0p2_part-7.root
      - SIDM_BsTo2DpTo4Mu_MBs-1000_MDp-0p25_ctau-0p2_part-8.root
      - SIDM_BsTo2DpTo4Mu_MBs-1000_MDp-0p25_ctau-0p2_part-9.root
      path: SIDM_BsTo2DpTo4Mu_MBs-1000_MDp-0p25_ctau-0p2/LLPnanoAODv2/
      
    4mu_1000GeV_0p25GeV_1p0mm:
      files:
      - SIDM_BsTo2DpTo4Mu_MBs-1000_MDp-0p25_ctau-1p0_part-0.root
      - SIDM_BsTo2DpTo4Mu_MBs-1000_MDp-0p25_ctau-1p0_part-1.root
      - SIDM_BsTo2DpTo4Mu_MBs-1000_MDp-0p25_ctau-1p0_part-2.root
      - SIDM_BsTo2DpTo4Mu_MBs-1000_MDp-0p25_ctau-1p0_part-3.root
      - SIDM_BsTo2DpTo4Mu_MBs-1000_MDp-0p25_ctau-1p0_part-4.root
      - SIDM_BsTo2DpTo4Mu_MBs-1000_MDp-0p25_ctau-1p0_part-5.root
      - SIDM_BsTo2DpTo4Mu_MBs-1000_MDp-0p25_ctau-1p0_part-6.root
      - SIDM_BsTo2DpTo4Mu_MBs-1000_MDp-0p25_ctau-1p0_part-7.root
      - SIDM_BsTo2DpTo4Mu_MBs-1000_MDp-0p25_ctau-1p0_part-8.root
      - SIDM_BsTo2DpTo4Mu_MBs-1000_MDp-0p25_ctau-1p0_part-9.root
      path: SIDM_BsTo2DpTo4Mu_MBs-1000_MDp-0p25_ctau-1p0/LLPnanoAODv2/
      
    4mu_1000GeV_0p25GeV_2p0mm:
      files:
      - SIDM_BsTo2DpTo4Mu_MBs-1000_MDp-0p25_ctau-2p0_part-0.root
      - SIDM_BsTo2DpTo4Mu_MBs-1000_MDp-0p25_ctau-2p0_part-1.root
      - SIDM_BsTo2DpTo4Mu_MBs-1000_MDp-0p25_ctau-2p0_part-2.root
      - SIDM_BsTo2DpTo4Mu_MBs-1000_MDp-0p25_ctau-2p0_part-3.root
      - SIDM_BsTo2DpTo4Mu_MBs-1000_MDp-0p25_ctau-2p0_part-4.root
      - SIDM_BsTo2DpTo4Mu_MBs-1000_MDp-0p25_ctau-2p0_part-5.root
      - SIDM_BsTo2DpTo4Mu_MBs-1000_MDp-0p25_ctau-2p0_part-6.root
      - SIDM_BsTo2DpTo4Mu_MBs-1000_MDp-0p25_ctau-2p0_part-7.root
      - SIDM_BsTo2DpTo4Mu_MBs-1000_MDp-0p25_ctau-2p0_part-8.root
      - SIDM_BsTo2DpTo4Mu_MBs-1000_MDp-0p25_ctau-2p0_part-9.root
      path: SIDM_BsTo2DpTo4Mu_MBs-1000_MDp-0p25_ctau-2p0/LLPnanoAODv2/
      
    4mu_1000GeV_1p2GeV_0p0096mm:
      files:
      - SIDM_BsTo2DpTo4Mu_MBs-1000_MDp-1p2_ctau-0p0096_part-0.root
      - SIDM_BsTo2DpTo4Mu_MBs-1000_MDp-1p2_ctau-0p0096_part-1.root
      - SIDM_BsTo2DpTo4Mu_MBs-1000_MDp-1p2_ctau-0p0096_part-2.root
      - SIDM_BsTo2DpTo4Mu_MBs-1000_MDp-1p2_ctau-0p0096_part-3.root
      - SIDM_BsTo2DpTo4Mu_MBs-1000_MDp-1p2_ctau-0p0096_part-4.root
      - SIDM_BsTo2DpTo4Mu_MBs-1000_MDp-1p2_ctau-0p0096_part-5.root
      - SIDM_BsTo2DpTo4Mu_MBs-1000_MDp-1p2_ctau-0p0096_part-6.root
      - SIDM_BsTo2DpTo4Mu_MBs-1000_MDp-1p2_ctau-0p0096_part-7.root
      - SIDM_BsTo2DpTo4Mu_MBs-1000_MDp-1p2_ctau-0p0096_part-8.root
      - SIDM_BsTo2DpTo4Mu_MBs-1000_MDp-1p2_ctau-0p0096_part-9.root
      path: SIDM_BsTo2DpTo4Mu_MBs-1000_MDp-1p2_ctau-0p0096/LLPnanoAODv2/
      
    4mu_1000GeV_1p2GeV_0p096mm:
      files:
      - SIDM_BsTo2DpTo4Mu_MBs-1000_MDp-1p2_ctau-0p096_part-0.root
      - SIDM_BsTo2DpTo4Mu_MBs-1000_MDp-1p2_ctau-0p096_part-1.root
      - SIDM_BsTo2DpTo4Mu_MBs-1000_MDp-1p2_ctau-0p096_part-2.root
      - SIDM_BsTo2DpTo4Mu_MBs-1000_MDp-1p2_ctau-0p096_part-3.root
      - SIDM_BsTo2DpTo4Mu_MBs-1000_MDp-1p2_ctau-0p096_part-4.root
      - SIDM_BsTo2DpTo4Mu_MBs-1000_MDp-1p2_ctau-0p096_part-5.root
      - SIDM_BsTo2DpTo4Mu_MBs-1000_MDp-1p2_ctau-0p096_part-6.root
      - SIDM_BsTo2DpTo4Mu_MBs-1000_MDp-1p2_ctau-0p096_part-7.root
      - SIDM_BsTo2DpTo4Mu_MBs-1000_MDp-1p2_ctau-0p096_part-8.root
      - SIDM_BsTo2DpTo4Mu_MBs-1000_MDp-1p2_ctau-0p096_part-9.root
      path: SIDM_BsTo2DpTo4Mu_MBs-1000_MDp-1p2_ctau-0p096/LLPnanoAODv2/     
    
    4mu_1000GeV_1p2GeV_0p96mm:
      files:
      - SIDM_BsTo2DpTo4Mu_MBs-1000_MDp-1p2_ctau-0p96_part-0.root
      - SIDM_BsTo2DpTo4Mu_MBs-1000_MDp-1p2_ctau-0p96_part-1.root
      - SIDM_BsTo2DpTo4Mu_MBs-1000_MDp-1p2_ctau-0p96_part-2.root
      - SIDM_BsTo2DpTo4Mu_MBs-1000_MDp-1p2_ctau-0p96_part-3.root
      - SIDM_BsTo2DpTo4Mu_MBs-1000_MDp-1p2_ctau-0p96_part-4.root
      - SIDM_BsTo2DpTo4Mu_MBs-1000_MDp-1p2_ctau-0p96_part-5.root
      - SIDM_BsTo2DpTo4Mu_MBs-1000_MDp-1p2_ctau-0p96_part-6.root
      - SIDM_BsTo2DpTo4Mu_MBs-1000_MDp-1p2_ctau-0p96_part-7.root
      - SIDM_BsTo2DpTo4Mu_MBs-1000_MDp-1p2_ctau-0p96_part-8.root
      - SIDM_BsTo2DpTo4Mu_MBs-1000_MDp-1p2_ctau-0p96_part-9.root
      path: SIDM_BsTo2DpTo4Mu_MBs-1000_MDp-1p2_ctau-0p96/LLPnanoAODv2/
      
    4mu_1000GeV_1p2GeV_4p8mm:
      files:
      - SIDM_BsTo2DpTo4Mu_MBs-1000_MDp-1p2_ctau-4p8_part-0.root
      - SIDM_BsTo2DpTo4Mu_MBs-1000_MDp-1p2_ctau-4p8_part-1.root
      - SIDM_BsTo2DpTo4Mu_MBs-1000_MDp-1p2_ctau-4p8_part-2.root
      - SIDM_BsTo2DpTo4Mu_MBs-1000_MDp-1p2_ctau-4p8_part-3.root
      - SIDM_BsTo2DpTo4Mu_MBs-1000_MDp-1p2_ctau-4p8_part-4.root
      - SIDM_BsTo2DpTo4Mu_MBs-1000_MDp-1p2_ctau-4p8_part-5.root
      - SIDM_BsTo2DpTo4Mu_MBs-1000_MDp-1p2_ctau-4p8_part-6.root
      - SIDM_BsTo2DpTo4Mu_MBs-1000_MDp-1p2_ctau-4p8_part-7.root
      - SIDM_BsTo2DpTo4Mu_MBs-1000_MDp-1p2_ctau-4p8_part-8.root
      - SIDM_BsTo2DpTo4Mu_MBs-1000_MDp-1p2_ctau-4p8_part-9.root
      path: SIDM_BsTo2DpTo4Mu_MBs-1000_MDp-1p2_ctau-4p8/LLPnanoAODv2/
      
    4mu_1000GeV_1p2GeV_9p6mm:
      files:
      - SIDM_BsTo2DpTo4Mu_MBs-1000_MDp-1p2_ctau-9p6_part-0.root
      - SIDM_BsTo2DpTo4Mu_MBs-1000_MDp-1p2_ctau-9p6_part-1.root
      - SIDM_BsTo2DpTo4Mu_MBs-1000_MDp-1p2_ctau-9p6_part-2.root
      - SIDM_BsTo2DpTo4Mu_MBs-1000_MDp-1p2_ctau-9p6_part-3.root
      - SIDM_BsTo2DpTo4Mu_MBs-1000_MDp-1p2_ctau-9p6_part-4.root
      - SIDM_BsTo2DpTo4Mu_MBs-1000_MDp-1p2_ctau-9p6_part-5.root
      - SIDM_BsTo2DpTo4Mu_MBs-1000_MDp-1p2_ctau-9p6_part-6.root
      - SIDM_BsTo2DpTo4Mu_MBs-1000_MDp-1p2_ctau-9p6_part-7.root
      - SIDM_BsTo2DpTo4Mu_MBs-1000_MDp-1p2_ctau-9p6_part-8.root
      - SIDM_BsTo2DpTo4Mu_MBs-1000_MDp-1p2_ctau-9p6_part-9.root
      path: SIDM_BsTo2DpTo4Mu_MBs-1000_MDp-1p2_ctau-9p6/LLPnanoAODv2/
      
    4mu_1000GeV_5p0GeV_0p04mm:
      files:
      - SIDM_BsTo2DpTo4Mu_MBs-1000_MDp-5p0_ctau-0p04_part-0.root
      - SIDM_BsTo2DpTo4Mu_MBs-1000_MDp-5p0_ctau-0p04_part-1.root
      - SIDM_BsTo2DpTo4Mu_MBs-1000_MDp-5p0_ctau-0p04_part-2.root
      - SIDM_BsTo2DpTo4Mu_MBs-1000_MDp-5p0_ctau-0p04_part-3.root
      - SIDM_BsTo2DpTo4Mu_MBs-1000_MDp-5p0_ctau-0p04_part-4.root
#      - SIDM_BsTo2DpTo4Mu_MBs-1000_MDp-5p0_ctau-0p04_part-5.root # LZMAError: Corrupt input data
      - SIDM_BsTo2DpTo4Mu_MBs-1000_MDp-5p0_ctau-0p04_part-6.root
      - SIDM_BsTo2DpTo4Mu_MBs-1000_MDp-5p0_ctau-0p04_part-7.root
      - SIDM_BsTo2DpTo4Mu_MBs-1000_MDp-5p0_ctau-0p04_part-8.root
      - SIDM_BsTo2DpTo4Mu_MBs-1000_MDp-5p0_ctau-0p04_part-9.root
      path: SIDM_BsTo2DpTo4Mu_MBs-1000_MDp-5p0_ctau-0p04/LLPnanoAODv2/
      
    4mu_1000GeV_5p0GeV_0p4mm:
      files:
      - SIDM_BsTo2DpTo4Mu_MBs-1000_MDp-5p0_ctau-0p4_part-0.root
      - SIDM_BsTo2DpTo4Mu_MBs-1000_MDp-5p0_ctau-0p4_part-1.root
      - SIDM_BsTo2DpTo4Mu_MBs-1000_MDp-5p0_ctau-0p4_part-2.root
      - SIDM_BsTo2DpTo4Mu_MBs-1000_MDp-5p0_ctau-0p4_part-3.root
      - SIDM_BsTo2DpTo4Mu_MBs-1000_MDp-5p0_ctau-0p4_part-4.root
      - SIDM_BsTo2DpTo4Mu_MBs-1000_MDp-5p0_ctau-0p4_part-5.root
      - SIDM_BsTo2DpTo4Mu_MBs-1000_MDp-5p0_ctau-0p4_part-6.root
      - SIDM_BsTo2DpTo4Mu_MBs-1000_MDp-5p0_ctau-0p4_part-7.root
      - SIDM_BsTo2DpTo4Mu_MBs-1000_MDp-5p0_ctau-0p4_part-8.root
      - SIDM_BsTo2DpTo4Mu_MBs-1000_MDp-5p0_ctau-0p4_part-9.root
      path: SIDM_BsTo2DpTo4Mu_MBs-1000_MDp-5p0_ctau-0p4/LLPnanoAODv2/
      
    4mu_1000GeV_5p0GeV_4p0mm:
      files:
      - SIDM_BsTo2DpTo4Mu_MBs-1000_MDp-5p0_ctau-4p0_part-0.root
      - SIDM_BsTo2DpTo4Mu_MBs-1000_MDp-5p0_ctau-4p0_part-1.root
      - SIDM_BsTo2DpTo4Mu_MBs-1000_MDp-5p0_ctau-4p0_part-2.root
      - SIDM_BsTo2DpTo4Mu_MBs-1000_MDp-5p0_ctau-4p0_part-3.root
      - SIDM_BsTo2DpTo4Mu_MBs-1000_MDp-5p0_ctau-4p0_part-4.root
      - SIDM_BsTo2DpTo4Mu_MBs-1000_MDp-5p0_ctau-4p0_part-5.root
#      - SIDM_BsTo2DpTo4Mu_MBs-1000_MDp-5p0_ctau-4p0_part-6.root # LZMAError: Corrupt input data
      - SIDM_BsTo2DpTo4Mu_MBs-1000_MDp-5p0_ctau-4p0_part-7.root
      - SIDM_BsTo2DpTo4Mu_MBs-1000_MDp-5p0_ctau-4p0_part-8.root
      - SIDM_BsTo2DpTo4Mu_MBs-1000_MDp-5p0_ctau-4p0_part-9.root
      path: SIDM_BsTo2DpTo4Mu_MBs-1000_MDp-5p0_ctau-4p0/LLPnanoAODv2/
      
    4mu_1000GeV_5p0GeV_20p0mm:
      files:
      - SIDM_BsTo2DpTo4Mu_MBs-1000_MDp-5p0_ctau-20p0_part-0.root
      - SIDM_BsTo2DpTo4Mu_MBs-1000_MDp-5p0_ctau-20p0_part-1.root
      - SIDM_BsTo2DpTo4Mu_MBs-1000_MDp-5p0_ctau-20p0_part-2.root
      - SIDM_BsTo2DpTo4Mu_MBs-1000_MDp-5p0_ctau-20p0_part-3.root
      - SIDM_BsTo2DpTo4Mu_MBs-1000_MDp-5p0_ctau-20p0_part-4.root
      - SIDM_BsTo2DpTo4Mu_MBs-1000_MDp-5p0_ctau-20p0_part-5.root
      - SIDM_BsTo2DpTo4Mu_MBs-1000_MDp-5p0_ctau-20p0_part-6.root
      - SIDM_BsTo2DpTo4Mu_MBs-1000_MDp-5p0_ctau-20p0_part-7.root
      - SIDM_BsTo2DpTo4Mu_MBs-1000_MDp-5p0_ctau-20p0_part-8.root
      - SIDM_BsTo2DpTo4Mu_MBs-1000_MDp-5p0_ctau-20p0_part-9.root
      path: SIDM_BsTo2DpTo4Mu_MBs-1000_MDp-5p0_ctau-20p0/LLPnanoAODv2/
    
    4mu_1000GeV_5p0GeV_40p0mm:
      files:
      - SIDM_BsTo2DpTo4Mu_MBs-1000_MDp-5p0_ctau-40p0_part-0.root
      - SIDM_BsTo2DpTo4Mu_MBs-1000_MDp-5p0_ctau-40p0_part-1.root
      - SIDM_BsTo2DpTo4Mu_MBs-1000_MDp-5p0_ctau-40p0_part-2.root
      - SIDM_BsTo2DpTo4Mu_MBs-1000_MDp-5p0_ctau-40p0_part-3.root
      - SIDM_BsTo2DpTo4Mu_MBs-1000_MDp-5p0_ctau-40p0_part-4.root
      - SIDM_BsTo2DpTo4Mu_MBs-1000_MDp-5p0_ctau-40p0_part-5.root
      - SIDM_BsTo2DpTo4Mu_MBs-1000_MDp-5p0_ctau-40p0_part-6.root
      - SIDM_BsTo2DpTo4Mu_MBs-1000_MDp-5p0_ctau-40p0_part-7.root
      - SIDM_BsTo2DpTo4Mu_MBs-1000_MDp-5p0_ctau-40p0_part-8.root
      - SIDM_BsTo2DpTo4Mu_MBs-1000_MDp-5p0_ctau-40p0_part-9.root
      path: SIDM_BsTo2DpTo4Mu_MBs-1000_MDp-5p0_ctau-40p0/LLPnanoAODv2/
    
    4mu_100GeV_0p25GeV_0p02mm:
      files:
      - SIDM_BsTo2DpTo4Mu_MBs-100_MDp-0p25_ctau-0p02_part-0.root
      - SIDM_BsTo2DpTo4Mu_MBs-100_MDp-0p25_ctau-0p02_part-1.root
      - SIDM_BsTo2DpTo4Mu_MBs-100_MDp-0p25_ctau-0p02_part-2.root
      - SIDM_BsTo2DpTo4Mu_MBs-100_MDp-0p25_ctau-0p02_part-3.root
      - SIDM_BsTo2DpTo4Mu_MBs-100_MDp-0p25_ctau-0p02_part-4.root
      - SIDM_BsTo2DpTo4Mu_MBs-100_MDp-0p25_ctau-0p02_part-5.root
      - SIDM_BsTo2DpTo4Mu_MBs-100_MDp-0p25_ctau-0p02_part-6.root
      - SIDM_BsTo2DpTo4Mu_MBs-100_MDp-0p25_ctau-0p02_part-7.root
      - SIDM_BsTo2DpTo4Mu_MBs-100_MDp-0p25_ctau-0p02_part-8.root
      - SIDM_BsTo2DpTo4Mu_MBs-100_MDp-0p25_ctau-0p02_part-9.root
      path: SIDM_BsTo2DpTo4Mu_MBs-100_MDp-0p25_ctau-0p02/LLPnanoAODv2/
      
    4mu_100GeV_0p25GeV_0p2mm:
      files:
      - SIDM_BsTo2DpTo4Mu_MBs-100_MDp-0p25_ctau-0p2_part-0.root
      - SIDM_BsTo2DpTo4Mu_MBs-100_MDp-0p25_ctau-0p2_part-1.root
      - SIDM_BsTo2DpTo4Mu_MBs-100_MDp-0p25_ctau-0p2_part-2.root
      - SIDM_BsTo2DpTo4Mu_MBs-100_MDp-0p25_ctau-0p2_part-3.root
      - SIDM_BsTo2DpTo4Mu_MBs-100_MDp-0p25_ctau-0p2_part-4.root
      - SIDM_BsTo2DpTo4Mu_MBs-100_MDp-0p25_ctau-0p2_part-5.root
      - SIDM_BsTo2DpTo4Mu_MBs-100_MDp-0p25_ctau-0p2_part-6.root
      - SIDM_BsTo2DpTo4Mu_MBs-100_MDp-0p25_ctau-0p2_part-7.root
      - SIDM_BsTo2DpTo4Mu_MBs-100_MDp-0p25_ctau-0p2_part-8.root
      - SIDM_BsTo2DpTo4Mu_MBs-100_MDp-0p25_ctau-0p2_part-9.root
      path: SIDM_BsTo2DpTo4Mu_MBs-100_MDp-0p25_ctau-0p2/LLPnanoAODv2/
      
    4mu_100GeV_0p25GeV_2p0mm:
      files:
      - SIDM_BsTo2DpTo4Mu_MBs-100_MDp-0p25_ctau-2p0_part-0.root
      - SIDM_BsTo2DpTo4Mu_MBs-100_MDp-0p25_ctau-2p0_part-1.root
      - SIDM_BsTo2DpTo4Mu_MBs-100_MDp-0p25_ctau-2p0_part-2.root
      - SIDM_BsTo2DpTo4Mu_MBs-100_MDp-0p25_ctau-2p0_part-3.root
      - SIDM_BsTo2DpTo4Mu_MBs-100_MDp-0p25_ctau-2p0_part-4.root
      - SIDM_BsTo2DpTo4Mu_MBs-100_MDp-0p25_ctau-2p0_part-5.root
      - SIDM_BsTo2DpTo4Mu_MBs-100_MDp-0p25_ctau-2p0_part-6.root
      - SIDM_BsTo2DpTo4Mu_MBs-100_MDp-0p25_ctau-2p0_part-7.root
      - SIDM_BsTo2DpTo4Mu_MBs-100_MDp-0p25_ctau-2p0_part-8.root
      - SIDM_BsTo2DpTo4Mu_MBs-100_MDp-0p25_ctau-2p0_part-9.root
      path: SIDM_BsTo2DpTo4Mu_MBs-100_MDp-0p25_ctau-2p0/LLPnanoAODv2/
      
    4mu_100GeV_0p25GeV_10p0mm:
      files:
      - SIDM_BsTo2DpTo4Mu_MBs-100_MDp-0p25_ctau-10p0_part-0.root
      - SIDM_BsTo2DpTo4Mu_MBs-100_MDp-0p25_ctau-10p0_part-1.root
      - SIDM_BsTo2DpTo4Mu_MBs-100_MDp-0p25_ctau-10p0_part-2.root
      - SIDM_BsTo2DpTo4Mu_MBs-100_MDp-0p25_ctau-10p0_part-3.root
      - SIDM_BsTo2DpTo4Mu_MBs-100_MDp-0p25_ctau-10p0_part-4.root
      - SIDM_BsTo2DpTo4Mu_MBs-100_MDp-0p25_ctau-10p0_part-5.root
      - SIDM_BsTo2DpTo4Mu_MBs-100_MDp-0p25_ctau-10p0_part-6.root
      - SIDM_BsTo2DpTo4Mu_MBs-100_MDp-0p25_ctau-10p0_part-7.root
#      - SIDM_BsTo2DpTo4Mu_MBs-100_MDp-0p25_ctau-10p0_part-8.root # LZMAError: Corrupt input data
      - SIDM_BsTo2DpTo4Mu_MBs-100_MDp-0p25_ctau-10p0_part-9.root
      path: SIDM_BsTo2DpTo4Mu_MBs-100_MDp-0p25_ctau-10p0/LLPnanoAODv2/
      
    4mu_100GeV_0p25GeV_20p0mm:
      files:
      - SIDM_BsTo2DpTo4Mu_MBs-100_MDp-0p25_ctau-20p0_part-0.root
      - SIDM_BsTo2DpTo4Mu_MBs-100_MDp-0p25_ctau-20p0_part-1.root
      - SIDM_BsTo2DpTo4Mu_MBs-100_MDp-0p25_ctau-20p0_part-2.root
      - SIDM_BsTo2DpTo4Mu_MBs-100_MDp-0p25_ctau-20p0_part-3.root
      - SIDM_BsTo2DpTo4Mu_MBs-100_MDp-0p25_ctau-20p0_part-4.root
      - SIDM_BsTo2DpTo4Mu_MBs-100_MDp-0p25_ctau-20p0_part-5.root
      - SIDM_BsTo2DpTo4Mu_MBs-100_MDp-0p25_ctau-20p0_part-6.root
      - SIDM_BsTo2DpTo4Mu_MBs-100_MDp-0p25_ctau-20p0_part-7.root
      - SIDM_BsTo2DpTo4Mu_MBs-100_MDp-0p25_ctau-20p0_part-8.root
      - SIDM_BsTo2DpTo4Mu_MBs-100_MDp-0p25_ctau-20p0_part-9.root
      path: SIDM_BsTo2DpTo4Mu_MBs-100_MDp-0p25_ctau-20p0/LLPnanoAODv2/
      
    4mu_100GeV_1p2GeV_0p096mm:
      files:
      - SIDM_BsTo2DpTo4Mu_MBs-100_MDp-1p2_ctau-0p096_part-0.root
      - SIDM_BsTo2DpTo4Mu_MBs-100_MDp-1p2_ctau-0p096_part-1.root
      - SIDM_BsTo2DpTo4Mu_MBs-100_MDp-1p2_ctau-0p096_part-2.root
      - SIDM_BsTo2DpTo4Mu_MBs-100_MDp-1p2_ctau-0p096_part-3.root
      - SIDM_BsTo2DpTo4Mu_MBs-100_MDp-1p2_ctau-0p096_part-4.root
      - SIDM_BsTo2DpTo4Mu_MBs-100_MDp-1p2_ctau-0p096_part-5.root
      - SIDM_BsTo2DpTo4Mu_MBs-100_MDp-1p2_ctau-0p096_part-6.root
      - SIDM_BsTo2DpTo4Mu_MBs-100_MDp-1p2_ctau-0p096_part-7.root
      - SIDM_BsTo2DpTo4Mu_MBs-100_MDp-1p2_ctau-0p096_part-8.root
#      - SIDM_BsTo2DpTo4Mu_MBs-100_MDp-1p2_ctau-0p096_part-9.root # LZMAError: Corrupt input data
      path: SIDM_BsTo2DpTo4Mu_MBs-100_MDp-1p2_ctau-0p096/LLPnanoAODv2/
      
    4mu_100GeV_1p2GeV_0p96mm:
      files:
      - SIDM_BsTo2DpTo4Mu_MBs-100_MDp-1p2_ctau-0p96_part-0.root
      - SIDM_BsTo2DpTo4Mu_MBs-100_MDp-1p2_ctau-0p96_part-1.root
      - SIDM_BsTo2DpTo4Mu_MBs-100_MDp-1p2_ctau-0p96_part-2.root
      - SIDM_BsTo2DpTo4Mu_MBs-100_MDp-1p2_ctau-0p96_part-3.root
      - SIDM_BsTo2DpTo4Mu_MBs-100_MDp-1p2_ctau-0p96_part-4.root
      - SIDM_BsTo2DpTo4Mu_MBs-100_MDp-1p2_ctau-0p96_part-5.root
#      - SIDM_BsTo2DpTo4Mu_MBs-100_MDp-1p2_ctau-0p96_part-6.root # LZMAError: Corrupt input data
      - SIDM_BsTo2DpTo4Mu_MBs-100_MDp-1p2_ctau-0p96_part-7.root
      - SIDM_BsTo2DpTo4Mu_MBs-100_MDp-1p2_ctau-0p96_part-8.root
      - SIDM_BsTo2DpTo4Mu_MBs-100_MDp-1p2_ctau-0p96_part-9.root
      path: SIDM_BsTo2DpTo4Mu_MBs-100_MDp-1p2_ctau-0p96/LLPnanoAODv2/
      
    4mu_100GeV_1p2GeV_9p6mm:
      files:
      - SIDM_BsTo2DpTo4Mu_MBs-100_MDp-1p2_ctau-9p6_part-0.root
      - SIDM_BsTo2DpTo4Mu_MBs-100_MDp-1p2_ctau-9p6_part-1.root
      - SIDM_BsTo2DpTo4Mu_MBs-100_MDp-1p2_ctau-9p6_part-2.root
      - SIDM_BsTo2DpTo4Mu_MBs-100_MDp-1p2_ctau-9p6_part-3.root
      - SIDM_BsTo2DpTo4Mu_MBs-100_MDp-1p2_ctau-9p6_part-4.root
      - SIDM_BsTo2DpTo4Mu_MBs-100_MDp-1p2_ctau-9p6_part-5.root
#      - SIDM_BsTo2DpTo4Mu_MBs-100_MDp-1p2_ctau-9p6_part-6.root # LZMAError: Corrupt input data
      - SIDM_BsTo2DpTo4Mu_MBs-100_MDp-1p2_ctau-9p6_part-7.root
      - SIDM_BsTo2DpTo4Mu_MBs-100_MDp-1p2_ctau-9p6_part-8.root
      - SIDM_BsTo2DpTo4Mu_MBs-100_MDp-1p2_ctau-9p6_part-9.root
      path: SIDM_BsTo2DpTo4Mu_MBs-100_MDp-1p2_ctau-9p6/LLPnanoAODv2/
      
    4mu_100GeV_1p2GeV_48p0mm:
      files:
      - SIDM_BsTo2DpTo4Mu_MBs-100_MDp-1p2_ctau-48p0_part-0.root
      - SIDM_BsTo2DpTo4Mu_MBs-100_MDp-1p2_ctau-48p0_part-1.root
      - SIDM_BsTo2DpTo4Mu_MBs-100_MDp-1p2_ctau-48p0_part-2.root
      - SIDM_BsTo2DpTo4Mu_MBs-100_MDp-1p2_ctau-48p0_part-3.root
      - SIDM_BsTo2DpTo4Mu_MBs-100_MDp-1p2_ctau-48p0_part-4.root
      - SIDM_BsTo2DpTo4Mu_MBs-100_MDp-1p2_ctau-48p0_part-5.root
      - SIDM_BsTo2DpTo4Mu_MBs-100_MDp-1p2_ctau-48p0_part-6.root
      - SIDM_BsTo2DpTo4Mu_MBs-100_MDp-1p2_ctau-48p0_part-7.root
      - SIDM_BsTo2DpTo4Mu_MBs-100_MDp-1p2_ctau-48p0_part-8.root
      - SIDM_BsTo2DpTo4Mu_MBs-100_MDp-1p2_ctau-48p0_part-9.root
      path: SIDM_BsTo2DpTo4Mu_MBs-100_MDp-1p2_ctau-48p0/LLPnanoAODv2/
      
    4mu_100GeV_1p2GeV_96p0mm:
      files:
      - SIDM_BsTo2DpTo4Mu_MBs-100_MDp-1p2_ctau-96p0_part-0.root
      - SIDM_BsTo2DpTo4Mu_MBs-100_MDp-1p2_ctau-96p0_part-1.root
      - SIDM_BsTo2DpTo4Mu_MBs-100_MDp-1p2_ctau-96p0_part-2.root
      - SIDM_BsTo2DpTo4Mu_MBs-100_MDp-1p2_ctau-96p0_part-3.root
      - SIDM_BsTo2DpTo4Mu_MBs-100_MDp-1p2_ctau-96p0_part-4.root
      - SIDM_BsTo2DpTo4Mu_MBs-100_MDp-1p2_ctau-96p0_part-5.root
      - SIDM_BsTo2DpTo4Mu_MBs-100_MDp-1p2_ctau-96p0_part-6.root
      - SIDM_BsTo2DpTo4Mu_MBs-100_MDp-1p2_ctau-96p0_part-7.root
      - SIDM_BsTo2DpTo4Mu_MBs-100_MDp-1p2_ctau-96p0_part-8.root
      - SIDM_BsTo2DpTo4Mu_MBs-100_MDp-1p2_ctau-96p0_part-9.root
      path: SIDM_BsTo2DpTo4Mu_MBs-100_MDp-1p2_ctau-96p0/LLPnanoAODv2/
      
    4mu_100GeV_5p0GeV_0p4mm:
      files:
      - SIDM_BsTo2DpTo4Mu_MBs-100_MDp-5p0_ctau-0p4_part-0.root
      - SIDM_BsTo2DpTo4Mu_MBs-100_MDp-5p0_ctau-0p4_part-1.root
      - SIDM_BsTo2DpTo4Mu_MBs-100_MDp-5p0_ctau-0p4_part-2.root
      - SIDM_BsTo2DpTo4Mu_MBs-100_MDp-5p0_ctau-0p4_part-3.root
      - SIDM_BsTo2DpTo4Mu_MBs-100_MDp-5p0_ctau-0p4_part-4.root
      - SIDM_BsTo2DpTo4Mu_MBs-100_MDp-5p0_ctau-0p4_part-5.root
      - SIDM_BsTo2DpTo4Mu_MBs-100_MDp-5p0_ctau-0p4_part-6.root
      - SIDM_BsTo2DpTo4Mu_MBs-100_MDp-5p0_ctau-0p4_part-7.root
      - SIDM_BsTo2DpTo4Mu_MBs-100_MDp-5p0_ctau-0p4_part-8.root
      - SIDM_BsTo2DpTo4Mu_MBs-100_MDp-5p0_ctau-0p4_part-9.root
      path: SIDM_BsTo2DpTo4Mu_MBs-100_MDp-5p0_ctau-0p4/LLPnanoAODv2/
      
    4mu_100GeV_5p0GeV_4p0mm:
      files:
      - SIDM_BsTo2DpTo4Mu_MBs-100_MDp-5p0_ctau-4p0_part-0.root
      - SIDM_BsTo2DpTo4Mu_MBs-100_MDp-5p0_ctau-4p0_part-1.root
      - SIDM_BsTo2DpTo4Mu_MBs-100_MDp-5p0_ctau-4p0_part-2.root
      - SIDM_BsTo2DpTo4Mu_MBs-100_MDp-5p0_ctau-4p0_part-3.root
      - SIDM_BsTo2DpTo4Mu_MBs-100_MDp-5p0_ctau-4p0_part-4.root
      - SIDM_BsTo2DpTo4Mu_MBs-100_MDp-5p0_ctau-4p0_part-5.root
      - SIDM_BsTo2DpTo4Mu_MBs-100_MDp-5p0_ctau-4p0_part-6.root
      - SIDM_BsTo2DpTo4Mu_MBs-100_MDp-5p0_ctau-4p0_part-7.root
      - SIDM_BsTo2DpTo4Mu_MBs-100_MDp-5p0_ctau-4p0_part-8.root
      - SIDM_BsTo2DpTo4Mu_MBs-100_MDp-5p0_ctau-4p0_part-9.root
      path: SIDM_BsTo2DpTo4Mu_MBs-100_MDp-5p0_ctau-4p0/LLPnanoAODv2/
      
    4mu_100GeV_5p0GeV_40p0mm:
      files:
      - SIDM_BsTo2DpTo4Mu_MBs-100_MDp-5p0_ctau-40p0_part-0.root
      - SIDM_BsTo2DpTo4Mu_MBs-100_MDp-5p0_ctau-40p0_part-1.root
      - SIDM_BsTo2DpTo4Mu_MBs-100_MDp-5p0_ctau-40p0_part-2.root
      - SIDM_BsTo2DpTo4Mu_MBs-100_MDp-5p0_ctau-40p0_part-3.root
#      - SIDM_BsTo2DpTo4Mu_MBs-100_MDp-5p0_ctau-40p0_part-4.root # LZMAError: Corrupt input data
      - SIDM_BsTo2DpTo4Mu_MBs-100_MDp-5p0_ctau-40p0_part-5.root
      - SIDM_BsTo2DpTo4Mu_MBs-100_MDp-5p0_ctau-40p0_part-6.root
      - SIDM_BsTo2DpTo4Mu_MBs-100_MDp-5p0_ctau-40p0_part-7.root
      - SIDM_BsTo2DpTo4Mu_MBs-100_MDp-5p0_ctau-40p0_part-8.root
      - SIDM_BsTo2DpTo4Mu_MBs-100_MDp-5p0_ctau-40p0_part-9.root
      path: SIDM_BsTo2DpTo4Mu_MBs-100_MDp-5p0_ctau-40p0/LLPnanoAODv2/
      
    4mu_100GeV_5p0GeV_200p0mm:
      files:
      - SIDM_BsTo2DpTo4Mu_MBs-100_MDp-5p0_ctau-200p0_part-0.root
      - SIDM_BsTo2DpTo4Mu_MBs-100_MDp-5p0_ctau-200p0_part-1.root
      - SIDM_BsTo2DpTo4Mu_MBs-100_MDp-5p0_ctau-200p0_part-2.root
      - SIDM_BsTo2DpTo4Mu_MBs-100_MDp-5p0_ctau-200p0_part-3.root
      - SIDM_BsTo2DpTo4Mu_MBs-100_MDp-5p0_ctau-200p0_part-4.root
      - SIDM_BsTo2DpTo4Mu_MBs-100_MDp-5p0_ctau-200p0_part-5.root
      - SIDM_BsTo2DpTo4Mu_MBs-100_MDp-5p0_ctau-200p0_part-6.root
      - SIDM_BsTo2DpTo4Mu_MBs-100_MDp-5p0_ctau-200p0_part-7.root
      - SIDM_BsTo2DpTo4Mu_MBs-100_MDp-5p0_ctau-200p0_part-8.root
      - SIDM_BsTo2DpTo4Mu_MBs-100_MDp-5p0_ctau-200p0_part-9.root
      path: SIDM_BsTo2DpTo4Mu_MBs-100_MDp-5p0_ctau-200p0/LLPnanoAODv2/
      
    4mu_100GeV_5p0GeV_400p0mm:
      files:
      - SIDM_BsTo2DpTo4Mu_MBs-100_MDp-5p0_ctau-400p0_part-0.root
      - SIDM_BsTo2DpTo4Mu_MBs-100_MDp-5p0_ctau-400p0_part-1.root
      - SIDM_BsTo2DpTo4Mu_MBs-100_MDp-5p0_ctau-400p0_part-2.root
      - SIDM_BsTo2DpTo4Mu_MBs-100_MDp-5p0_ctau-400p0_part-3.root
      - SIDM_BsTo2DpTo4Mu_MBs-100_MDp-5p0_ctau-400p0_part-4.root
      - SIDM_BsTo2DpTo4Mu_MBs-100_MDp-5p0_ctau-400p0_part-5.root
      - SIDM_BsTo2DpTo4Mu_MBs-100_MDp-5p0_ctau-400p0_part-6.root
      - SIDM_BsTo2DpTo4Mu_MBs-100_MDp-5p0_ctau-400p0_part-7.root
      - SIDM_BsTo2DpTo4Mu_MBs-100_MDp-5p0_ctau-400p0_part-8.root
      - SIDM_BsTo2DpTo4Mu_MBs-100_MDp-5p0_ctau-400p0_part-9.root
      path: SIDM_BsTo2DpTo4Mu_MBs-100_MDp-5p0_ctau-400p0/LLPnanoAODv2/
      
    4mu_150GeV_0p25GeV_0p013mm:
      files:
      - SIDM_BsTo2DpTo4Mu_MBs-150_MDp-0p25_ctau-0p013_part-0.root
      - SIDM_BsTo2DpTo4Mu_MBs-150_MDp-0p25_ctau-0p013_part-1.root
      - SIDM_BsTo2DpTo4Mu_MBs-150_MDp-0p25_ctau-0p013_part-2.root
      - SIDM_BsTo2DpTo4Mu_MBs-150_MDp-0p25_ctau-0p013_part-3.root
      - SIDM_BsTo2DpTo4Mu_MBs-150_MDp-0p25_ctau-0p013_part-4.root
#      - SIDM_BsTo2DpTo4Mu_MBs-150_MDp-0p25_ctau-0p013_part-5.root # LZMAError: Corrupt input data
      - SIDM_BsTo2DpTo4Mu_MBs-150_MDp-0p25_ctau-0p013_part-6.root
      - SIDM_BsTo2DpTo4Mu_MBs-150_MDp-0p25_ctau-0p013_part-7.root
      - SIDM_BsTo2DpTo4Mu_MBs-150_MDp-0p25_ctau-0p013_part-8.root
      - SIDM_BsTo2DpTo4Mu_MBs-150_MDp-0p25_ctau-0p013_part-9.root
      path: SIDM_BsTo2DpTo4Mu_MBs-150_MDp-0p25_ctau-0p013/LLPnanoAODv2/
      
    4mu_150GeV_0p25GeV_0p13mm:
      files:
      - SIDM_BsTo2DpTo4Mu_MBs-150_MDp-0p25_ctau-0p13_part-0.root
      - SIDM_BsTo2DpTo4Mu_MBs-150_MDp-0p25_ctau-0p13_part-1.root
      - SIDM_BsTo2DpTo4Mu_MBs-150_MDp-0p25_ctau-0p13_part-2.root
      - SIDM_BsTo2DpTo4Mu_MBs-150_MDp-0p25_ctau-0p13_part-3.root
      - SIDM_BsTo2DpTo4Mu_MBs-150_MDp-0p25_ctau-0p13_part-4.root
      - SIDM_BsTo2DpTo4Mu_MBs-150_MDp-0p25_ctau-0p13_part-5.root
      - SIDM_BsTo2DpTo4Mu_MBs-150_MDp-0p25_ctau-0p13_part-6.root
      - SIDM_BsTo2DpTo4Mu_MBs-150_MDp-0p25_ctau-0p13_part-7.root
      - SIDM_BsTo2DpTo4Mu_MBs-150_MDp-0p25_ctau-0p13_part-8.root
      - SIDM_BsTo2DpTo4Mu_MBs-150_MDp-0p25_ctau-0p13_part-9.root
      path: SIDM_BsTo2DpTo4Mu_MBs-150_MDp-0p25_ctau-0p13/LLPnanoAODv2/
      
    4mu_150GeV_0p25GeV_1p3mm:
      files:
      - SIDM_BsTo2DpTo4Mu_MBs-150_MDp-0p25_ctau-1p3_part-0.root
      - SIDM_BsTo2DpTo4Mu_MBs-150_MDp-0p25_ctau-1p3_part-1.root
      - SIDM_BsTo2DpTo4Mu_MBs-150_MDp-0p25_ctau-1p3_part-2.root
      - SIDM_BsTo2DpTo4Mu_MBs-150_MDp-0p25_ctau-1p3_part-3.root
#      - SIDM_BsTo2DpTo4Mu_MBs-150_MDp-0p25_ctau-1p3_part-4.root # LZMAError: Corrupt input data
      - SIDM_BsTo2DpTo4Mu_MBs-150_MDp-0p25_ctau-1p3_part-5.root
      - SIDM_BsTo2DpTo4Mu_MBs-150_MDp-0p25_ctau-1p3_part-6.root
      - SIDM_BsTo2DpTo4Mu_MBs-150_MDp-0p25_ctau-1p3_part-7.root
      - SIDM_BsTo2DpTo4Mu_MBs-150_MDp-0p25_ctau-1p3_part-8.root
      - SIDM_BsTo2DpTo4Mu_MBs-150_MDp-0p25_ctau-1p3_part-9.root
      path: SIDM_BsTo2DpTo4Mu_MBs-150_MDp-0p25_ctau-1p3/LLPnanoAODv2/
      
    4mu_150GeV_0p25GeV_6p7mm:
      files:
      - SIDM_BsTo2DpTo4Mu_MBs-150_MDp-0p25_ctau-6p7_part-0.root
      - SIDM_BsTo2DpTo4Mu_MBs-150_MDp-0p25_ctau-6p7_part-1.root
      - SIDM_BsTo2DpTo4Mu_MBs-150_MDp-0p25_ctau-6p7_part-2.root
      - SIDM_BsTo2DpTo4Mu_MBs-150_MDp-0p25_ctau-6p7_part-3.root
      - SIDM_BsTo2DpTo4Mu_MBs-150_MDp-0p25_ctau-6p7_part-4.root
      - SIDM_BsTo2DpTo4Mu_MBs-150_MDp-0p25_ctau-6p7_part-5.root
      - SIDM_BsTo2DpTo4Mu_MBs-150_MDp-0p25_ctau-6p7_part-6.root
      - SIDM_BsTo2DpTo4Mu_MBs-150_MDp-0p25_ctau-6p7_part-7.root
      - SIDM_BsTo2DpTo4Mu_MBs-150_MDp-0p25_ctau-6p7_part-8.root
      - SIDM_BsTo2DpTo4Mu_MBs-150_MDp-0p25_ctau-6p7_part-9.root
      path: SIDM_BsTo2DpTo4Mu_MBs-150_MDp-0p25_ctau-6p7/LLPnanoAODv2/
      
    4mu_150GeV_0p25GeV_13p0mm:
      files:
      - SIDM_BsTo2DpTo4Mu_MBs-150_MDp-0p25_ctau-13p0_part-0.root
      - SIDM_BsTo2DpTo4Mu_MBs-150_MDp-0p25_ctau-13p0_part-1.root
      - SIDM_BsTo2DpTo4Mu_MBs-150_MDp-0p25_ctau-13p0_part-2.root
      - SIDM_BsTo2DpTo4Mu_MBs-150_MDp-0p25_ctau-13p0_part-3.root
      - SIDM_BsTo2DpTo4Mu_MBs-150_MDp-0p25_ctau-13p0_part-4.root
      - SIDM_BsTo2DpTo4Mu_MBs-150_MDp-0p25_ctau-13p0_part-5.root
      - SIDM_BsTo2DpTo4Mu_MBs-150_MDp-0p25_ctau-13p0_part-6.root
      - SIDM_BsTo2DpTo4Mu_MBs-150_MDp-0p25_ctau-13p0_part-7.root
      - SIDM_BsTo2DpTo4Mu_MBs-150_MDp-0p25_ctau-13p0_part-8.root
      - SIDM_BsTo2DpTo4Mu_MBs-150_MDp-0p25_ctau-13p0_part-9.root
      path: SIDM_BsTo2DpTo4Mu_MBs-150_MDp-0p25_ctau-13p0/LLPnanoAODv2/
      
    4mu_150GeV_1p2GeV_0p064mm:
      files:
      - SIDM_BsTo2DpTo4Mu_MBs-150_MDp-1p2_ctau-0p064_part-0.root
      - SIDM_BsTo2DpTo4Mu_MBs-150_MDp-1p2_ctau-0p064_part-1.root
      - SIDM_BsTo2DpTo4Mu_MBs-150_MDp-1p2_ctau-0p064_part-2.root
      - SIDM_BsTo2DpTo4Mu_MBs-150_MDp-1p2_ctau-0p064_part-3.root
#      - SIDM_BsTo2DpTo4Mu_MBs-150_MDp-1p2_ctau-0p064_part-4.root # LZMAError: Corrupt input data
      - SIDM_BsTo2DpTo4Mu_MBs-150_MDp-1p2_ctau-0p064_part-5.root
      - SIDM_BsTo2DpTo4Mu_MBs-150_MDp-1p2_ctau-0p064_part-6.root
      - SIDM_BsTo2DpTo4Mu_MBs-150_MDp-1p2_ctau-0p064_part-7.root
      - SIDM_BsTo2DpTo4Mu_MBs-150_MDp-1p2_ctau-0p064_part-8.root
      - SIDM_BsTo2DpTo4Mu_MBs-150_MDp-1p2_ctau-0p064_part-9.root
      path: SIDM_BsTo2DpTo4Mu_MBs-150_MDp-1p2_ctau-0p064/LLPnanoAODv2/
      
    4mu_150GeV_1p2GeV_0p64mm:
      files:
      - SIDM_BsTo2DpTo4Mu_MBs-150_MDp-1p2_ctau-0p64_part-0.root
      - SIDM_BsTo2DpTo4Mu_MBs-150_MDp-1p2_ctau-0p64_part-1.root
      - SIDM_BsTo2DpTo4Mu_MBs-150_MDp-1p2_ctau-0p64_part-2.root
      - SIDM_BsTo2DpTo4Mu_MBs-150_MDp-1p2_ctau-0p64_part-3.root
      - SIDM_BsTo2DpTo4Mu_MBs-150_MDp-1p2_ctau-0p64_part-4.root
      - SIDM_BsTo2DpTo4Mu_MBs-150_MDp-1p2_ctau-0p64_part-5.root
      - SIDM_BsTo2DpTo4Mu_MBs-150_MDp-1p2_ctau-0p64_part-6.root
      - SIDM_BsTo2DpTo4Mu_MBs-150_MDp-1p2_ctau-0p64_part-7.root
      - SIDM_BsTo2DpTo4Mu_MBs-150_MDp-1p2_ctau-0p64_part-8.root
      - SIDM_BsTo2DpTo4Mu_MBs-150_MDp-1p2_ctau-0p64_part-9.root
      path: SIDM_BsTo2DpTo4Mu_MBs-150_MDp-1p2_ctau-0p64/LLPnanoAODv2/
      
    4mu_150GeV_1p2GeV_6p4mm:
      files:
      - SIDM_BsTo2DpTo4Mu_MBs-150_MDp-1p2_ctau-6p4_part-0.root
      - SIDM_BsTo2DpTo4Mu_MBs-150_MDp-1p2_ctau-6p4_part-1.root
      - SIDM_BsTo2DpTo4Mu_MBs-150_MDp-1p2_ctau-6p4_part-2.root
      - SIDM_BsTo2DpTo4Mu_MBs-150_MDp-1p2_ctau-6p4_part-3.root
      - SIDM_BsTo2DpTo4Mu_MBs-150_MDp-1p2_ctau-6p4_part-4.root
      - SIDM_BsTo2DpTo4Mu_MBs-150_MDp-1p2_ctau-6p4_part-5.root
      - SIDM_BsTo2DpTo4Mu_MBs-150_MDp-1p2_ctau-6p4_part-6.root
      - SIDM_BsTo2DpTo4Mu_MBs-150_MDp-1p2_ctau-6p4_part-7.root
      - SIDM_BsTo2DpTo4Mu_MBs-150_MDp-1p2_ctau-6p4_part-8.root
      - SIDM_BsTo2DpTo4Mu_MBs-150_MDp-1p2_ctau-6p4_part-9.root
      path: SIDM_BsTo2DpTo4Mu_MBs-150_MDp-1p2_ctau-6p4/LLPnanoAODv2/
      
    4mu_150GeV_1p2GeV_32p0mm:
      files:
      - SIDM_BsTo2DpTo4Mu_MBs-150_MDp-1p2_ctau-32p0_part-0.root
      - SIDM_BsTo2DpTo4Mu_MBs-150_MDp-1p2_ctau-32p0_part-1.root
      - SIDM_BsTo2DpTo4Mu_MBs-150_MDp-1p2_ctau-32p0_part-2.root
      - SIDM_BsTo2DpTo4Mu_MBs-150_MDp-1p2_ctau-32p0_part-3.root
      - SIDM_BsTo2DpTo4Mu_MBs-150_MDp-1p2_ctau-32p0_part-4.root
      - SIDM_BsTo2DpTo4Mu_MBs-150_MDp-1p2_ctau-32p0_part-5.root
      - SIDM_BsTo2DpTo4Mu_MBs-150_MDp-1p2_ctau-32p0_part-6.root
      - SIDM_BsTo2DpTo4Mu_MBs-150_MDp-1p2_ctau-32p0_part-7.root
      - SIDM_BsTo2DpTo4Mu_MBs-150_MDp-1p2_ctau-32p0_part-8.root
      - SIDM_BsTo2DpTo4Mu_MBs-150_MDp-1p2_ctau-32p0_part-9.root
      path: SIDM_BsTo2DpTo4Mu_MBs-150_MDp-1p2_ctau-32p0/LLPnanoAODv2/
      
    4mu_150GeV_1p2GeV_64p0mm:
      files:
      - SIDM_BsTo2DpTo4Mu_MBs-150_MDp-1p2_ctau-64p0_part-0.root
      - SIDM_BsTo2DpTo4Mu_MBs-150_MDp-1p2_ctau-64p0_part-1.root
      - SIDM_BsTo2DpTo4Mu_MBs-150_MDp-1p2_ctau-64p0_part-2.root
      - SIDM_BsTo2DpTo4Mu_MBs-150_MDp-1p2_ctau-64p0_part-3.root
      - SIDM_BsTo2DpTo4Mu_MBs-150_MDp-1p2_ctau-64p0_part-4.root
      - SIDM_BsTo2DpTo4Mu_MBs-150_MDp-1p2_ctau-64p0_part-5.root
      - SIDM_BsTo2DpTo4Mu_MBs-150_MDp-1p2_ctau-64p0_part-6.root
      - SIDM_BsTo2DpTo4Mu_MBs-150_MDp-1p2_ctau-64p0_part-7.root
      - SIDM_BsTo2DpTo4Mu_MBs-150_MDp-1p2_ctau-64p0_part-8.root
      - SIDM_BsTo2DpTo4Mu_MBs-150_MDp-1p2_ctau-64p0_part-9.root
      path: SIDM_BsTo2DpTo4Mu_MBs-150_MDp-1p2_ctau-64p0/LLPnanoAODv2/
      
    4mu_150GeV_5p0GeV_0p27mm:
      files:
      - SIDM_BsTo2DpTo4Mu_MBs-150_MDp-5p0_ctau-0p27_part-0.root
      - SIDM_BsTo2DpTo4Mu_MBs-150_MDp-5p0_ctau-0p27_part-1.root
      - SIDM_BsTo2DpTo4Mu_MBs-150_MDp-5p0_ctau-0p27_part-2.root
      - SIDM_BsTo2DpTo4Mu_MBs-150_MDp-5p0_ctau-0p27_part-3.root
      - SIDM_BsTo2DpTo4Mu_MBs-150_MDp-5p0_ctau-0p27_part-4.root
      - SIDM_BsTo2DpTo4Mu_MBs-150_MDp-5p0_ctau-0p27_part-5.root
      - SIDM_BsTo2DpTo4Mu_MBs-150_MDp-5p0_ctau-0p27_part-6.root
      - SIDM_BsTo2DpTo4Mu_MBs-150_MDp-5p0_ctau-0p27_part-7.root
      - SIDM_BsTo2DpTo4Mu_MBs-150_MDp-5p0_ctau-0p27_part-8.root
      - SIDM_BsTo2DpTo4Mu_MBs-150_MDp-5p0_ctau-0p27_part-9.root
      path: SIDM_BsTo2DpTo4Mu_MBs-150_MDp-5p0_ctau-0p27/LLPnanoAODv2/
      
    4mu_150GeV_5p0GeV_2p7mm:
      files:
      - SIDM_BsTo2DpTo4Mu_MBs-150_MDp-5p0_ctau-2p7_part-0.root
      - SIDM_BsTo2DpTo4Mu_MBs-150_MDp-5p0_ctau-2p7_part-1.root
      - SIDM_BsTo2DpTo4Mu_MBs-150_MDp-5p0_ctau-2p7_part-2.root
      - SIDM_BsTo2DpTo4Mu_MBs-150_MDp-5p0_ctau-2p7_part-3.root
      - SIDM_BsTo2DpTo4Mu_MBs-150_MDp-5p0_ctau-2p7_part-4.root
      - SIDM_BsTo2DpTo4Mu_MBs-150_MDp-5p0_ctau-2p7_part-5.root
      - SIDM_BsTo2DpTo4Mu_MBs-150_MDp-5p0_ctau-2p7_part-6.root
      - SIDM_BsTo2DpTo4Mu_MBs-150_MDp-5p0_ctau-2p7_part-7.root
      - SIDM_BsTo2DpTo4Mu_MBs-150_MDp-5p0_ctau-2p7_part-8.root
      - SIDM_BsTo2DpTo4Mu_MBs-150_MDp-5p0_ctau-2p7_part-9.root
      path: SIDM_BsTo2DpTo4Mu_MBs-150_MDp-5p0_ctau-2p7/LLPnanoAODv2/
      
    4mu_150GeV_5p0GeV_27p0mm:
      files:
      - SIDM_BsTo2DpTo4Mu_MBs-150_MDp-5p0_ctau-27p0_part-0.root
      - SIDM_BsTo2DpTo4Mu_MBs-150_MDp-5p0_ctau-27p0_part-1.root
      - SIDM_BsTo2DpTo4Mu_MBs-150_MDp-5p0_ctau-27p0_part-2.root
      - SIDM_BsTo2DpTo4Mu_MBs-150_MDp-5p0_ctau-27p0_part-3.root
      - SIDM_BsTo2DpTo4Mu_MBs-150_MDp-5p0_ctau-27p0_part-4.root
      - SIDM_BsTo2DpTo4Mu_MBs-150_MDp-5p0_ctau-27p0_part-5.root
      - SIDM_BsTo2DpTo4Mu_MBs-150_MDp-5p0_ctau-27p0_part-6.root
      - SIDM_BsTo2DpTo4Mu_MBs-150_MDp-5p0_ctau-27p0_part-7.root
      - SIDM_BsTo2DpTo4Mu_MBs-150_MDp-5p0_ctau-27p0_part-8.root
      - SIDM_BsTo2DpTo4Mu_MBs-150_MDp-5p0_ctau-27p0_part-9.root
      path: SIDM_BsTo2DpTo4Mu_MBs-150_MDp-5p0_ctau-27p0/LLPnanoAODv2/
      
    4mu_150GeV_5p0GeV_130p0mm:
      files:
      - SIDM_BsTo2DpTo4Mu_MBs-150_MDp-5p0_ctau-130p0_part-0.root
      - SIDM_BsTo2DpTo4Mu_MBs-150_MDp-5p0_ctau-130p0_part-1.root
      - SIDM_BsTo2DpTo4Mu_MBs-150_MDp-5p0_ctau-130p0_part-2.root
      - SIDM_BsTo2DpTo4Mu_MBs-150_MDp-5p0_ctau-130p0_part-3.root
      - SIDM_BsTo2DpTo4Mu_MBs-150_MDp-5p0_ctau-130p0_part-4.root
      - SIDM_BsTo2DpTo4Mu_MBs-150_MDp-5p0_ctau-130p0_part-5.root
      - SIDM_BsTo2DpTo4Mu_MBs-150_MDp-5p0_ctau-130p0_part-6.root
      - SIDM_BsTo2DpTo4Mu_MBs-150_MDp-5p0_ctau-130p0_part-7.root
      - SIDM_BsTo2DpTo4Mu_MBs-150_MDp-5p0_ctau-130p0_part-8.root
      - SIDM_BsTo2DpTo4Mu_MBs-150_MDp-5p0_ctau-130p0_part-9.root
      path: SIDM_BsTo2DpTo4Mu_MBs-150_MDp-5p0_ctau-130p0/LLPnanoAODv2/
      
    4mu_150GeV_5p0GeV_270p0mm:
      files:
      - SIDM_BsTo2DpTo4Mu_MBs-150_MDp-5p0_ctau-270p0_part-0.root
      - SIDM_BsTo2DpTo4Mu_MBs-150_MDp-5p0_ctau-270p0_part-1.root
      - SIDM_BsTo2DpTo4Mu_MBs-150_MDp-5p0_ctau-270p0_part-2.root
      - SIDM_BsTo2DpTo4Mu_MBs-150_MDp-5p0_ctau-270p0_part-3.root
      - SIDM_BsTo2DpTo4Mu_MBs-150_MDp-5p0_ctau-270p0_part-4.root
      - SIDM_BsTo2DpTo4Mu_MBs-150_MDp-5p0_ctau-270p0_part-5.root
      - SIDM_BsTo2DpTo4Mu_MBs-150_MDp-5p0_ctau-270p0_part-6.root
      - SIDM_BsTo2DpTo4Mu_MBs-150_MDp-5p0_ctau-270p0_part-7.root
      - SIDM_BsTo2DpTo4Mu_MBs-150_MDp-5p0_ctau-270p0_part-8.root
      - SIDM_BsTo2DpTo4Mu_MBs-150_MDp-5p0_ctau-270p0_part-9.root
      path: SIDM_BsTo2DpTo4Mu_MBs-150_MDp-5p0_ctau-270p0/LLPnanoAODv2/
      
    4mu_200GeV_0p25GeV_0p01mm:
      files:
      - SIDM_BsTo2DpTo4Mu_MBs-200_MDp-0p25_ctau-0p01_part-0.root
      - SIDM_BsTo2DpTo4Mu_MBs-200_MDp-0p25_ctau-0p01_part-1.root
      - SIDM_BsTo2DpTo4Mu_MBs-200_MDp-0p25_ctau-0p01_part-2.root
      - SIDM_BsTo2DpTo4Mu_MBs-200_MDp-0p25_ctau-0p01_part-3.root
#      - SIDM_BsTo2DpTo4Mu_MBs-200_MDp-0p25_ctau-0p01_part-4.root # LZMAError: Corrupt input data
      - SIDM_BsTo2DpTo4Mu_MBs-200_MDp-0p25_ctau-0p01_part-5.root
      - SIDM_BsTo2DpTo4Mu_MBs-200_MDp-0p25_ctau-0p01_part-6.root
      - SIDM_BsTo2DpTo4Mu_MBs-200_MDp-0p25_ctau-0p01_part-7.root
      - SIDM_BsTo2DpTo4Mu_MBs-200_MDp-0p25_ctau-0p01_part-8.root
      - SIDM_BsTo2DpTo4Mu_MBs-200_MDp-0p25_ctau-0p01_part-9.root
      path: SIDM_BsTo2DpTo4Mu_MBs-200_MDp-0p25_ctau-0p01/LLPnanoAODv2/
      
    4mu_200GeV_0p25GeV_0p1mm:
      files:
#      - SIDM_BsTo2DpTo4Mu_MBs-200_MDp-0p25_ctau-0p1_part-0.root # LZMAError: Corrupt input data
      - SIDM_BsTo2DpTo4Mu_MBs-200_MDp-0p25_ctau-0p1_part-1.root
#      - SIDM_BsTo2DpTo4Mu_MBs-200_MDp-0p25_ctau-0p1_part-2.root # OSError: XRootD error: [ERROR] Socket timeout
#      - SIDM_BsTo2DpTo4Mu_MBs-200_MDp-0p25_ctau-0p1_part-3.root # OSError: XRootD error: [ERROR] Socket timeout
#      - SIDM_BsTo2DpTo4Mu_MBs-200_MDp-0p25_ctau-0p1_part-4.root # OSError: XRootD error: [ERROR] Socket timeout
#      - SIDM_BsTo2DpTo4Mu_MBs-200_MDp-0p25_ctau-0p1_part-5.root # OSError: XRootD error: [ERROR] Socket timeout
#      - SIDM_BsTo2DpTo4Mu_MBs-200_MDp-0p25_ctau-0p1_part-6.root # OSError: XRootD error: [ERROR] Socket timeout
#      - SIDM_BsTo2DpTo4Mu_MBs-200_MDp-0p25_ctau-0p1_part-7.root # OSError: XRootD error: [ERROR] Socket timeout
#      - SIDM_BsTo2DpTo4Mu_MBs-200_MDp-0p25_ctau-0p1_part-8.root # OSError: XRootD error: [ERROR] Socket timeout
#      - SIDM_BsTo2DpTo4Mu_MBs-200_MDp-0p25_ctau-0p1_part-9.root # OSError: XRootD error: [ERROR] Socket timeout
      path: SIDM_BsTo2DpTo4Mu_MBs-200_MDp-0p25_ctau-0p1/LLPnanoAODv2/
      
    4mu_200GeV_0p25GeV_1p0mm:
      files:
      - SIDM_BsTo2DpTo4Mu_MBs-200_MDp-0p25_ctau-1p0_part-0.root
      - SIDM_BsTo2DpTo4Mu_MBs-200_MDp-0p25_ctau-1p0_part-1.root
      - SIDM_BsTo2DpTo4Mu_MBs-200_MDp-0p25_ctau-1p0_part-2.root
      - SIDM_BsTo2DpTo4Mu_MBs-200_MDp-0p25_ctau-1p0_part-3.root
      - SIDM_BsTo2DpTo4Mu_MBs-200_MDp-0p25_ctau-1p0_part-4.root
#      - SIDM_BsTo2DpTo4Mu_MBs-200_MDp-0p25_ctau-1p0_part-5.root # LZMAError: Corrupt input data
      - SIDM_BsTo2DpTo4Mu_MBs-200_MDp-0p25_ctau-1p0_part-6.root
      - SIDM_BsTo2DpTo4Mu_MBs-200_MDp-0p25_ctau-1p0_part-7.root
      - SIDM_BsTo2DpTo4Mu_MBs-200_MDp-0p25_ctau-1p0_part-8.root
      - SIDM_BsTo2DpTo4Mu_MBs-200_MDp-0p25_ctau-1p0_part-9.root
      path: SIDM_BsTo2DpTo4Mu_MBs-200_MDp-0p25_ctau-1p0/LLPnanoAODv2/
      
    4mu_200GeV_0p25GeV_5p0mm:
      files:
      - SIDM_BsTo2DpTo4Mu_MBs-200_MDp-0p25_ctau-5p0_part-0.root
      - SIDM_BsTo2DpTo4Mu_MBs-200_MDp-0p25_ctau-5p0_part-1.root
      - SIDM_BsTo2DpTo4Mu_MBs-200_MDp-0p25_ctau-5p0_part-2.root
      - SIDM_BsTo2DpTo4Mu_MBs-200_MDp-0p25_ctau-5p0_part-3.root
      - SIDM_BsTo2DpTo4Mu_MBs-200_MDp-0p25_ctau-5p0_part-4.root
      - SIDM_BsTo2DpTo4Mu_MBs-200_MDp-0p25_ctau-5p0_part-5.root
      - SIDM_BsTo2DpTo4Mu_MBs-200_MDp-0p25_ctau-5p0_part-6.root
      - SIDM_BsTo2DpTo4Mu_MBs-200_MDp-0p25_ctau-5p0_part-7.root
      - SIDM_BsTo2DpTo4Mu_MBs-200_MDp-0p25_ctau-5p0_part-8.root
      - SIDM_BsTo2DpTo4Mu_MBs-200_MDp-0p25_ctau-5p0_part-9.root
      path: SIDM_BsTo2DpTo4Mu_MBs-200_MDp-0p25_ctau-5p0/LLPnanoAODv2/
      
    4mu_200GeV_0p25GeV_10p0mm:
      files:
      - SIDM_BsTo2DpTo4Mu_MBs-200_MDp-0p25_ctau-10p0_part-0.root
      - SIDM_BsTo2DpTo4Mu_MBs-200_MDp-0p25_ctau-10p0_part-1.root
      - SIDM_BsTo2DpTo4Mu_MBs-200_MDp-0p25_ctau-10p0_part-2.root
      - SIDM_BsTo2DpTo4Mu_MBs-200_MDp-0p25_ctau-10p0_part-3.root
      - SIDM_BsTo2DpTo4Mu_MBs-200_MDp-0p25_ctau-10p0_part-4.root
      - SIDM_BsTo2DpTo4Mu_MBs-200_MDp-0p25_ctau-10p0_part-5.root
      - SIDM_BsTo2DpTo4Mu_MBs-200_MDp-0p25_ctau-10p0_part-6.root
      - SIDM_BsTo2DpTo4Mu_MBs-200_MDp-0p25_ctau-10p0_part-7.root
      - SIDM_BsTo2DpTo4Mu_MBs-200_MDp-0p25_ctau-10p0_part-8.root
      - SIDM_BsTo2DpTo4Mu_MBs-200_MDp-0p25_ctau-10p0_part-9.root
      path: SIDM_BsTo2DpTo4Mu_MBs-200_MDp-0p25_ctau-10p0/LLPnanoAODv2/
      
    4mu_200GeV_1p2GeV_0p048mm:
      files:
      - SIDM_BsTo2DpTo4Mu_MBs-200_MDp-1p2_ctau-0p048_part-0.root
      - SIDM_BsTo2DpTo4Mu_MBs-200_MDp-1p2_ctau-0p048_part-1.root
      - SIDM_BsTo2DpTo4Mu_MBs-200_MDp-1p2_ctau-0p048_part-2.root
      - SIDM_BsTo2DpTo4Mu_MBs-200_MDp-1p2_ctau-0p048_part-3.root
      - SIDM_BsTo2DpTo4Mu_MBs-200_MDp-1p2_ctau-0p048_part-4.root
      - SIDM_BsTo2DpTo4Mu_MBs-200_MDp-1p2_ctau-0p048_part-5.root
      - SIDM_BsTo2DpTo4Mu_MBs-200_MDp-1p2_ctau-0p048_part-6.root
      - SIDM_BsTo2DpTo4Mu_MBs-200_MDp-1p2_ctau-0p048_part-7.root
      - SIDM_BsTo2DpTo4Mu_MBs-200_MDp-1p2_ctau-0p048_part-8.root
      - SIDM_BsTo2DpTo4Mu_MBs-200_MDp-1p2_ctau-0p048_part-9.root
      path: SIDM_BsTo2DpTo4Mu_MBs-200_MDp-1p2_ctau-0p048/LLPnanoAODv2/
      
    4mu_200GeV_1p2GeV_0p48mm:
      files:
      - SIDM_BsTo2DpTo4Mu_MBs-200_MDp-1p2_ctau-0p48_part-0.root
      - SIDM_BsTo2DpTo4Mu_MBs-200_MDp-1p2_ctau-0p48_part-1.root
      - SIDM_BsTo2DpTo4Mu_MBs-200_MDp-1p2_ctau-0p48_part-2.root
      - SIDM_BsTo2DpTo4Mu_MBs-200_MDp-1p2_ctau-0p48_part-3.root
      - SIDM_BsTo2DpTo4Mu_MBs-200_MDp-1p2_ctau-0p48_part-4.root
      - SIDM_BsTo2DpTo4Mu_MBs-200_MDp-1p2_ctau-0p48_part-5.root
      - SIDM_BsTo2DpTo4Mu_MBs-200_MDp-1p2_ctau-0p48_part-6.root
      - SIDM_BsTo2DpTo4Mu_MBs-200_MDp-1p2_ctau-0p48_part-7.root
      - SIDM_BsTo2DpTo4Mu_MBs-200_MDp-1p2_ctau-0p48_part-8.root
      - SIDM_BsTo2DpTo4Mu_MBs-200_MDp-1p2_ctau-0p48_part-9.root
      path: SIDM_BsTo2DpTo4Mu_MBs-200_MDp-1p2_ctau-0p48/LLPnanoAODv2/
      
    4mu_200GeV_1p2GeV_4p8mm:
      files:
      - SIDM_BsTo2DpTo4Mu_MBs-200_MDp-1p2_ctau-4p8_part-0.root
      - SIDM_BsTo2DpTo4Mu_MBs-200_MDp-1p2_ctau-4p8_part-1.root
      - SIDM_BsTo2DpTo4Mu_MBs-200_MDp-1p2_ctau-4p8_part-2.root
      - SIDM_BsTo2DpTo4Mu_MBs-200_MDp-1p2_ctau-4p8_part-3.root
      - SIDM_BsTo2DpTo4Mu_MBs-200_MDp-1p2_ctau-4p8_part-4.root
      - SIDM_BsTo2DpTo4Mu_MBs-200_MDp-1p2_ctau-4p8_part-5.root
      - SIDM_BsTo2DpTo4Mu_MBs-200_MDp-1p2_ctau-4p8_part-6.root
      - SIDM_BsTo2DpTo4Mu_MBs-200_MDp-1p2_ctau-4p8_part-7.root
      - SIDM_BsTo2DpTo4Mu_MBs-200_MDp-1p2_ctau-4p8_part-8.root
      - SIDM_BsTo2DpTo4Mu_MBs-200_MDp-1p2_ctau-4p8_part-9.root
      path: SIDM_BsTo2DpTo4Mu_MBs-200_MDp-1p2_ctau-4p8/LLPnanoAODv2/
      
    4mu_200GeV_1p2GeV_24p0mm:
      files:
      - SIDM_BsTo2DpTo4Mu_MBs-200_MDp-1p2_ctau-24p0_part-0.root
      - SIDM_BsTo2DpTo4Mu_MBs-200_MDp-1p2_ctau-24p0_part-1.root
      - SIDM_BsTo2DpTo4Mu_MBs-200_MDp-1p2_ctau-24p0_part-2.root
      - SIDM_BsTo2DpTo4Mu_MBs-200_MDp-1p2_ctau-24p0_part-3.root
      - SIDM_BsTo2DpTo4Mu_MBs-200_MDp-1p2_ctau-24p0_part-4.root
      - SIDM_BsTo2DpTo4Mu_MBs-200_MDp-1p2_ctau-24p0_part-5.root
      - SIDM_BsTo2DpTo4Mu_MBs-200_MDp-1p2_ctau-24p0_part-6.root
      - SIDM_BsTo2DpTo4Mu_MBs-200_MDp-1p2_ctau-24p0_part-7.root
      - SIDM_BsTo2DpTo4Mu_MBs-200_MDp-1p2_ctau-24p0_part-8.root
      - SIDM_BsTo2DpTo4Mu_MBs-200_MDp-1p2_ctau-24p0_part-9.root
      path: SIDM_BsTo2DpTo4Mu_MBs-200_MDp-1p2_ctau-24p0/LLPnanoAODv2/
      
    4mu_200GeV_1p2GeV_48p0mm:
      files:
      - SIDM_BsTo2DpTo4Mu_MBs-200_MDp-1p2_ctau-48p0_part-0.root
      - SIDM_BsTo2DpTo4Mu_MBs-200_MDp-1p2_ctau-48p0_part-1.root
      - SIDM_BsTo2DpTo4Mu_MBs-200_MDp-1p2_ctau-48p0_part-2.root
      - SIDM_BsTo2DpTo4Mu_MBs-200_MDp-1p2_ctau-48p0_part-3.root
      - SIDM_BsTo2DpTo4Mu_MBs-200_MDp-1p2_ctau-48p0_part-4.root
      - SIDM_BsTo2DpTo4Mu_MBs-200_MDp-1p2_ctau-48p0_part-5.root
      - SIDM_BsTo2DpTo4Mu_MBs-200_MDp-1p2_ctau-48p0_part-6.root
      - SIDM_BsTo2DpTo4Mu_MBs-200_MDp-1p2_ctau-48p0_part-7.root
      - SIDM_BsTo2DpTo4Mu_MBs-200_MDp-1p2_ctau-48p0_part-8.root
      - SIDM_BsTo2DpTo4Mu_MBs-200_MDp-1p2_ctau-48p0_part-9.root
      path: SIDM_BsTo2DpTo4Mu_MBs-200_MDp-1p2_ctau-48p0/LLPnanoAODv2/
      
    4mu_200GeV_5p0GeV_0p2mm:
      files:
      - SIDM_BsTo2DpTo4Mu_MBs-200_MDp-5p0_ctau-0p2_part-0.root
      - SIDM_BsTo2DpTo4Mu_MBs-200_MDp-5p0_ctau-0p2_part-1.root
      - SIDM_BsTo2DpTo4Mu_MBs-200_MDp-5p0_ctau-0p2_part-2.root
      - SIDM_BsTo2DpTo4Mu_MBs-200_MDp-5p0_ctau-0p2_part-3.root
      - SIDM_BsTo2DpTo4Mu_MBs-200_MDp-5p0_ctau-0p2_part-4.root
      - SIDM_BsTo2DpTo4Mu_MBs-200_MDp-5p0_ctau-0p2_part-5.root
      - SIDM_BsTo2DpTo4Mu_MBs-200_MDp-5p0_ctau-0p2_part-6.root
      - SIDM_BsTo2DpTo4Mu_MBs-200_MDp-5p0_ctau-0p2_part-7.root
      - SIDM_BsTo2DpTo4Mu_MBs-200_MDp-5p0_ctau-0p2_part-8.root
      - SIDM_BsTo2DpTo4Mu_MBs-200_MDp-5p0_ctau-0p2_part-9.root
      path: SIDM_BsTo2DpTo4Mu_MBs-200_MDp-5p0_ctau-0p2/LLPnanoAODv2/
      
    4mu_200GeV_5p0GeV_2p0mm:
      files:
      - SIDM_BsTo2DpTo4Mu_MBs-200_MDp-5p0_ctau-2p0_part-0.root
      - SIDM_BsTo2DpTo4Mu_MBs-200_MDp-5p0_ctau-2p0_part-1.root
      - SIDM_BsTo2DpTo4Mu_MBs-200_MDp-5p0_ctau-2p0_part-2.root
      - SIDM_BsTo2DpTo4Mu_MBs-200_MDp-5p0_ctau-2p0_part-3.root
      - SIDM_BsTo2DpTo4Mu_MBs-200_MDp-5p0_ctau-2p0_part-4.root
      - SIDM_BsTo2DpTo4Mu_MBs-200_MDp-5p0_ctau-2p0_part-5.root
      - SIDM_BsTo2DpTo4Mu_MBs-200_MDp-5p0_ctau-2p0_part-6.root
      - SIDM_BsTo2DpTo4Mu_MBs-200_MDp-5p0_ctau-2p0_part-7.root
      - SIDM_BsTo2DpTo4Mu_MBs-200_MDp-5p0_ctau-2p0_part-8.root
      - SIDM_BsTo2DpTo4Mu_MBs-200_MDp-5p0_ctau-2p0_part-9.root
      path: SIDM_BsTo2DpTo4Mu_MBs-200_MDp-5p0_ctau-2p0/LLPnanoAODv2/
      
    4mu_200GeV_5p0GeV_20p0mm:
      files:
      - SIDM_BsTo2DpTo4Mu_MBs-200_MDp-5p0_ctau-20p0_part-0.root
      - SIDM_BsTo2DpTo4Mu_MBs-200_MDp-5p0_ctau-20p0_part-1.root
      - SIDM_BsTo2DpTo4Mu_MBs-200_MDp-5p0_ctau-20p0_part-2.root
      - SIDM_BsTo2DpTo4Mu_MBs-200_MDp-5p0_ctau-20p0_part-3.root
      - SIDM_BsTo2DpTo4Mu_MBs-200_MDp-5p0_ctau-20p0_part-4.root
      - SIDM_BsTo2DpTo4Mu_MBs-200_MDp-5p0_ctau-20p0_part-5.root
      - SIDM_BsTo2DpTo4Mu_MBs-200_MDp-5p0_ctau-20p0_part-6.root
      - SIDM_BsTo2DpTo4Mu_MBs-200_MDp-5p0_ctau-20p0_part-7.root
      - SIDM_BsTo2DpTo4Mu_MBs-200_MDp-5p0_ctau-20p0_part-8.root
      - SIDM_BsTo2DpTo4Mu_MBs-200_MDp-5p0_ctau-20p0_part-9.root
      path: SIDM_BsTo2DpTo4Mu_MBs-200_MDp-5p0_ctau-20p0/LLPnanoAODv2/
      
    4mu_200GeV_5p0GeV_100p0mm:
      files:
      - SIDM_BsTo2DpTo4Mu_MBs-200_MDp-5p0_ctau-100p0_part-0.root
      - SIDM_BsTo2DpTo4Mu_MBs-200_MDp-5p0_ctau-100p0_part-1.root
      - SIDM_BsTo2DpTo4Mu_MBs-200_MDp-5p0_ctau-100p0_part-2.root
      - SIDM_BsTo2DpTo4Mu_MBs-200_MDp-5p0_ctau-100p0_part-3.root
      - SIDM_BsTo2DpTo4Mu_MBs-200_MDp-5p0_ctau-100p0_part-4.root
      - SIDM_BsTo2DpTo4Mu_MBs-200_MDp-5p0_ctau-100p0_part-5.root
      - SIDM_BsTo2DpTo4Mu_MBs-200_MDp-5p0_ctau-100p0_part-6.root
      - SIDM_BsTo2DpTo4Mu_MBs-200_MDp-5p0_ctau-100p0_part-7.root
      - SIDM_BsTo2DpTo4Mu_MBs-200_MDp-5p0_ctau-100p0_part-8.root
      - SIDM_BsTo2DpTo4Mu_MBs-200_MDp-5p0_ctau-100p0_part-9.root
      path: SIDM_BsTo2DpTo4Mu_MBs-200_MDp-5p0_ctau-100p0/LLPnanoAODv2/
      
    4mu_200GeV_5p0GeV_200p0mm:
      files:
      - SIDM_BsTo2DpTo4Mu_MBs-200_MDp-5p0_ctau-200p0_part-0.root
      - SIDM_BsTo2DpTo4Mu_MBs-200_MDp-5p0_ctau-200p0_part-1.root
      - SIDM_BsTo2DpTo4Mu_MBs-200_MDp-5p0_ctau-200p0_part-2.root
      - SIDM_BsTo2DpTo4Mu_MBs-200_MDp-5p0_ctau-200p0_part-3.root
      - SIDM_BsTo2DpTo4Mu_MBs-200_MDp-5p0_ctau-200p0_part-4.root
      - SIDM_BsTo2DpTo4Mu_MBs-200_MDp-5p0_ctau-200p0_part-5.root
      - SIDM_BsTo2DpTo4Mu_MBs-200_MDp-5p0_ctau-200p0_part-6.root
      - SIDM_BsTo2DpTo4Mu_MBs-200_MDp-5p0_ctau-200p0_part-7.root
      - SIDM_BsTo2DpTo4Mu_MBs-200_MDp-5p0_ctau-200p0_part-8.root
      - SIDM_BsTo2DpTo4Mu_MBs-200_MDp-5p0_ctau-200p0_part-9.root
      path: SIDM_BsTo2DpTo4Mu_MBs-200_MDp-5p0_ctau-200p0/LLPnanoAODv2/
      
    4mu_500GeV_0p25GeV_0p004mm:
      files:
      - SIDM_BsTo2DpTo4Mu_MBs-500_MDp-0p25_ctau-0p004_part-0.root
      - SIDM_BsTo2DpTo4Mu_MBs-500_MDp-0p25_ctau-0p004_part-1.root
      - SIDM_BsTo2DpTo4Mu_MBs-500_MDp-0p25_ctau-0p004_part-2.root
      - SIDM_BsTo2DpTo4Mu_MBs-500_MDp-0p25_ctau-0p004_part-3.root
      - SIDM_BsTo2DpTo4Mu_MBs-500_MDp-0p25_ctau-0p004_part-4.root
      - SIDM_BsTo2DpTo4Mu_MBs-500_MDp-0p25_ctau-0p004_part-5.root
      - SIDM_BsTo2DpTo4Mu_MBs-500_MDp-0p25_ctau-0p004_part-6.root
      - SIDM_BsTo2DpTo4Mu_MBs-500_MDp-0p25_ctau-0p004_part-7.root
      - SIDM_BsTo2DpTo4Mu_MBs-500_MDp-0p25_ctau-0p004_part-8.root
      - SIDM_BsTo2DpTo4Mu_MBs-500_MDp-0p25_ctau-0p004_part-9.root
      path: SIDM_BsTo2DpTo4Mu_MBs-500_MDp-0p25_ctau-0p004/LLPnanoAODv2/
      
    4mu_500GeV_0p25GeV_0p04mm:
      files:
      - SIDM_BsTo2DpTo4Mu_MBs-500_MDp-0p25_ctau-0p04_part-0.root
      - SIDM_BsTo2DpTo4Mu_MBs-500_MDp-0p25_ctau-0p04_part-1.root
      - SIDM_BsTo2DpTo4Mu_MBs-500_MDp-0p25_ctau-0p04_part-2.root
      - SIDM_BsTo2DpTo4Mu_MBs-500_MDp-0p25_ctau-0p04_part-3.root
      - SIDM_BsTo2DpTo4Mu_MBs-500_MDp-0p25_ctau-0p04_part-4.root
      - SIDM_BsTo2DpTo4Mu_MBs-500_MDp-0p25_ctau-0p04_part-5.root
      - SIDM_BsTo2DpTo4Mu_MBs-500_MDp-0p25_ctau-0p04_part-6.root
      - SIDM_BsTo2DpTo4Mu_MBs-500_MDp-0p25_ctau-0p04_part-7.root
      - SIDM_BsTo2DpTo4Mu_MBs-500_MDp-0p25_ctau-0p04_part-8.root
      - SIDM_BsTo2DpTo4Mu_MBs-500_MDp-0p25_ctau-0p04_part-9.root
      - SIDM_BsTo2DpTo4Mu_MBs-500_MDp-0p25_ctau-0p04_part-10.root
      path: SIDM_BsTo2DpTo4Mu_MBs-500_MDp-0p25_ctau-0p04/LLPnanoAODv2/
      
    4mu_500GeV_0p25GeV_0p4mm:
      files:
      - SIDM_BsTo2DpTo4Mu_MBs-500_MDp-0p25_ctau-0p4_part-0.root
      - SIDM_BsTo2DpTo4Mu_MBs-500_MDp-0p25_ctau-0p4_part-1.root
      - SIDM_BsTo2DpTo4Mu_MBs-500_MDp-0p25_ctau-0p4_part-2.root
      - SIDM_BsTo2DpTo4Mu_MBs-500_MDp-0p25_ctau-0p4_part-3.root
      - SIDM_BsTo2DpTo4Mu_MBs-500_MDp-0p25_ctau-0p4_part-4.root
      - SIDM_BsTo2DpTo4Mu_MBs-500_MDp-0p25_ctau-0p4_part-5.root
      - SIDM_BsTo2DpTo4Mu_MBs-500_MDp-0p25_ctau-0p4_part-6.root
      - SIDM_BsTo2DpTo4Mu_MBs-500_MDp-0p25_ctau-0p4_part-7.root
      - SIDM_BsTo2DpTo4Mu_MBs-500_MDp-0p25_ctau-0p4_part-8.root
      - SIDM_BsTo2DpTo4Mu_MBs-500_MDp-0p25_ctau-0p4_part-9.root
      - SIDM_BsTo2DpTo4Mu_MBs-500_MDp-0p25_ctau-0p4_part-10.root
      path: SIDM_BsTo2DpTo4Mu_MBs-500_MDp-0p25_ctau-0p4/LLPnanoAODv2/
      
    4mu_500GeV_0p25GeV_2p0mm:
      files:
      - SIDM_BsTo2DpTo4Mu_MBs-500_MDp-0p25_ctau-2p0_part-0.root
      - SIDM_BsTo2DpTo4Mu_MBs-500_MDp-0p25_ctau-2p0_part-1.root
      - SIDM_BsTo2DpTo4Mu_MBs-500_MDp-0p25_ctau-2p0_part-2.root
      - SIDM_BsTo2DpTo4Mu_MBs-500_MDp-0p25_ctau-2p0_part-3.root
      - SIDM_BsTo2DpTo4Mu_MBs-500_MDp-0p25_ctau-2p0_part-4.root
      - SIDM_BsTo2DpTo4Mu_MBs-500_MDp-0p25_ctau-2p0_part-5.root
      - SIDM_BsTo2DpTo4Mu_MBs-500_MDp-0p25_ctau-2p0_part-6.root
      - SIDM_BsTo2DpTo4Mu_MBs-500_MDp-0p25_ctau-2p0_part-7.root
      - SIDM_BsTo2DpTo4Mu_MBs-500_MDp-0p25_ctau-2p0_part-8.root
#      - SIDM_BsTo2DpTo4Mu_MBs-500_MDp-0p25_ctau-2p0_part-9.root # LZMAError: Corrupt input data
      - SIDM_BsTo2DpTo4Mu_MBs-500_MDp-0p25_ctau-2p0_part-10.root
      path: SIDM_BsTo2DpTo4Mu_MBs-500_MDp-0p25_ctau-2p0/LLPnanoAODv2/
      
    4mu_500GeV_0p25GeV_4p0mm:
      files:
      - SIDM_BsTo2DpTo4Mu_MBs-500_MDp-0p25_ctau-4p0_part-0.root
      - SIDM_BsTo2DpTo4Mu_MBs-500_MDp-0p25_ctau-4p0_part-1.root
      - SIDM_BsTo2DpTo4Mu_MBs-500_MDp-0p25_ctau-4p0_part-2.root
      - SIDM_BsTo2DpTo4Mu_MBs-500_MDp-0p25_ctau-4p0_part-3.root
      - SIDM_BsTo2DpTo4Mu_MBs-500_MDp-0p25_ctau-4p0_part-4.root
      - SIDM_BsTo2DpTo4Mu_MBs-500_MDp-0p25_ctau-4p0_part-5.root
      - SIDM_BsTo2DpTo4Mu_MBs-500_MDp-0p25_ctau-4p0_part-6.root
      - SIDM_BsTo2DpTo4Mu_MBs-500_MDp-0p25_ctau-4p0_part-7.root
      - SIDM_BsTo2DpTo4Mu_MBs-500_MDp-0p25_ctau-4p0_part-8.root
      - SIDM_BsTo2DpTo4Mu_MBs-500_MDp-0p25_ctau-4p0_part-9.root
      path: SIDM_BsTo2DpTo4Mu_MBs-500_MDp-0p25_ctau-4p0/LLPnanoAODv2/
      
    4mu_500GeV_1p2GeV_0p019mm:
      files:
      - SIDM_BsTo2DpTo4Mu_MBs-500_MDp-1p2_ctau-0p019_part-0.root
      - SIDM_BsTo2DpTo4Mu_MBs-500_MDp-1p2_ctau-0p019_part-1.root
      - SIDM_BsTo2DpTo4Mu_MBs-500_MDp-1p2_ctau-0p019_part-2.root
      - SIDM_BsTo2DpTo4Mu_MBs-500_MDp-1p2_ctau-0p019_part-3.root
      - SIDM_BsTo2DpTo4Mu_MBs-500_MDp-1p2_ctau-0p019_part-4.root
      - SIDM_BsTo2DpTo4Mu_MBs-500_MDp-1p2_ctau-0p019_part-5.root
      - SIDM_BsTo2DpTo4Mu_MBs-500_MDp-1p2_ctau-0p019_part-6.root
      - SIDM_BsTo2DpTo4Mu_MBs-500_MDp-1p2_ctau-0p019_part-7.root
      - SIDM_BsTo2DpTo4Mu_MBs-500_MDp-1p2_ctau-0p019_part-8.root
      - SIDM_BsTo2DpTo4Mu_MBs-500_MDp-1p2_ctau-0p019_part-9.root
      path: SIDM_BsTo2DpTo4Mu_MBs-500_MDp-1p2_ctau-0p019/LLPnanoAODv2/
      
    4mu_500GeV_1p2GeV_0p19mm:
      files:
      - SIDM_BsTo2DpTo4Mu_MBs-500_MDp-1p2_ctau-0p19_part-0.root
      - SIDM_BsTo2DpTo4Mu_MBs-500_MDp-1p2_ctau-0p19_part-1.root
      - SIDM_BsTo2DpTo4Mu_MBs-500_MDp-1p2_ctau-0p19_part-2.root
      - SIDM_BsTo2DpTo4Mu_MBs-500_MDp-1p2_ctau-0p19_part-3.root
      - SIDM_BsTo2DpTo4Mu_MBs-500_MDp-1p2_ctau-0p19_part-4.root
      - SIDM_BsTo2DpTo4Mu_MBs-500_MDp-1p2_ctau-0p19_part-5.root
      - SIDM_BsTo2DpTo4Mu_MBs-500_MDp-1p2_ctau-0p19_part-6.root
      - SIDM_BsTo2DpTo4Mu_MBs-500_MDp-1p2_ctau-0p19_part-7.root
      - SIDM_BsTo2DpTo4Mu_MBs-500_MDp-1p2_ctau-0p19_part-8.root
      - SIDM_BsTo2DpTo4Mu_MBs-500_MDp-1p2_ctau-0p19_part-9.root
      path: SIDM_BsTo2DpTo4Mu_MBs-500_MDp-1p2_ctau-0p19/LLPnanoAODv2/
      
    4mu_500GeV_1p2GeV_1p9mm:
      files:
      - SIDM_BsTo2DpTo4Mu_MBs-500_MDp-1p2_ctau-1p9_part-0.root
      - SIDM_BsTo2DpTo4Mu_MBs-500_MDp-1p2_ctau-1p9_part-1.root
      - SIDM_BsTo2DpTo4Mu_MBs-500_MDp-1p2_ctau-1p9_part-2.root
      - SIDM_BsTo2DpTo4Mu_MBs-500_MDp-1p2_ctau-1p9_part-3.root
      - SIDM_BsTo2DpTo4Mu_MBs-500_MDp-1p2_ctau-1p9_part-4.root
      - SIDM_BsTo2DpTo4Mu_MBs-500_MDp-1p2_ctau-1p9_part-5.root
      - SIDM_BsTo2DpTo4Mu_MBs-500_MDp-1p2_ctau-1p9_part-6.root
      - SIDM_BsTo2DpTo4Mu_MBs-500_MDp-1p2_ctau-1p9_part-7.root
      - SIDM_BsTo2DpTo4Mu_MBs-500_MDp-1p2_ctau-1p9_part-8.root
      - SIDM_BsTo2DpTo4Mu_MBs-500_MDp-1p2_ctau-1p9_part-9.root
      path: SIDM_BsTo2DpTo4Mu_MBs-500_MDp-1p2_ctau-1p9/LLPnanoAODv2/
      
    4mu_500GeV_1p2GeV_9p6mm:
      files:
      - SIDM_BsTo2DpTo4Mu_MBs-500_MDp-1p2_ctau-9p6_part-0.root
      - SIDM_BsTo2DpTo4Mu_MBs-500_MDp-1p2_ctau-9p6_part-1.root
      - SIDM_BsTo2DpTo4Mu_MBs-500_MDp-1p2_ctau-9p6_part-2.root
      - SIDM_BsTo2DpTo4Mu_MBs-500_MDp-1p2_ctau-9p6_part-3.root
      - SIDM_BsTo2DpTo4Mu_MBs-500_MDp-1p2_ctau-9p6_part-4.root
      - SIDM_BsTo2DpTo4Mu_MBs-500_MDp-1p2_ctau-9p6_part-5.root
      - SIDM_BsTo2DpTo4Mu_MBs-500_MDp-1p2_ctau-9p6_part-6.root
      - SIDM_BsTo2DpTo4Mu_MBs-500_MDp-1p2_ctau-9p6_part-7.root
      - SIDM_BsTo2DpTo4Mu_MBs-500_MDp-1p2_ctau-9p6_part-8.root
      - SIDM_BsTo2DpTo4Mu_MBs-500_MDp-1p2_ctau-9p6_part-9.root
      path: SIDM_BsTo2DpTo4Mu_MBs-500_MDp-1p2_ctau-9p6/LLPnanoAODv2/
      
    4mu_500GeV_1p2GeV_19p0mm:
      files:
      - SIDM_BsTo2DpTo4Mu_MBs-500_MDp-1p2_ctau-19p0_part-0.root
      - SIDM_BsTo2DpTo4Mu_MBs-500_MDp-1p2_ctau-19p0_part-1.root
      - SIDM_BsTo2DpTo4Mu_MBs-500_MDp-1p2_ctau-19p0_part-2.root
      - SIDM_BsTo2DpTo4Mu_MBs-500_MDp-1p2_ctau-19p0_part-3.root
      - SIDM_BsTo2DpTo4Mu_MBs-500_MDp-1p2_ctau-19p0_part-4.root
      - SIDM_BsTo2DpTo4Mu_MBs-500_MDp-1p2_ctau-19p0_part-5.root
      - SIDM_BsTo2DpTo4Mu_MBs-500_MDp-1p2_ctau-19p0_part-6.root
      - SIDM_BsTo2DpTo4Mu_MBs-500_MDp-1p2_ctau-19p0_part-7.root
      - SIDM_BsTo2DpTo4Mu_MBs-500_MDp-1p2_ctau-19p0_part-8.root
      - SIDM_BsTo2DpTo4Mu_MBs-500_MDp-1p2_ctau-19p0_part-9.root
      path: SIDM_BsTo2DpTo4Mu_MBs-500_MDp-1p2_ctau-19p0/LLPnanoAODv2/
      
    4mu_500GeV_5p0GeV_0p08mm:
>>>>>>> 9fad462e
      files:
      - SIDM_BsTo2DpTo4Mu_MBs-500_MDp-5p0_ctau-0p08_part-0.root
      - SIDM_BsTo2DpTo4Mu_MBs-500_MDp-5p0_ctau-0p08_part-1.root
      - SIDM_BsTo2DpTo4Mu_MBs-500_MDp-5p0_ctau-0p08_part-2.root
      - SIDM_BsTo2DpTo4Mu_MBs-500_MDp-5p0_ctau-0p08_part-3.root
      - SIDM_BsTo2DpTo4Mu_MBs-500_MDp-5p0_ctau-0p08_part-4.root
      - SIDM_BsTo2DpTo4Mu_MBs-500_MDp-5p0_ctau-0p08_part-5.root
      - SIDM_BsTo2DpTo4Mu_MBs-500_MDp-5p0_ctau-0p08_part-6.root
      - SIDM_BsTo2DpTo4Mu_MBs-500_MDp-5p0_ctau-0p08_part-7.root
      - SIDM_BsTo2DpTo4Mu_MBs-500_MDp-5p0_ctau-0p08_part-8.root
      - SIDM_BsTo2DpTo4Mu_MBs-500_MDp-5p0_ctau-0p08_part-9.root
      - SIDM_BsTo2DpTo4Mu_MBs-500_MDp-5p0_ctau-0p08_part-10.root
      - SIDM_BsTo2DpTo4Mu_MBs-500_MDp-5p0_ctau-0p08_part-11.root
      - SIDM_BsTo2DpTo4Mu_MBs-500_MDp-5p0_ctau-0p08_part-12.root
      - SIDM_BsTo2DpTo4Mu_MBs-500_MDp-5p0_ctau-0p08_part-13.root
      - SIDM_BsTo2DpTo4Mu_MBs-500_MDp-5p0_ctau-0p08_part-14.root
      - SIDM_BsTo2DpTo4Mu_MBs-500_MDp-5p0_ctau-0p08_part-15.root
      - SIDM_BsTo2DpTo4Mu_MBs-500_MDp-5p0_ctau-0p08_part-16.root
#      - SIDM_BsTo2DpTo4Mu_MBs-500_MDp-5p0_ctau-0p08_part-17.root # LZMAError: Corrupt input data
      - SIDM_BsTo2DpTo4Mu_MBs-500_MDp-5p0_ctau-0p08_part-18.root
      - SIDM_BsTo2DpTo4Mu_MBs-500_MDp-5p0_ctau-0p08_part-19.root
      - SIDM_BsTo2DpTo4Mu_MBs-500_MDp-5p0_ctau-0p08_part-20.root
      - SIDM_BsTo2DpTo4Mu_MBs-500_MDp-5p0_ctau-0p08_part-21.root
      - SIDM_BsTo2DpTo4Mu_MBs-500_MDp-5p0_ctau-0p08_part-22.root
      - SIDM_BsTo2DpTo4Mu_MBs-500_MDp-5p0_ctau-0p08_part-23.root
      - SIDM_BsTo2DpTo4Mu_MBs-500_MDp-5p0_ctau-0p08_part-24.root
      - SIDM_BsTo2DpTo4Mu_MBs-500_MDp-5p0_ctau-0p08_part-25.root
      - SIDM_BsTo2DpTo4Mu_MBs-500_MDp-5p0_ctau-0p08_part-26.root
      - SIDM_BsTo2DpTo4Mu_MBs-500_MDp-5p0_ctau-0p08_part-27.root
      - SIDM_BsTo2DpTo4Mu_MBs-500_MDp-5p0_ctau-0p08_part-28.root
      - SIDM_BsTo2DpTo4Mu_MBs-500_MDp-5p0_ctau-0p08_part-29.root
      path: SIDM_BsTo2DpTo4Mu_MBs-500_MDp-5p0_ctau-0p08/LLPnanoAODv2/
      
<<<<<<< HEAD
    4mu_1000GeV_0p25GeV_0p002mm:
      files:
      - SIDM_BsTo2DpTo4Mu_MBs-1000_MDp-0p25_ctau-0p002_part-0.root
      - SIDM_BsTo2DpTo4Mu_MBs-1000_MDp-0p25_ctau-0p002_part-1.root
      - SIDM_BsTo2DpTo4Mu_MBs-1000_MDp-0p25_ctau-0p002_part-2.root
      - SIDM_BsTo2DpTo4Mu_MBs-1000_MDp-0p25_ctau-0p002_part-3.root
      - SIDM_BsTo2DpTo4Mu_MBs-1000_MDp-0p25_ctau-0p002_part-4.root
      - SIDM_BsTo2DpTo4Mu_MBs-1000_MDp-0p25_ctau-0p002_part-5.root
      - SIDM_BsTo2DpTo4Mu_MBs-1000_MDp-0p25_ctau-0p002_part-6.root
      - SIDM_BsTo2DpTo4Mu_MBs-1000_MDp-0p25_ctau-0p002_part-7.root
      - SIDM_BsTo2DpTo4Mu_MBs-1000_MDp-0p25_ctau-0p002_part-8.root
      - SIDM_BsTo2DpTo4Mu_MBs-1000_MDp-0p25_ctau-0p002_part-9.root
      path: SIDM_BsTo2DpTo4Mu_MBs-1000_MDp-0p25_ctau-0p002/LLPnanoAODv2/
    
    4mu_1000GeV_0p25GeV_0p02mm:
      files:
      - SIDM_BsTo2DpTo4Mu_MBs-1000_MDp-0p25_ctau-0p02_part-0.root
      - SIDM_BsTo2DpTo4Mu_MBs-1000_MDp-0p25_ctau-0p02_part-1.root
      - SIDM_BsTo2DpTo4Mu_MBs-1000_MDp-0p25_ctau-0p02_part-2.root
      - SIDM_BsTo2DpTo4Mu_MBs-1000_MDp-0p25_ctau-0p02_part-3.root
      - SIDM_BsTo2DpTo4Mu_MBs-1000_MDp-0p25_ctau-0p02_part-4.root
      - SIDM_BsTo2DpTo4Mu_MBs-1000_MDp-0p25_ctau-0p02_part-5.root
      - SIDM_BsTo2DpTo4Mu_MBs-1000_MDp-0p25_ctau-0p02_part-6.root
      - SIDM_BsTo2DpTo4Mu_MBs-1000_MDp-0p25_ctau-0p02_part-7.root
      - SIDM_BsTo2DpTo4Mu_MBs-1000_MDp-0p25_ctau-0p02_part-8.root
      - SIDM_BsTo2DpTo4Mu_MBs-1000_MDp-0p25_ctau-0p02_part-9.root
      path: SIDM_BsTo2DpTo4Mu_MBs-1000_MDp-0p25_ctau-0p02/LLPnanoAODv2/
      
    4mu_1000GeV_0p25GeV_0p2mm:
      files:
      - SIDM_BsTo2DpTo4Mu_MBs-1000_MDp-0p25_ctau-0p2_part-0.root
      - SIDM_BsTo2DpTo4Mu_MBs-1000_MDp-0p25_ctau-0p2_part-1.root
      - SIDM_BsTo2DpTo4Mu_MBs-1000_MDp-0p25_ctau-0p2_part-2.root
      - SIDM_BsTo2DpTo4Mu_MBs-1000_MDp-0p25_ctau-0p2_part-3.root
      - SIDM_BsTo2DpTo4Mu_MBs-1000_MDp-0p25_ctau-0p2_part-4.root
      - SIDM_BsTo2DpTo4Mu_MBs-1000_MDp-0p25_ctau-0p2_part-5.root
      - SIDM_BsTo2DpTo4Mu_MBs-1000_MDp-0p25_ctau-0p2_part-6.root
      - SIDM_BsTo2DpTo4Mu_MBs-1000_MDp-0p25_ctau-0p2_part-7.root
      - SIDM_BsTo2DpTo4Mu_MBs-1000_MDp-0p25_ctau-0p2_part-8.root
      - SIDM_BsTo2DpTo4Mu_MBs-1000_MDp-0p25_ctau-0p2_part-9.root
      path: SIDM_BsTo2DpTo4Mu_MBs-1000_MDp-0p25_ctau-0p2/LLPnanoAODv2/
      
    4mu_1000GeV_0p25GeV_1p0mm:
      files:
      - SIDM_BsTo2DpTo4Mu_MBs-1000_MDp-0p25_ctau-1p0_part-0.root
      - SIDM_BsTo2DpTo4Mu_MBs-1000_MDp-0p25_ctau-1p0_part-1.root
      - SIDM_BsTo2DpTo4Mu_MBs-1000_MDp-0p25_ctau-1p0_part-2.root
      - SIDM_BsTo2DpTo4Mu_MBs-1000_MDp-0p25_ctau-1p0_part-3.root
      - SIDM_BsTo2DpTo4Mu_MBs-1000_MDp-0p25_ctau-1p0_part-4.root
      - SIDM_BsTo2DpTo4Mu_MBs-1000_MDp-0p25_ctau-1p0_part-5.root
      - SIDM_BsTo2DpTo4Mu_MBs-1000_MDp-0p25_ctau-1p0_part-6.root
      - SIDM_BsTo2DpTo4Mu_MBs-1000_MDp-0p25_ctau-1p0_part-7.root
      - SIDM_BsTo2DpTo4Mu_MBs-1000_MDp-0p25_ctau-1p0_part-8.root
      - SIDM_BsTo2DpTo4Mu_MBs-1000_MDp-0p25_ctau-1p0_part-9.root
      path: SIDM_BsTo2DpTo4Mu_MBs-1000_MDp-0p25_ctau-1p0/LLPnanoAODv2/
      
    4mu_1000GeV_0p25GeV_2p0mm:
      files:
      - SIDM_BsTo2DpTo4Mu_MBs-1000_MDp-0p25_ctau-2p0_part-0.root
      - SIDM_BsTo2DpTo4Mu_MBs-1000_MDp-0p25_ctau-2p0_part-1.root
      - SIDM_BsTo2DpTo4Mu_MBs-1000_MDp-0p25_ctau-2p0_part-2.root
      - SIDM_BsTo2DpTo4Mu_MBs-1000_MDp-0p25_ctau-2p0_part-3.root
      - SIDM_BsTo2DpTo4Mu_MBs-1000_MDp-0p25_ctau-2p0_part-4.root
      - SIDM_BsTo2DpTo4Mu_MBs-1000_MDp-0p25_ctau-2p0_part-5.root
      - SIDM_BsTo2DpTo4Mu_MBs-1000_MDp-0p25_ctau-2p0_part-6.root
      - SIDM_BsTo2DpTo4Mu_MBs-1000_MDp-0p25_ctau-2p0_part-7.root
      - SIDM_BsTo2DpTo4Mu_MBs-1000_MDp-0p25_ctau-2p0_part-8.root
      - SIDM_BsTo2DpTo4Mu_MBs-1000_MDp-0p25_ctau-2p0_part-9.root
      path: SIDM_BsTo2DpTo4Mu_MBs-1000_MDp-0p25_ctau-2p0/LLPnanoAODv2/
      
    4mu_1000GeV_1p2GeV_0p0096mm:
      files:
      - SIDM_BsTo2DpTo4Mu_MBs-1000_MDp-1p2_ctau-0p0096_part-0.root
      - SIDM_BsTo2DpTo4Mu_MBs-1000_MDp-1p2_ctau-0p0096_part-1.root
      - SIDM_BsTo2DpTo4Mu_MBs-1000_MDp-1p2_ctau-0p0096_part-2.root
      - SIDM_BsTo2DpTo4Mu_MBs-1000_MDp-1p2_ctau-0p0096_part-3.root
      - SIDM_BsTo2DpTo4Mu_MBs-1000_MDp-1p2_ctau-0p0096_part-4.root
      - SIDM_BsTo2DpTo4Mu_MBs-1000_MDp-1p2_ctau-0p0096_part-5.root
      - SIDM_BsTo2DpTo4Mu_MBs-1000_MDp-1p2_ctau-0p0096_part-6.root
      - SIDM_BsTo2DpTo4Mu_MBs-1000_MDp-1p2_ctau-0p0096_part-7.root
      - SIDM_BsTo2DpTo4Mu_MBs-1000_MDp-1p2_ctau-0p0096_part-8.root
      - SIDM_BsTo2DpTo4Mu_MBs-1000_MDp-1p2_ctau-0p0096_part-9.root
      path: SIDM_BsTo2DpTo4Mu_MBs-1000_MDp-1p2_ctau-0p0096/LLPnanoAODv2/
      
    4mu_1000GeV_1p2GeV_0p096mm:
      files:
      - SIDM_BsTo2DpTo4Mu_MBs-1000_MDp-1p2_ctau-0p096_part-0.root
      - SIDM_BsTo2DpTo4Mu_MBs-1000_MDp-1p2_ctau-0p096_part-1.root
      - SIDM_BsTo2DpTo4Mu_MBs-1000_MDp-1p2_ctau-0p096_part-2.root
      - SIDM_BsTo2DpTo4Mu_MBs-1000_MDp-1p2_ctau-0p096_part-3.root
      - SIDM_BsTo2DpTo4Mu_MBs-1000_MDp-1p2_ctau-0p096_part-4.root
      - SIDM_BsTo2DpTo4Mu_MBs-1000_MDp-1p2_ctau-0p096_part-5.root
      - SIDM_BsTo2DpTo4Mu_MBs-1000_MDp-1p2_ctau-0p096_part-6.root
      - SIDM_BsTo2DpTo4Mu_MBs-1000_MDp-1p2_ctau-0p096_part-7.root
      - SIDM_BsTo2DpTo4Mu_MBs-1000_MDp-1p2_ctau-0p096_part-8.root
      - SIDM_BsTo2DpTo4Mu_MBs-1000_MDp-1p2_ctau-0p096_part-9.root
      path: SIDM_BsTo2DpTo4Mu_MBs-1000_MDp-1p2_ctau-0p096/LLPnanoAODv2/     
    
    4mu_1000GeV_1p2GeV_0p96mm:
      files:
      - SIDM_BsTo2DpTo4Mu_MBs-1000_MDp-1p2_ctau-0p96_part-0.root
      - SIDM_BsTo2DpTo4Mu_MBs-1000_MDp-1p2_ctau-0p96_part-1.root
      - SIDM_BsTo2DpTo4Mu_MBs-1000_MDp-1p2_ctau-0p96_part-2.root
      - SIDM_BsTo2DpTo4Mu_MBs-1000_MDp-1p2_ctau-0p96_part-3.root
      - SIDM_BsTo2DpTo4Mu_MBs-1000_MDp-1p2_ctau-0p96_part-4.root
      - SIDM_BsTo2DpTo4Mu_MBs-1000_MDp-1p2_ctau-0p96_part-5.root
      - SIDM_BsTo2DpTo4Mu_MBs-1000_MDp-1p2_ctau-0p96_part-6.root
      - SIDM_BsTo2DpTo4Mu_MBs-1000_MDp-1p2_ctau-0p96_part-7.root
      - SIDM_BsTo2DpTo4Mu_MBs-1000_MDp-1p2_ctau-0p96_part-8.root
      - SIDM_BsTo2DpTo4Mu_MBs-1000_MDp-1p2_ctau-0p96_part-9.root
      path: SIDM_BsTo2DpTo4Mu_MBs-1000_MDp-1p2_ctau-0p96/LLPnanoAODv2/
      
    4mu_1000GeV_1p2GeV_4p8mm:
      files:
      - SIDM_BsTo2DpTo4Mu_MBs-1000_MDp-1p2_ctau-4p8_part-0.root
      - SIDM_BsTo2DpTo4Mu_MBs-1000_MDp-1p2_ctau-4p8_part-1.root
      - SIDM_BsTo2DpTo4Mu_MBs-1000_MDp-1p2_ctau-4p8_part-2.root
      - SIDM_BsTo2DpTo4Mu_MBs-1000_MDp-1p2_ctau-4p8_part-3.root
      - SIDM_BsTo2DpTo4Mu_MBs-1000_MDp-1p2_ctau-4p8_part-4.root
      - SIDM_BsTo2DpTo4Mu_MBs-1000_MDp-1p2_ctau-4p8_part-5.root
      - SIDM_BsTo2DpTo4Mu_MBs-1000_MDp-1p2_ctau-4p8_part-6.root
      - SIDM_BsTo2DpTo4Mu_MBs-1000_MDp-1p2_ctau-4p8_part-7.root
      - SIDM_BsTo2DpTo4Mu_MBs-1000_MDp-1p2_ctau-4p8_part-8.root
      - SIDM_BsTo2DpTo4Mu_MBs-1000_MDp-1p2_ctau-4p8_part-9.root
      path: SIDM_BsTo2DpTo4Mu_MBs-1000_MDp-1p2_ctau-4p8/LLPnanoAODv2/
      
    4mu_1000GeV_1p2GeV_9p6mm:
      files:
      - SIDM_BsTo2DpTo4Mu_MBs-1000_MDp-1p2_ctau-9p6_part-0.root
      - SIDM_BsTo2DpTo4Mu_MBs-1000_MDp-1p2_ctau-9p6_part-1.root
      - SIDM_BsTo2DpTo4Mu_MBs-1000_MDp-1p2_ctau-9p6_part-2.root
      - SIDM_BsTo2DpTo4Mu_MBs-1000_MDp-1p2_ctau-9p6_part-3.root
      - SIDM_BsTo2DpTo4Mu_MBs-1000_MDp-1p2_ctau-9p6_part-4.root
      - SIDM_BsTo2DpTo4Mu_MBs-1000_MDp-1p2_ctau-9p6_part-5.root
      - SIDM_BsTo2DpTo4Mu_MBs-1000_MDp-1p2_ctau-9p6_part-6.root
      - SIDM_BsTo2DpTo4Mu_MBs-1000_MDp-1p2_ctau-9p6_part-7.root
      - SIDM_BsTo2DpTo4Mu_MBs-1000_MDp-1p2_ctau-9p6_part-8.root
      - SIDM_BsTo2DpTo4Mu_MBs-1000_MDp-1p2_ctau-9p6_part-9.root
      path: SIDM_BsTo2DpTo4Mu_MBs-1000_MDp-1p2_ctau-9p6/LLPnanoAODv2/
      
    4mu_1000GeV_5p0GeV_0p04mm:
      files:
      - SIDM_BsTo2DpTo4Mu_MBs-1000_MDp-5p0_ctau-0p04_part-0.root
      - SIDM_BsTo2DpTo4Mu_MBs-1000_MDp-5p0_ctau-0p04_part-1.root
      - SIDM_BsTo2DpTo4Mu_MBs-1000_MDp-5p0_ctau-0p04_part-2.root
      - SIDM_BsTo2DpTo4Mu_MBs-1000_MDp-5p0_ctau-0p04_part-3.root
      - SIDM_BsTo2DpTo4Mu_MBs-1000_MDp-5p0_ctau-0p04_part-4.root
      #- SIDM_BsTo2DpTo4Mu_MBs-1000_MDp-5p0_ctau-0p04_part-5.root #LZMA error
      - SIDM_BsTo2DpTo4Mu_MBs-1000_MDp-5p0_ctau-0p04_part-6.root
      - SIDM_BsTo2DpTo4Mu_MBs-1000_MDp-5p0_ctau-0p04_part-7.root
      - SIDM_BsTo2DpTo4Mu_MBs-1000_MDp-5p0_ctau-0p04_part-8.root
      - SIDM_BsTo2DpTo4Mu_MBs-1000_MDp-5p0_ctau-0p04_part-9.root
      path: SIDM_BsTo2DpTo4Mu_MBs-1000_MDp-5p0_ctau-0p04/LLPnanoAODv2/
      
    4mu_1000GeV_5p0GeV_0p4mm:
      files:
      - SIDM_BsTo2DpTo4Mu_MBs-1000_MDp-5p0_ctau-0p4_part-0.root
      - SIDM_BsTo2DpTo4Mu_MBs-1000_MDp-5p0_ctau-0p4_part-1.root
      - SIDM_BsTo2DpTo4Mu_MBs-1000_MDp-5p0_ctau-0p4_part-2.root
      - SIDM_BsTo2DpTo4Mu_MBs-1000_MDp-5p0_ctau-0p4_part-3.root
      - SIDM_BsTo2DpTo4Mu_MBs-1000_MDp-5p0_ctau-0p4_part-4.root
      - SIDM_BsTo2DpTo4Mu_MBs-1000_MDp-5p0_ctau-0p4_part-5.root
      - SIDM_BsTo2DpTo4Mu_MBs-1000_MDp-5p0_ctau-0p4_part-6.root
      - SIDM_BsTo2DpTo4Mu_MBs-1000_MDp-5p0_ctau-0p4_part-7.root
      - SIDM_BsTo2DpTo4Mu_MBs-1000_MDp-5p0_ctau-0p4_part-8.root
      - SIDM_BsTo2DpTo4Mu_MBs-1000_MDp-5p0_ctau-0p4_part-9.root
      path: SIDM_BsTo2DpTo4Mu_MBs-1000_MDp-5p0_ctau-0p4/LLPnanoAODv2/
      
    4mu_1000GeV_5p0GeV_4p0mm:
      files:
      - SIDM_BsTo2DpTo4Mu_MBs-1000_MDp-5p0_ctau-4p0_part-0.root
      - SIDM_BsTo2DpTo4Mu_MBs-1000_MDp-5p0_ctau-4p0_part-1.root
      - SIDM_BsTo2DpTo4Mu_MBs-1000_MDp-5p0_ctau-4p0_part-2.root
      - SIDM_BsTo2DpTo4Mu_MBs-1000_MDp-5p0_ctau-4p0_part-3.root
      - SIDM_BsTo2DpTo4Mu_MBs-1000_MDp-5p0_ctau-4p0_part-4.root
      - SIDM_BsTo2DpTo4Mu_MBs-1000_MDp-5p0_ctau-4p0_part-5.root
      #- SIDM_BsTo2DpTo4Mu_MBs-1000_MDp-5p0_ctau-4p0_part-6.root #LZMA error - corrupt input data
      - SIDM_BsTo2DpTo4Mu_MBs-1000_MDp-5p0_ctau-4p0_part-7.root
      - SIDM_BsTo2DpTo4Mu_MBs-1000_MDp-5p0_ctau-4p0_part-8.root
      - SIDM_BsTo2DpTo4Mu_MBs-1000_MDp-5p0_ctau-4p0_part-9.root
      path: SIDM_BsTo2DpTo4Mu_MBs-1000_MDp-5p0_ctau-4p0/LLPnanoAODv2/
      
    4mu_1000GeV_5p0GeV_20p0mm:
      files:
      - SIDM_BsTo2DpTo4Mu_MBs-1000_MDp-5p0_ctau-20p0_part-0.root
      - SIDM_BsTo2DpTo4Mu_MBs-1000_MDp-5p0_ctau-20p0_part-1.root
      - SIDM_BsTo2DpTo4Mu_MBs-1000_MDp-5p0_ctau-20p0_part-2.root
      - SIDM_BsTo2DpTo4Mu_MBs-1000_MDp-5p0_ctau-20p0_part-3.root
      - SIDM_BsTo2DpTo4Mu_MBs-1000_MDp-5p0_ctau-20p0_part-4.root
      - SIDM_BsTo2DpTo4Mu_MBs-1000_MDp-5p0_ctau-20p0_part-5.root
      - SIDM_BsTo2DpTo4Mu_MBs-1000_MDp-5p0_ctau-20p0_part-6.root
      - SIDM_BsTo2DpTo4Mu_MBs-1000_MDp-5p0_ctau-20p0_part-7.root
      - SIDM_BsTo2DpTo4Mu_MBs-1000_MDp-5p0_ctau-20p0_part-8.root
      - SIDM_BsTo2DpTo4Mu_MBs-1000_MDp-5p0_ctau-20p0_part-9.root
      path: SIDM_BsTo2DpTo4Mu_MBs-1000_MDp-5p0_ctau-20p0/LLPnanoAODv2/
    
    4mu_1000GeV_5p0GeV_40p0mm:
      files:
      - SIDM_BsTo2DpTo4Mu_MBs-1000_MDp-5p0_ctau-40p0_part-0.root
      - SIDM_BsTo2DpTo4Mu_MBs-1000_MDp-5p0_ctau-40p0_part-1.root
      - SIDM_BsTo2DpTo4Mu_MBs-1000_MDp-5p0_ctau-40p0_part-2.root
      - SIDM_BsTo2DpTo4Mu_MBs-1000_MDp-5p0_ctau-40p0_part-3.root
      - SIDM_BsTo2DpTo4Mu_MBs-1000_MDp-5p0_ctau-40p0_part-4.root
      - SIDM_BsTo2DpTo4Mu_MBs-1000_MDp-5p0_ctau-40p0_part-5.root
      - SIDM_BsTo2DpTo4Mu_MBs-1000_MDp-5p0_ctau-40p0_part-6.root
      - SIDM_BsTo2DpTo4Mu_MBs-1000_MDp-5p0_ctau-40p0_part-7.root
      - SIDM_BsTo2DpTo4Mu_MBs-1000_MDp-5p0_ctau-40p0_part-8.root
      - SIDM_BsTo2DpTo4Mu_MBs-1000_MDp-5p0_ctau-40p0_part-9.root
      path: SIDM_BsTo2DpTo4Mu_MBs-1000_MDp-5p0_ctau-40p0/LLPnanoAODv2/
    
    4mu_100GeV_0p25GeV_0p02mm:
      files:
      - SIDM_BsTo2DpTo4Mu_MBs-100_MDp-0p25_ctau-0p02_part-0.root
      - SIDM_BsTo2DpTo4Mu_MBs-100_MDp-0p25_ctau-0p02_part-1.root
      - SIDM_BsTo2DpTo4Mu_MBs-100_MDp-0p25_ctau-0p02_part-2.root
      - SIDM_BsTo2DpTo4Mu_MBs-100_MDp-0p25_ctau-0p02_part-3.root
      - SIDM_BsTo2DpTo4Mu_MBs-100_MDp-0p25_ctau-0p02_part-4.root
      - SIDM_BsTo2DpTo4Mu_MBs-100_MDp-0p25_ctau-0p02_part-5.root
      - SIDM_BsTo2DpTo4Mu_MBs-100_MDp-0p25_ctau-0p02_part-6.root
      - SIDM_BsTo2DpTo4Mu_MBs-100_MDp-0p25_ctau-0p02_part-7.root
      - SIDM_BsTo2DpTo4Mu_MBs-100_MDp-0p25_ctau-0p02_part-8.root
      - SIDM_BsTo2DpTo4Mu_MBs-100_MDp-0p25_ctau-0p02_part-9.root
      path: SIDM_BsTo2DpTo4Mu_MBs-100_MDp-0p25_ctau-0p02/LLPnanoAODv2/
      
    4mu_100GeV_0p25GeV_0p2mm:
      files:
      - SIDM_BsTo2DpTo4Mu_MBs-100_MDp-0p25_ctau-0p2_part-0.root
      - SIDM_BsTo2DpTo4Mu_MBs-100_MDp-0p25_ctau-0p2_part-1.root
      - SIDM_BsTo2DpTo4Mu_MBs-100_MDp-0p25_ctau-0p2_part-2.root
      - SIDM_BsTo2DpTo4Mu_MBs-100_MDp-0p25_ctau-0p2_part-3.root
      - SIDM_BsTo2DpTo4Mu_MBs-100_MDp-0p25_ctau-0p2_part-4.root
      - SIDM_BsTo2DpTo4Mu_MBs-100_MDp-0p25_ctau-0p2_part-5.root
      - SIDM_BsTo2DpTo4Mu_MBs-100_MDp-0p25_ctau-0p2_part-6.root
      - SIDM_BsTo2DpTo4Mu_MBs-100_MDp-0p25_ctau-0p2_part-7.root
      - SIDM_BsTo2DpTo4Mu_MBs-100_MDp-0p25_ctau-0p2_part-8.root
      - SIDM_BsTo2DpTo4Mu_MBs-100_MDp-0p25_ctau-0p2_part-9.root
      path: SIDM_BsTo2DpTo4Mu_MBs-100_MDp-0p25_ctau-0p2/LLPnanoAODv2/
      
    4mu_100GeV_0p25GeV_2p0mm:
      files:
      - SIDM_BsTo2DpTo4Mu_MBs-100_MDp-0p25_ctau-2p0_part-0.root
      - SIDM_BsTo2DpTo4Mu_MBs-100_MDp-0p25_ctau-2p0_part-1.root
      - SIDM_BsTo2DpTo4Mu_MBs-100_MDp-0p25_ctau-2p0_part-2.root
      - SIDM_BsTo2DpTo4Mu_MBs-100_MDp-0p25_ctau-2p0_part-3.root
      - SIDM_BsTo2DpTo4Mu_MBs-100_MDp-0p25_ctau-2p0_part-4.root
      - SIDM_BsTo2DpTo4Mu_MBs-100_MDp-0p25_ctau-2p0_part-5.root
      - SIDM_BsTo2DpTo4Mu_MBs-100_MDp-0p25_ctau-2p0_part-6.root
      - SIDM_BsTo2DpTo4Mu_MBs-100_MDp-0p25_ctau-2p0_part-7.root
      - SIDM_BsTo2DpTo4Mu_MBs-100_MDp-0p25_ctau-2p0_part-8.root
      - SIDM_BsTo2DpTo4Mu_MBs-100_MDp-0p25_ctau-2p0_part-9.root
      path: SIDM_BsTo2DpTo4Mu_MBs-100_MDp-0p25_ctau-2p0/LLPnanoAODv2/
      
    4mu_100GeV_0p25GeV_10p0mm:
      files:
      - SIDM_BsTo2DpTo4Mu_MBs-100_MDp-0p25_ctau-10p0_part-0.root
      - SIDM_BsTo2DpTo4Mu_MBs-100_MDp-0p25_ctau-10p0_part-1.root
      - SIDM_BsTo2DpTo4Mu_MBs-100_MDp-0p25_ctau-10p0_part-2.root
      - SIDM_BsTo2DpTo4Mu_MBs-100_MDp-0p25_ctau-10p0_part-3.root
      - SIDM_BsTo2DpTo4Mu_MBs-100_MDp-0p25_ctau-10p0_part-4.root
      - SIDM_BsTo2DpTo4Mu_MBs-100_MDp-0p25_ctau-10p0_part-5.root
      - SIDM_BsTo2DpTo4Mu_MBs-100_MDp-0p25_ctau-10p0_part-6.root
      - SIDM_BsTo2DpTo4Mu_MBs-100_MDp-0p25_ctau-10p0_part-7.root
      #- SIDM_BsTo2DpTo4Mu_MBs-100_MDp-0p25_ctau-10p0_part-8.root #LZMA error
      - SIDM_BsTo2DpTo4Mu_MBs-100_MDp-0p25_ctau-10p0_part-9.root
      path: SIDM_BsTo2DpTo4Mu_MBs-100_MDp-0p25_ctau-10p0/LLPnanoAODv2/
      
    4mu_100GeV_0p25GeV_20p0mm:
      files:
      - SIDM_BsTo2DpTo4Mu_MBs-100_MDp-0p25_ctau-20p0_part-0.root
      - SIDM_BsTo2DpTo4Mu_MBs-100_MDp-0p25_ctau-20p0_part-1.root
      - SIDM_BsTo2DpTo4Mu_MBs-100_MDp-0p25_ctau-20p0_part-2.root
      - SIDM_BsTo2DpTo4Mu_MBs-100_MDp-0p25_ctau-20p0_part-3.root
      - SIDM_BsTo2DpTo4Mu_MBs-100_MDp-0p25_ctau-20p0_part-4.root
      - SIDM_BsTo2DpTo4Mu_MBs-100_MDp-0p25_ctau-20p0_part-5.root
      - SIDM_BsTo2DpTo4Mu_MBs-100_MDp-0p25_ctau-20p0_part-6.root
      - SIDM_BsTo2DpTo4Mu_MBs-100_MDp-0p25_ctau-20p0_part-7.root
      - SIDM_BsTo2DpTo4Mu_MBs-100_MDp-0p25_ctau-20p0_part-8.root
      - SIDM_BsTo2DpTo4Mu_MBs-100_MDp-0p25_ctau-20p0_part-9.root
      path: SIDM_BsTo2DpTo4Mu_MBs-100_MDp-0p25_ctau-20p0/LLPnanoAODv2/
      
    4mu_100GeV_1p2GeV_0p096mm:
      files:
      - SIDM_BsTo2DpTo4Mu_MBs-100_MDp-1p2_ctau-0p096_part-0.root
      - SIDM_BsTo2DpTo4Mu_MBs-100_MDp-1p2_ctau-0p096_part-1.root
      - SIDM_BsTo2DpTo4Mu_MBs-100_MDp-1p2_ctau-0p096_part-2.root
      - SIDM_BsTo2DpTo4Mu_MBs-100_MDp-1p2_ctau-0p096_part-3.root
      - SIDM_BsTo2DpTo4Mu_MBs-100_MDp-1p2_ctau-0p096_part-4.root
      - SIDM_BsTo2DpTo4Mu_MBs-100_MDp-1p2_ctau-0p096_part-5.root
      - SIDM_BsTo2DpTo4Mu_MBs-100_MDp-1p2_ctau-0p096_part-6.root
      - SIDM_BsTo2DpTo4Mu_MBs-100_MDp-1p2_ctau-0p096_part-7.root
      - SIDM_BsTo2DpTo4Mu_MBs-100_MDp-1p2_ctau-0p096_part-8.root
      #- SIDM_BsTo2DpTo4Mu_MBs-100_MDp-1p2_ctau-0p096_part-9.root #LZMA error
      path: SIDM_BsTo2DpTo4Mu_MBs-100_MDp-1p2_ctau-0p096/LLPnanoAODv2/
      
    4mu_100GeV_1p2GeV_0p96mm:
      files:
      - SIDM_BsTo2DpTo4Mu_MBs-100_MDp-1p2_ctau-0p96_part-0.root
      - SIDM_BsTo2DpTo4Mu_MBs-100_MDp-1p2_ctau-0p96_part-1.root
      - SIDM_BsTo2DpTo4Mu_MBs-100_MDp-1p2_ctau-0p96_part-2.root
      - SIDM_BsTo2DpTo4Mu_MBs-100_MDp-1p2_ctau-0p96_part-3.root
      - SIDM_BsTo2DpTo4Mu_MBs-100_MDp-1p2_ctau-0p96_part-4.root
      - SIDM_BsTo2DpTo4Mu_MBs-100_MDp-1p2_ctau-0p96_part-5.root
      #- SIDM_BsTo2DpTo4Mu_MBs-100_MDp-1p2_ctau-0p96_part-6.root #LZMA error
      - SIDM_BsTo2DpTo4Mu_MBs-100_MDp-1p2_ctau-0p96_part-7.root
      - SIDM_BsTo2DpTo4Mu_MBs-100_MDp-1p2_ctau-0p96_part-8.root
      - SIDM_BsTo2DpTo4Mu_MBs-100_MDp-1p2_ctau-0p96_part-9.root
      path: SIDM_BsTo2DpTo4Mu_MBs-100_MDp-1p2_ctau-0p96/LLPnanoAODv2/
      
    4mu_100GeV_1p2GeV_9p6mm:
      files:
      - SIDM_BsTo2DpTo4Mu_MBs-100_MDp-1p2_ctau-9p6_part-0.root
      - SIDM_BsTo2DpTo4Mu_MBs-100_MDp-1p2_ctau-9p6_part-1.root
      - SIDM_BsTo2DpTo4Mu_MBs-100_MDp-1p2_ctau-9p6_part-2.root
      - SIDM_BsTo2DpTo4Mu_MBs-100_MDp-1p2_ctau-9p6_part-3.root
      - SIDM_BsTo2DpTo4Mu_MBs-100_MDp-1p2_ctau-9p6_part-4.root
      - SIDM_BsTo2DpTo4Mu_MBs-100_MDp-1p2_ctau-9p6_part-5.root
      #- SIDM_BsTo2DpTo4Mu_MBs-100_MDp-1p2_ctau-9p6_part-6.root # LZMA error
      - SIDM_BsTo2DpTo4Mu_MBs-100_MDp-1p2_ctau-9p6_part-7.root
      - SIDM_BsTo2DpTo4Mu_MBs-100_MDp-1p2_ctau-9p6_part-8.root
      - SIDM_BsTo2DpTo4Mu_MBs-100_MDp-1p2_ctau-9p6_part-9.root
      path: SIDM_BsTo2DpTo4Mu_MBs-100_MDp-1p2_ctau-9p6/LLPnanoAODv2/
      
    4mu_100GeV_1p2GeV_48p0mm:
      files:
      - SIDM_BsTo2DpTo4Mu_MBs-100_MDp-1p2_ctau-48p0_part-0.root
      - SIDM_BsTo2DpTo4Mu_MBs-100_MDp-1p2_ctau-48p0_part-1.root
      - SIDM_BsTo2DpTo4Mu_MBs-100_MDp-1p2_ctau-48p0_part-2.root
      - SIDM_BsTo2DpTo4Mu_MBs-100_MDp-1p2_ctau-48p0_part-3.root
      - SIDM_BsTo2DpTo4Mu_MBs-100_MDp-1p2_ctau-48p0_part-4.root
      - SIDM_BsTo2DpTo4Mu_MBs-100_MDp-1p2_ctau-48p0_part-5.root
      - SIDM_BsTo2DpTo4Mu_MBs-100_MDp-1p2_ctau-48p0_part-6.root
      - SIDM_BsTo2DpTo4Mu_MBs-100_MDp-1p2_ctau-48p0_part-7.root
      - SIDM_BsTo2DpTo4Mu_MBs-100_MDp-1p2_ctau-48p0_part-8.root
      - SIDM_BsTo2DpTo4Mu_MBs-100_MDp-1p2_ctau-48p0_part-9.root
      path: SIDM_BsTo2DpTo4Mu_MBs-100_MDp-1p2_ctau-48p0/LLPnanoAODv2/
      
    4mu_100GeV_1p2GeV_96p0mm:
      files:
      - SIDM_BsTo2DpTo4Mu_MBs-100_MDp-1p2_ctau-96p0_part-0.root
      - SIDM_BsTo2DpTo4Mu_MBs-100_MDp-1p2_ctau-96p0_part-1.root
      - SIDM_BsTo2DpTo4Mu_MBs-100_MDp-1p2_ctau-96p0_part-2.root
      - SIDM_BsTo2DpTo4Mu_MBs-100_MDp-1p2_ctau-96p0_part-3.root
      - SIDM_BsTo2DpTo4Mu_MBs-100_MDp-1p2_ctau-96p0_part-4.root
      - SIDM_BsTo2DpTo4Mu_MBs-100_MDp-1p2_ctau-96p0_part-5.root
      - SIDM_BsTo2DpTo4Mu_MBs-100_MDp-1p2_ctau-96p0_part-6.root
      - SIDM_BsTo2DpTo4Mu_MBs-100_MDp-1p2_ctau-96p0_part-7.root
      - SIDM_BsTo2DpTo4Mu_MBs-100_MDp-1p2_ctau-96p0_part-8.root
      - SIDM_BsTo2DpTo4Mu_MBs-100_MDp-1p2_ctau-96p0_part-9.root
      path: SIDM_BsTo2DpTo4Mu_MBs-100_MDp-1p2_ctau-96p0/LLPnanoAODv2/
      
    4mu_100GeV_5p0GeV_0p4mm:
      files:
      - SIDM_BsTo2DpTo4Mu_MBs-100_MDp-5p0_ctau-0p4_part-0.root
      - SIDM_BsTo2DpTo4Mu_MBs-100_MDp-5p0_ctau-0p4_part-1.root
      - SIDM_BsTo2DpTo4Mu_MBs-100_MDp-5p0_ctau-0p4_part-2.root
      - SIDM_BsTo2DpTo4Mu_MBs-100_MDp-5p0_ctau-0p4_part-3.root
      - SIDM_BsTo2DpTo4Mu_MBs-100_MDp-5p0_ctau-0p4_part-4.root
      - SIDM_BsTo2DpTo4Mu_MBs-100_MDp-5p0_ctau-0p4_part-5.root
      - SIDM_BsTo2DpTo4Mu_MBs-100_MDp-5p0_ctau-0p4_part-6.root
      - SIDM_BsTo2DpTo4Mu_MBs-100_MDp-5p0_ctau-0p4_part-7.root
      - SIDM_BsTo2DpTo4Mu_MBs-100_MDp-5p0_ctau-0p4_part-8.root
      - SIDM_BsTo2DpTo4Mu_MBs-100_MDp-5p0_ctau-0p4_part-9.root
      path: SIDM_BsTo2DpTo4Mu_MBs-100_MDp-5p0_ctau-0p4/LLPnanoAODv2/
      
    4mu_100GeV_5p0GeV_4p0mm:
      files:
      - SIDM_BsTo2DpTo4Mu_MBs-100_MDp-5p0_ctau-4p0_part-0.root
      - SIDM_BsTo2DpTo4Mu_MBs-100_MDp-5p0_ctau-4p0_part-1.root
      - SIDM_BsTo2DpTo4Mu_MBs-100_MDp-5p0_ctau-4p0_part-2.root
      - SIDM_BsTo2DpTo4Mu_MBs-100_MDp-5p0_ctau-4p0_part-3.root
      - SIDM_BsTo2DpTo4Mu_MBs-100_MDp-5p0_ctau-4p0_part-4.root
      - SIDM_BsTo2DpTo4Mu_MBs-100_MDp-5p0_ctau-4p0_part-5.root
      - SIDM_BsTo2DpTo4Mu_MBs-100_MDp-5p0_ctau-4p0_part-6.root
      - SIDM_BsTo2DpTo4Mu_MBs-100_MDp-5p0_ctau-4p0_part-7.root
      - SIDM_BsTo2DpTo4Mu_MBs-100_MDp-5p0_ctau-4p0_part-8.root
      - SIDM_BsTo2DpTo4Mu_MBs-100_MDp-5p0_ctau-4p0_part-9.root
      path: SIDM_BsTo2DpTo4Mu_MBs-100_MDp-5p0_ctau-4p0/LLPnanoAODv2/
      
    4mu_100GeV_5p0GeV_40p0mm:
      files:
      - SIDM_BsTo2DpTo4Mu_MBs-100_MDp-5p0_ctau-40p0_part-0.root
      - SIDM_BsTo2DpTo4Mu_MBs-100_MDp-5p0_ctau-40p0_part-1.root
      - SIDM_BsTo2DpTo4Mu_MBs-100_MDp-5p0_ctau-40p0_part-2.root
      - SIDM_BsTo2DpTo4Mu_MBs-100_MDp-5p0_ctau-40p0_part-3.root
      #- SIDM_BsTo2DpTo4Mu_MBs-100_MDp-5p0_ctau-40p0_part-4.root #LZMA error
      - SIDM_BsTo2DpTo4Mu_MBs-100_MDp-5p0_ctau-40p0_part-5.root
      - SIDM_BsTo2DpTo4Mu_MBs-100_MDp-5p0_ctau-40p0_part-6.root
      - SIDM_BsTo2DpTo4Mu_MBs-100_MDp-5p0_ctau-40p0_part-7.root
      - SIDM_BsTo2DpTo4Mu_MBs-100_MDp-5p0_ctau-40p0_part-8.root
      - SIDM_BsTo2DpTo4Mu_MBs-100_MDp-5p0_ctau-40p0_part-9.root
      path: SIDM_BsTo2DpTo4Mu_MBs-100_MDp-5p0_ctau-40p0/LLPnanoAODv2/
      
    4mu_100GeV_5p0GeV_200p0mm:
      files:
      - SIDM_BsTo2DpTo4Mu_MBs-100_MDp-5p0_ctau-200p0_part-0.root
      - SIDM_BsTo2DpTo4Mu_MBs-100_MDp-5p0_ctau-200p0_part-1.root
      - SIDM_BsTo2DpTo4Mu_MBs-100_MDp-5p0_ctau-200p0_part-2.root
      - SIDM_BsTo2DpTo4Mu_MBs-100_MDp-5p0_ctau-200p0_part-3.root
      - SIDM_BsTo2DpTo4Mu_MBs-100_MDp-5p0_ctau-200p0_part-4.root
      - SIDM_BsTo2DpTo4Mu_MBs-100_MDp-5p0_ctau-200p0_part-5.root
      - SIDM_BsTo2DpTo4Mu_MBs-100_MDp-5p0_ctau-200p0_part-6.root
      - SIDM_BsTo2DpTo4Mu_MBs-100_MDp-5p0_ctau-200p0_part-7.root
      - SIDM_BsTo2DpTo4Mu_MBs-100_MDp-5p0_ctau-200p0_part-8.root
      - SIDM_BsTo2DpTo4Mu_MBs-100_MDp-5p0_ctau-200p0_part-9.root
      path: SIDM_BsTo2DpTo4Mu_MBs-100_MDp-5p0_ctau-200p0/LLPnanoAODv2/
      
    4mu_100GeV_5p0GeV_400p0mm:
      files:
      - SIDM_BsTo2DpTo4Mu_MBs-100_MDp-5p0_ctau-400p0_part-0.root
      - SIDM_BsTo2DpTo4Mu_MBs-100_MDp-5p0_ctau-400p0_part-1.root
      - SIDM_BsTo2DpTo4Mu_MBs-100_MDp-5p0_ctau-400p0_part-2.root
      - SIDM_BsTo2DpTo4Mu_MBs-100_MDp-5p0_ctau-400p0_part-3.root
      - SIDM_BsTo2DpTo4Mu_MBs-100_MDp-5p0_ctau-400p0_part-4.root
      - SIDM_BsTo2DpTo4Mu_MBs-100_MDp-5p0_ctau-400p0_part-5.root
      - SIDM_BsTo2DpTo4Mu_MBs-100_MDp-5p0_ctau-400p0_part-6.root
      - SIDM_BsTo2DpTo4Mu_MBs-100_MDp-5p0_ctau-400p0_part-7.root
      - SIDM_BsTo2DpTo4Mu_MBs-100_MDp-5p0_ctau-400p0_part-8.root
      - SIDM_BsTo2DpTo4Mu_MBs-100_MDp-5p0_ctau-400p0_part-9.root
      path: SIDM_BsTo2DpTo4Mu_MBs-100_MDp-5p0_ctau-400p0/LLPnanoAODv2/
      
    4mu_150GeV_0p25GeV_0p013mm:
      files:
      - SIDM_BsTo2DpTo4Mu_MBs-150_MDp-0p25_ctau-0p013_part-0.root
      - SIDM_BsTo2DpTo4Mu_MBs-150_MDp-0p25_ctau-0p013_part-1.root
      - SIDM_BsTo2DpTo4Mu_MBs-150_MDp-0p25_ctau-0p013_part-2.root
      - SIDM_BsTo2DpTo4Mu_MBs-150_MDp-0p25_ctau-0p013_part-3.root
      - SIDM_BsTo2DpTo4Mu_MBs-150_MDp-0p25_ctau-0p013_part-4.root
      #- SIDM_BsTo2DpTo4Mu_MBs-150_MDp-0p25_ctau-0p013_part-5.root #LMAZ error
      - SIDM_BsTo2DpTo4Mu_MBs-150_MDp-0p25_ctau-0p013_part-6.root
      - SIDM_BsTo2DpTo4Mu_MBs-150_MDp-0p25_ctau-0p013_part-7.root
      - SIDM_BsTo2DpTo4Mu_MBs-150_MDp-0p25_ctau-0p013_part-8.root
      - SIDM_BsTo2DpTo4Mu_MBs-150_MDp-0p25_ctau-0p013_part-9.root
      path: SIDM_BsTo2DpTo4Mu_MBs-150_MDp-0p25_ctau-0p013/LLPnanoAODv2/
      
    4mu_150GeV_0p25GeV_0p13mm:
      files:
      - SIDM_BsTo2DpTo4Mu_MBs-150_MDp-0p25_ctau-0p13_part-0.root
      - SIDM_BsTo2DpTo4Mu_MBs-150_MDp-0p25_ctau-0p13_part-1.root
      - SIDM_BsTo2DpTo4Mu_MBs-150_MDp-0p25_ctau-0p13_part-2.root
      - SIDM_BsTo2DpTo4Mu_MBs-150_MDp-0p25_ctau-0p13_part-3.root
      - SIDM_BsTo2DpTo4Mu_MBs-150_MDp-0p25_ctau-0p13_part-4.root
      - SIDM_BsTo2DpTo4Mu_MBs-150_MDp-0p25_ctau-0p13_part-5.root
      - SIDM_BsTo2DpTo4Mu_MBs-150_MDp-0p25_ctau-0p13_part-6.root
      - SIDM_BsTo2DpTo4Mu_MBs-150_MDp-0p25_ctau-0p13_part-7.root
      - SIDM_BsTo2DpTo4Mu_MBs-150_MDp-0p25_ctau-0p13_part-8.root
      - SIDM_BsTo2DpTo4Mu_MBs-150_MDp-0p25_ctau-0p13_part-9.root
      path: SIDM_BsTo2DpTo4Mu_MBs-150_MDp-0p25_ctau-0p13/LLPnanoAODv2/
      
    4mu_150GeV_0p25GeV_1p3mm:
      files:
      - SIDM_BsTo2DpTo4Mu_MBs-150_MDp-0p25_ctau-1p3_part-0.root
      - SIDM_BsTo2DpTo4Mu_MBs-150_MDp-0p25_ctau-1p3_part-1.root
      - SIDM_BsTo2DpTo4Mu_MBs-150_MDp-0p25_ctau-1p3_part-2.root
      - SIDM_BsTo2DpTo4Mu_MBs-150_MDp-0p25_ctau-1p3_part-3.root
      #- SIDM_BsTo2DpTo4Mu_MBs-150_MDp-0p25_ctau-1p3_part-4.root #LZMA error
      - SIDM_BsTo2DpTo4Mu_MBs-150_MDp-0p25_ctau-1p3_part-5.root
      - SIDM_BsTo2DpTo4Mu_MBs-150_MDp-0p25_ctau-1p3_part-6.root
      - SIDM_BsTo2DpTo4Mu_MBs-150_MDp-0p25_ctau-1p3_part-7.root
      - SIDM_BsTo2DpTo4Mu_MBs-150_MDp-0p25_ctau-1p3_part-8.root
      - SIDM_BsTo2DpTo4Mu_MBs-150_MDp-0p25_ctau-1p3_part-9.root
      path: SIDM_BsTo2DpTo4Mu_MBs-150_MDp-0p25_ctau-1p3/LLPnanoAODv2/
      
    4mu_150GeV_0p25GeV_6p7mm:
      files:
      - SIDM_BsTo2DpTo4Mu_MBs-150_MDp-0p25_ctau-6p7_part-0.root
      - SIDM_BsTo2DpTo4Mu_MBs-150_MDp-0p25_ctau-6p7_part-1.root
      - SIDM_BsTo2DpTo4Mu_MBs-150_MDp-0p25_ctau-6p7_part-2.root
      - SIDM_BsTo2DpTo4Mu_MBs-150_MDp-0p25_ctau-6p7_part-3.root
      - SIDM_BsTo2DpTo4Mu_MBs-150_MDp-0p25_ctau-6p7_part-4.root
      - SIDM_BsTo2DpTo4Mu_MBs-150_MDp-0p25_ctau-6p7_part-5.root
      - SIDM_BsTo2DpTo4Mu_MBs-150_MDp-0p25_ctau-6p7_part-6.root
      - SIDM_BsTo2DpTo4Mu_MBs-150_MDp-0p25_ctau-6p7_part-7.root
      - SIDM_BsTo2DpTo4Mu_MBs-150_MDp-0p25_ctau-6p7_part-8.root
      - SIDM_BsTo2DpTo4Mu_MBs-150_MDp-0p25_ctau-6p7_part-9.root
      path: SIDM_BsTo2DpTo4Mu_MBs-150_MDp-0p25_ctau-6p7/LLPnanoAODv2/
      
    4mu_150GeV_0p25GeV_13p0mm:
      files:
      - SIDM_BsTo2DpTo4Mu_MBs-150_MDp-0p25_ctau-13p0_part-0.root
      - SIDM_BsTo2DpTo4Mu_MBs-150_MDp-0p25_ctau-13p0_part-1.root
      - SIDM_BsTo2DpTo4Mu_MBs-150_MDp-0p25_ctau-13p0_part-2.root
      - SIDM_BsTo2DpTo4Mu_MBs-150_MDp-0p25_ctau-13p0_part-3.root
      - SIDM_BsTo2DpTo4Mu_MBs-150_MDp-0p25_ctau-13p0_part-4.root
      - SIDM_BsTo2DpTo4Mu_MBs-150_MDp-0p25_ctau-13p0_part-5.root
      - SIDM_BsTo2DpTo4Mu_MBs-150_MDp-0p25_ctau-13p0_part-6.root
      - SIDM_BsTo2DpTo4Mu_MBs-150_MDp-0p25_ctau-13p0_part-7.root
      - SIDM_BsTo2DpTo4Mu_MBs-150_MDp-0p25_ctau-13p0_part-8.root
      - SIDM_BsTo2DpTo4Mu_MBs-150_MDp-0p25_ctau-13p0_part-9.root
      path: SIDM_BsTo2DpTo4Mu_MBs-150_MDp-0p25_ctau-13p0/LLPnanoAODv2/
      
    4mu_150GeV_1p2GeV_0p064mm:
      files:
      - SIDM_BsTo2DpTo4Mu_MBs-150_MDp-1p2_ctau-0p064_part-0.root
      - SIDM_BsTo2DpTo4Mu_MBs-150_MDp-1p2_ctau-0p064_part-1.root
      - SIDM_BsTo2DpTo4Mu_MBs-150_MDp-1p2_ctau-0p064_part-2.root
      - SIDM_BsTo2DpTo4Mu_MBs-150_MDp-1p2_ctau-0p064_part-3.root
      #- SIDM_BsTo2DpTo4Mu_MBs-150_MDp-1p2_ctau-0p064_part-4.root #LZMA error
      - SIDM_BsTo2DpTo4Mu_MBs-150_MDp-1p2_ctau-0p064_part-5.root
      - SIDM_BsTo2DpTo4Mu_MBs-150_MDp-1p2_ctau-0p064_part-6.root
      - SIDM_BsTo2DpTo4Mu_MBs-150_MDp-1p2_ctau-0p064_part-7.root
      - SIDM_BsTo2DpTo4Mu_MBs-150_MDp-1p2_ctau-0p064_part-8.root
      - SIDM_BsTo2DpTo4Mu_MBs-150_MDp-1p2_ctau-0p064_part-9.root
      path: SIDM_BsTo2DpTo4Mu_MBs-150_MDp-1p2_ctau-0p064/LLPnanoAODv2/
      
    4mu_150GeV_1p2GeV_0p64mm:
      files:
      - SIDM_BsTo2DpTo4Mu_MBs-150_MDp-1p2_ctau-0p64_part-0.root
      - SIDM_BsTo2DpTo4Mu_MBs-150_MDp-1p2_ctau-0p64_part-1.root
      - SIDM_BsTo2DpTo4Mu_MBs-150_MDp-1p2_ctau-0p64_part-2.root
      - SIDM_BsTo2DpTo4Mu_MBs-150_MDp-1p2_ctau-0p64_part-3.root
      - SIDM_BsTo2DpTo4Mu_MBs-150_MDp-1p2_ctau-0p64_part-4.root
      - SIDM_BsTo2DpTo4Mu_MBs-150_MDp-1p2_ctau-0p64_part-5.root
      - SIDM_BsTo2DpTo4Mu_MBs-150_MDp-1p2_ctau-0p64_part-6.root
      - SIDM_BsTo2DpTo4Mu_MBs-150_MDp-1p2_ctau-0p64_part-7.root
      - SIDM_BsTo2DpTo4Mu_MBs-150_MDp-1p2_ctau-0p64_part-8.root
      - SIDM_BsTo2DpTo4Mu_MBs-150_MDp-1p2_ctau-0p64_part-9.root
      path: SIDM_BsTo2DpTo4Mu_MBs-150_MDp-1p2_ctau-0p64/LLPnanoAODv2/
      
    4mu_150GeV_1p2GeV_6p4mm:
      files:
      - SIDM_BsTo2DpTo4Mu_MBs-150_MDp-1p2_ctau-6p4_part-0.root
      - SIDM_BsTo2DpTo4Mu_MBs-150_MDp-1p2_ctau-6p4_part-1.root
      - SIDM_BsTo2DpTo4Mu_MBs-150_MDp-1p2_ctau-6p4_part-2.root
      - SIDM_BsTo2DpTo4Mu_MBs-150_MDp-1p2_ctau-6p4_part-3.root
      - SIDM_BsTo2DpTo4Mu_MBs-150_MDp-1p2_ctau-6p4_part-4.root
      - SIDM_BsTo2DpTo4Mu_MBs-150_MDp-1p2_ctau-6p4_part-5.root
      - SIDM_BsTo2DpTo4Mu_MBs-150_MDp-1p2_ctau-6p4_part-6.root
      - SIDM_BsTo2DpTo4Mu_MBs-150_MDp-1p2_ctau-6p4_part-7.root
      - SIDM_BsTo2DpTo4Mu_MBs-150_MDp-1p2_ctau-6p4_part-8.root
      - SIDM_BsTo2DpTo4Mu_MBs-150_MDp-1p2_ctau-6p4_part-9.root
      path: SIDM_BsTo2DpTo4Mu_MBs-150_MDp-1p2_ctau-6p4/LLPnanoAODv2/
      
    4mu_150GeV_1p2GeV_32p0mm:
      files:
      - SIDM_BsTo2DpTo4Mu_MBs-150_MDp-1p2_ctau-32p0_part-0.root
      - SIDM_BsTo2DpTo4Mu_MBs-150_MDp-1p2_ctau-32p0_part-1.root
      - SIDM_BsTo2DpTo4Mu_MBs-150_MDp-1p2_ctau-32p0_part-2.root
      - SIDM_BsTo2DpTo4Mu_MBs-150_MDp-1p2_ctau-32p0_part-3.root
      - SIDM_BsTo2DpTo4Mu_MBs-150_MDp-1p2_ctau-32p0_part-4.root
      - SIDM_BsTo2DpTo4Mu_MBs-150_MDp-1p2_ctau-32p0_part-5.root
      - SIDM_BsTo2DpTo4Mu_MBs-150_MDp-1p2_ctau-32p0_part-6.root
      - SIDM_BsTo2DpTo4Mu_MBs-150_MDp-1p2_ctau-32p0_part-7.root
      - SIDM_BsTo2DpTo4Mu_MBs-150_MDp-1p2_ctau-32p0_part-8.root
      - SIDM_BsTo2DpTo4Mu_MBs-150_MDp-1p2_ctau-32p0_part-9.root
      path: SIDM_BsTo2DpTo4Mu_MBs-150_MDp-1p2_ctau-32p0/LLPnanoAODv2/
      
    4mu_150GeV_1p2GeV_64p0mm:
      files:
      - SIDM_BsTo2DpTo4Mu_MBs-150_MDp-1p2_ctau-64p0_part-0.root
      - SIDM_BsTo2DpTo4Mu_MBs-150_MDp-1p2_ctau-64p0_part-1.root
      - SIDM_BsTo2DpTo4Mu_MBs-150_MDp-1p2_ctau-64p0_part-2.root
      - SIDM_BsTo2DpTo4Mu_MBs-150_MDp-1p2_ctau-64p0_part-3.root
      - SIDM_BsTo2DpTo4Mu_MBs-150_MDp-1p2_ctau-64p0_part-4.root
      - SIDM_BsTo2DpTo4Mu_MBs-150_MDp-1p2_ctau-64p0_part-5.root
      - SIDM_BsTo2DpTo4Mu_MBs-150_MDp-1p2_ctau-64p0_part-6.root
      - SIDM_BsTo2DpTo4Mu_MBs-150_MDp-1p2_ctau-64p0_part-7.root
      - SIDM_BsTo2DpTo4Mu_MBs-150_MDp-1p2_ctau-64p0_part-8.root
      - SIDM_BsTo2DpTo4Mu_MBs-150_MDp-1p2_ctau-64p0_part-9.root
      path: SIDM_BsTo2DpTo4Mu_MBs-150_MDp-1p2_ctau-64p0/LLPnanoAODv2/
      
    4mu_150GeV_5p0GeV_0p27mm:
      files:
      - SIDM_BsTo2DpTo4Mu_MBs-150_MDp-5p0_ctau-0p27_part-0.root
      - SIDM_BsTo2DpTo4Mu_MBs-150_MDp-5p0_ctau-0p27_part-1.root
      - SIDM_BsTo2DpTo4Mu_MBs-150_MDp-5p0_ctau-0p27_part-2.root
      - SIDM_BsTo2DpTo4Mu_MBs-150_MDp-5p0_ctau-0p27_part-3.root
      - SIDM_BsTo2DpTo4Mu_MBs-150_MDp-5p0_ctau-0p27_part-4.root
      - SIDM_BsTo2DpTo4Mu_MBs-150_MDp-5p0_ctau-0p27_part-5.root
      - SIDM_BsTo2DpTo4Mu_MBs-150_MDp-5p0_ctau-0p27_part-6.root
      - SIDM_BsTo2DpTo4Mu_MBs-150_MDp-5p0_ctau-0p27_part-7.root
      - SIDM_BsTo2DpTo4Mu_MBs-150_MDp-5p0_ctau-0p27_part-8.root
      - SIDM_BsTo2DpTo4Mu_MBs-150_MDp-5p0_ctau-0p27_part-9.root
      path: SIDM_BsTo2DpTo4Mu_MBs-150_MDp-5p0_ctau-0p27/LLPnanoAODv2/
      
    4mu_150GeV_5p0GeV_2p7mm:
      files:
      - SIDM_BsTo2DpTo4Mu_MBs-150_MDp-5p0_ctau-2p7_part-0.root
      - SIDM_BsTo2DpTo4Mu_MBs-150_MDp-5p0_ctau-2p7_part-1.root
      - SIDM_BsTo2DpTo4Mu_MBs-150_MDp-5p0_ctau-2p7_part-2.root
      - SIDM_BsTo2DpTo4Mu_MBs-150_MDp-5p0_ctau-2p7_part-3.root
      - SIDM_BsTo2DpTo4Mu_MBs-150_MDp-5p0_ctau-2p7_part-4.root
      - SIDM_BsTo2DpTo4Mu_MBs-150_MDp-5p0_ctau-2p7_part-5.root
      - SIDM_BsTo2DpTo4Mu_MBs-150_MDp-5p0_ctau-2p7_part-6.root
      - SIDM_BsTo2DpTo4Mu_MBs-150_MDp-5p0_ctau-2p7_part-7.root
      - SIDM_BsTo2DpTo4Mu_MBs-150_MDp-5p0_ctau-2p7_part-8.root
      - SIDM_BsTo2DpTo4Mu_MBs-150_MDp-5p0_ctau-2p7_part-9.root
      path: SIDM_BsTo2DpTo4Mu_MBs-150_MDp-5p0_ctau-2p7/LLPnanoAODv2/
      
    4mu_150GeV_5p0GeV_27p0mm:
      files:
      - SIDM_BsTo2DpTo4Mu_MBs-150_MDp-5p0_ctau-27p0_part-0.root
      - SIDM_BsTo2DpTo4Mu_MBs-150_MDp-5p0_ctau-27p0_part-1.root
      - SIDM_BsTo2DpTo4Mu_MBs-150_MDp-5p0_ctau-27p0_part-2.root
      - SIDM_BsTo2DpTo4Mu_MBs-150_MDp-5p0_ctau-27p0_part-3.root
      - SIDM_BsTo2DpTo4Mu_MBs-150_MDp-5p0_ctau-27p0_part-4.root
      - SIDM_BsTo2DpTo4Mu_MBs-150_MDp-5p0_ctau-27p0_part-5.root
      - SIDM_BsTo2DpTo4Mu_MBs-150_MDp-5p0_ctau-27p0_part-6.root
      - SIDM_BsTo2DpTo4Mu_MBs-150_MDp-5p0_ctau-27p0_part-7.root
      - SIDM_BsTo2DpTo4Mu_MBs-150_MDp-5p0_ctau-27p0_part-8.root
      - SIDM_BsTo2DpTo4Mu_MBs-150_MDp-5p0_ctau-27p0_part-9.root
      path: SIDM_BsTo2DpTo4Mu_MBs-150_MDp-5p0_ctau-27p0/LLPnanoAODv2/
      
    4mu_150GeV_5p0GeV_130p0mm:
      files:
      - SIDM_BsTo2DpTo4Mu_MBs-150_MDp-5p0_ctau-130p0_part-0.root
      - SIDM_BsTo2DpTo4Mu_MBs-150_MDp-5p0_ctau-130p0_part-1.root
      - SIDM_BsTo2DpTo4Mu_MBs-150_MDp-5p0_ctau-130p0_part-2.root
      - SIDM_BsTo2DpTo4Mu_MBs-150_MDp-5p0_ctau-130p0_part-3.root
      - SIDM_BsTo2DpTo4Mu_MBs-150_MDp-5p0_ctau-130p0_part-4.root
      - SIDM_BsTo2DpTo4Mu_MBs-150_MDp-5p0_ctau-130p0_part-5.root
      - SIDM_BsTo2DpTo4Mu_MBs-150_MDp-5p0_ctau-130p0_part-6.root
      - SIDM_BsTo2DpTo4Mu_MBs-150_MDp-5p0_ctau-130p0_part-7.root
      - SIDM_BsTo2DpTo4Mu_MBs-150_MDp-5p0_ctau-130p0_part-8.root
      - SIDM_BsTo2DpTo4Mu_MBs-150_MDp-5p0_ctau-130p0_part-9.root
      path: SIDM_BsTo2DpTo4Mu_MBs-150_MDp-5p0_ctau-130p0/LLPnanoAODv2/
      
    4mu_150GeV_5p0GeV_270p0mm:
      files:
      - SIDM_BsTo2DpTo4Mu_MBs-150_MDp-5p0_ctau-270p0_part-0.root
      - SIDM_BsTo2DpTo4Mu_MBs-150_MDp-5p0_ctau-270p0_part-1.root
      - SIDM_BsTo2DpTo4Mu_MBs-150_MDp-5p0_ctau-270p0_part-2.root
      - SIDM_BsTo2DpTo4Mu_MBs-150_MDp-5p0_ctau-270p0_part-3.root
      - SIDM_BsTo2DpTo4Mu_MBs-150_MDp-5p0_ctau-270p0_part-4.root
      - SIDM_BsTo2DpTo4Mu_MBs-150_MDp-5p0_ctau-270p0_part-5.root
      - SIDM_BsTo2DpTo4Mu_MBs-150_MDp-5p0_ctau-270p0_part-6.root
      - SIDM_BsTo2DpTo4Mu_MBs-150_MDp-5p0_ctau-270p0_part-7.root
      - SIDM_BsTo2DpTo4Mu_MBs-150_MDp-5p0_ctau-270p0_part-8.root
      - SIDM_BsTo2DpTo4Mu_MBs-150_MDp-5p0_ctau-270p0_part-9.root
      path: SIDM_BsTo2DpTo4Mu_MBs-150_MDp-5p0_ctau-270p0/LLPnanoAODv2/
      
    4mu_200GeV_0p25GeV_0p01mm:
      files:
      - SIDM_BsTo2DpTo4Mu_MBs-200_MDp-0p25_ctau-0p01_part-0.root
      - SIDM_BsTo2DpTo4Mu_MBs-200_MDp-0p25_ctau-0p01_part-1.root
      - SIDM_BsTo2DpTo4Mu_MBs-200_MDp-0p25_ctau-0p01_part-2.root
      - SIDM_BsTo2DpTo4Mu_MBs-200_MDp-0p25_ctau-0p01_part-3.root
      #- SIDM_BsTo2DpTo4Mu_MBs-200_MDp-0p25_ctau-0p01_part-4.root # LZMA error
      - SIDM_BsTo2DpTo4Mu_MBs-200_MDp-0p25_ctau-0p01_part-5.root
      - SIDM_BsTo2DpTo4Mu_MBs-200_MDp-0p25_ctau-0p01_part-6.root
      - SIDM_BsTo2DpTo4Mu_MBs-200_MDp-0p25_ctau-0p01_part-7.root
      - SIDM_BsTo2DpTo4Mu_MBs-200_MDp-0p25_ctau-0p01_part-8.root
      - SIDM_BsTo2DpTo4Mu_MBs-200_MDp-0p25_ctau-0p01_part-9.root
      path: SIDM_BsTo2DpTo4Mu_MBs-200_MDp-0p25_ctau-0p01/LLPnanoAODv2/
      
    4mu_200GeV_0p25GeV_0p1mm:
      files:
      #- SIDM_BsTo2DpTo4Mu_MBs-200_MDp-0p25_ctau-0p1_part-0.root # LZMA error
      - SIDM_BsTo2DpTo4Mu_MBs-200_MDp-0p25_ctau-0p1_part-1.root
      - SIDM_BsTo2DpTo4Mu_MBs-200_MDp-0p25_ctau-0p1_part-2.root
      - SIDM_BsTo2DpTo4Mu_MBs-200_MDp-0p25_ctau-0p1_part-3.root
      - SIDM_BsTo2DpTo4Mu_MBs-200_MDp-0p25_ctau-0p1_part-4.root
      - SIDM_BsTo2DpTo4Mu_MBs-200_MDp-0p25_ctau-0p1_part-5.root
      - SIDM_BsTo2DpTo4Mu_MBs-200_MDp-0p25_ctau-0p1_part-6.root
      - SIDM_BsTo2DpTo4Mu_MBs-200_MDp-0p25_ctau-0p1_part-7.root
      - SIDM_BsTo2DpTo4Mu_MBs-200_MDp-0p25_ctau-0p1_part-8.root
      - SIDM_BsTo2DpTo4Mu_MBs-200_MDp-0p25_ctau-0p1_part-9.root
      path: SIDM_BsTo2DpTo4Mu_MBs-200_MDp-0p25_ctau-0p1/LLPnanoAODv2/
      
    4mu_200GeV_0p25GeV_1p0mm:
      files:
      - SIDM_BsTo2DpTo4Mu_MBs-200_MDp-0p25_ctau-1p0_part-0.root
      - SIDM_BsTo2DpTo4Mu_MBs-200_MDp-0p25_ctau-1p0_part-1.root
      - SIDM_BsTo2DpTo4Mu_MBs-200_MDp-0p25_ctau-1p0_part-2.root
      - SIDM_BsTo2DpTo4Mu_MBs-200_MDp-0p25_ctau-1p0_part-3.root
      - SIDM_BsTo2DpTo4Mu_MBs-200_MDp-0p25_ctau-1p0_part-4.root
      #- SIDM_BsTo2DpTo4Mu_MBs-200_MDp-0p25_ctau-1p0_part-5.root #LMAZ error
      - SIDM_BsTo2DpTo4Mu_MBs-200_MDp-0p25_ctau-1p0_part-6.root
      - SIDM_BsTo2DpTo4Mu_MBs-200_MDp-0p25_ctau-1p0_part-7.root
      - SIDM_BsTo2DpTo4Mu_MBs-200_MDp-0p25_ctau-1p0_part-8.root
      - SIDM_BsTo2DpTo4Mu_MBs-200_MDp-0p25_ctau-1p0_part-9.root
      path: SIDM_BsTo2DpTo4Mu_MBs-200_MDp-0p25_ctau-1p0/LLPnanoAODv2/
      
    4mu_200GeV_0p25GeV_5p0mm:
      files:
      - SIDM_BsTo2DpTo4Mu_MBs-200_MDp-0p25_ctau-5p0_part-0.root
      - SIDM_BsTo2DpTo4Mu_MBs-200_MDp-0p25_ctau-5p0_part-1.root
      - SIDM_BsTo2DpTo4Mu_MBs-200_MDp-0p25_ctau-5p0_part-2.root
      - SIDM_BsTo2DpTo4Mu_MBs-200_MDp-0p25_ctau-5p0_part-3.root
      - SIDM_BsTo2DpTo4Mu_MBs-200_MDp-0p25_ctau-5p0_part-4.root
      - SIDM_BsTo2DpTo4Mu_MBs-200_MDp-0p25_ctau-5p0_part-5.root
      - SIDM_BsTo2DpTo4Mu_MBs-200_MDp-0p25_ctau-5p0_part-6.root
      - SIDM_BsTo2DpTo4Mu_MBs-200_MDp-0p25_ctau-5p0_part-7.root
      - SIDM_BsTo2DpTo4Mu_MBs-200_MDp-0p25_ctau-5p0_part-8.root
      - SIDM_BsTo2DpTo4Mu_MBs-200_MDp-0p25_ctau-5p0_part-9.root
      path: SIDM_BsTo2DpTo4Mu_MBs-200_MDp-0p25_ctau-5p0/LLPnanoAODv2/
      
    4mu_200GeV_0p25GeV_10p0mm:
      files:
      - SIDM_BsTo2DpTo4Mu_MBs-200_MDp-0p25_ctau-10p0_part-0.root
      - SIDM_BsTo2DpTo4Mu_MBs-200_MDp-0p25_ctau-10p0_part-1.root
      - SIDM_BsTo2DpTo4Mu_MBs-200_MDp-0p25_ctau-10p0_part-2.root
      - SIDM_BsTo2DpTo4Mu_MBs-200_MDp-0p25_ctau-10p0_part-3.root
      - SIDM_BsTo2DpTo4Mu_MBs-200_MDp-0p25_ctau-10p0_part-4.root
      - SIDM_BsTo2DpTo4Mu_MBs-200_MDp-0p25_ctau-10p0_part-5.root
      - SIDM_BsTo2DpTo4Mu_MBs-200_MDp-0p25_ctau-10p0_part-6.root
      - SIDM_BsTo2DpTo4Mu_MBs-200_MDp-0p25_ctau-10p0_part-7.root
      - SIDM_BsTo2DpTo4Mu_MBs-200_MDp-0p25_ctau-10p0_part-8.root
      - SIDM_BsTo2DpTo4Mu_MBs-200_MDp-0p25_ctau-10p0_part-9.root
      path: SIDM_BsTo2DpTo4Mu_MBs-200_MDp-0p25_ctau-10p0/LLPnanoAODv2/
      
    4mu_200GeV_1p2GeV_0p048mm:
      files:
      - SIDM_BsTo2DpTo4Mu_MBs-200_MDp-1p2_ctau-0p048_part-0.root
      - SIDM_BsTo2DpTo4Mu_MBs-200_MDp-1p2_ctau-0p048_part-1.root
      - SIDM_BsTo2DpTo4Mu_MBs-200_MDp-1p2_ctau-0p048_part-2.root
      - SIDM_BsTo2DpTo4Mu_MBs-200_MDp-1p2_ctau-0p048_part-3.root
      - SIDM_BsTo2DpTo4Mu_MBs-200_MDp-1p2_ctau-0p048_part-4.root
      - SIDM_BsTo2DpTo4Mu_MBs-200_MDp-1p2_ctau-0p048_part-5.root
      - SIDM_BsTo2DpTo4Mu_MBs-200_MDp-1p2_ctau-0p048_part-6.root
      - SIDM_BsTo2DpTo4Mu_MBs-200_MDp-1p2_ctau-0p048_part-7.root
      - SIDM_BsTo2DpTo4Mu_MBs-200_MDp-1p2_ctau-0p048_part-8.root
      - SIDM_BsTo2DpTo4Mu_MBs-200_MDp-1p2_ctau-0p048_part-9.root
      path: SIDM_BsTo2DpTo4Mu_MBs-200_MDp-1p2_ctau-0p048/LLPnanoAODv2/
      
    4mu_200GeV_1p2GeV_0p48mm:
      files:
      - SIDM_BsTo2DpTo4Mu_MBs-200_MDp-1p2_ctau-0p48_part-0.root
      - SIDM_BsTo2DpTo4Mu_MBs-200_MDp-1p2_ctau-0p48_part-1.root
      - SIDM_BsTo2DpTo4Mu_MBs-200_MDp-1p2_ctau-0p48_part-2.root
      - SIDM_BsTo2DpTo4Mu_MBs-200_MDp-1p2_ctau-0p48_part-3.root
      - SIDM_BsTo2DpTo4Mu_MBs-200_MDp-1p2_ctau-0p48_part-4.root
      - SIDM_BsTo2DpTo4Mu_MBs-200_MDp-1p2_ctau-0p48_part-5.root
      - SIDM_BsTo2DpTo4Mu_MBs-200_MDp-1p2_ctau-0p48_part-6.root
      - SIDM_BsTo2DpTo4Mu_MBs-200_MDp-1p2_ctau-0p48_part-7.root
      - SIDM_BsTo2DpTo4Mu_MBs-200_MDp-1p2_ctau-0p48_part-8.root
      - SIDM_BsTo2DpTo4Mu_MBs-200_MDp-1p2_ctau-0p48_part-9.root
      path: SIDM_BsTo2DpTo4Mu_MBs-200_MDp-1p2_ctau-0p48/LLPnanoAODv2/
      
    4mu_200GeV_1p2GeV_4p8mm:
      files:
      - SIDM_BsTo2DpTo4Mu_MBs-200_MDp-1p2_ctau-4p8_part-0.root
      - SIDM_BsTo2DpTo4Mu_MBs-200_MDp-1p2_ctau-4p8_part-1.root
      - SIDM_BsTo2DpTo4Mu_MBs-200_MDp-1p2_ctau-4p8_part-2.root
      - SIDM_BsTo2DpTo4Mu_MBs-200_MDp-1p2_ctau-4p8_part-3.root
      - SIDM_BsTo2DpTo4Mu_MBs-200_MDp-1p2_ctau-4p8_part-4.root
      - SIDM_BsTo2DpTo4Mu_MBs-200_MDp-1p2_ctau-4p8_part-5.root
      - SIDM_BsTo2DpTo4Mu_MBs-200_MDp-1p2_ctau-4p8_part-6.root
      - SIDM_BsTo2DpTo4Mu_MBs-200_MDp-1p2_ctau-4p8_part-7.root
      - SIDM_BsTo2DpTo4Mu_MBs-200_MDp-1p2_ctau-4p8_part-8.root
      - SIDM_BsTo2DpTo4Mu_MBs-200_MDp-1p2_ctau-4p8_part-9.root
      path: SIDM_BsTo2DpTo4Mu_MBs-200_MDp-1p2_ctau-4p8/LLPnanoAODv2/
      
    4mu_200GeV_1p2GeV_24p0mm:
      files:
      - SIDM_BsTo2DpTo4Mu_MBs-200_MDp-1p2_ctau-24p0_part-0.root
      - SIDM_BsTo2DpTo4Mu_MBs-200_MDp-1p2_ctau-24p0_part-1.root
      - SIDM_BsTo2DpTo4Mu_MBs-200_MDp-1p2_ctau-24p0_part-2.root
      - SIDM_BsTo2DpTo4Mu_MBs-200_MDp-1p2_ctau-24p0_part-3.root
      - SIDM_BsTo2DpTo4Mu_MBs-200_MDp-1p2_ctau-24p0_part-4.root
      - SIDM_BsTo2DpTo4Mu_MBs-200_MDp-1p2_ctau-24p0_part-5.root
      - SIDM_BsTo2DpTo4Mu_MBs-200_MDp-1p2_ctau-24p0_part-6.root
      - SIDM_BsTo2DpTo4Mu_MBs-200_MDp-1p2_ctau-24p0_part-7.root
      - SIDM_BsTo2DpTo4Mu_MBs-200_MDp-1p2_ctau-24p0_part-8.root
      - SIDM_BsTo2DpTo4Mu_MBs-200_MDp-1p2_ctau-24p0_part-9.root
      path: SIDM_BsTo2DpTo4Mu_MBs-200_MDp-1p2_ctau-24p0/LLPnanoAODv2/
      
    4mu_200GeV_1p2GeV_48p0mm:
      files:
      - SIDM_BsTo2DpTo4Mu_MBs-200_MDp-1p2_ctau-48p0_part-0.root
      - SIDM_BsTo2DpTo4Mu_MBs-200_MDp-1p2_ctau-48p0_part-1.root
      - SIDM_BsTo2DpTo4Mu_MBs-200_MDp-1p2_ctau-48p0_part-2.root
      - SIDM_BsTo2DpTo4Mu_MBs-200_MDp-1p2_ctau-48p0_part-3.root
      - SIDM_BsTo2DpTo4Mu_MBs-200_MDp-1p2_ctau-48p0_part-4.root
      - SIDM_BsTo2DpTo4Mu_MBs-200_MDp-1p2_ctau-48p0_part-5.root
      - SIDM_BsTo2DpTo4Mu_MBs-200_MDp-1p2_ctau-48p0_part-6.root
      - SIDM_BsTo2DpTo4Mu_MBs-200_MDp-1p2_ctau-48p0_part-7.root
      - SIDM_BsTo2DpTo4Mu_MBs-200_MDp-1p2_ctau-48p0_part-8.root
      - SIDM_BsTo2DpTo4Mu_MBs-200_MDp-1p2_ctau-48p0_part-9.root
      path: SIDM_BsTo2DpTo4Mu_MBs-200_MDp-1p2_ctau-48p0/LLPnanoAODv2/
      
    4mu_200GeV_5p0GeV_0p2mm:
      files:
      - SIDM_BsTo2DpTo4Mu_MBs-200_MDp-5p0_ctau-0p2_part-0.root
      - SIDM_BsTo2DpTo4Mu_MBs-200_MDp-5p0_ctau-0p2_part-1.root
      - SIDM_BsTo2DpTo4Mu_MBs-200_MDp-5p0_ctau-0p2_part-2.root
      - SIDM_BsTo2DpTo4Mu_MBs-200_MDp-5p0_ctau-0p2_part-3.root
      - SIDM_BsTo2DpTo4Mu_MBs-200_MDp-5p0_ctau-0p2_part-4.root
      - SIDM_BsTo2DpTo4Mu_MBs-200_MDp-5p0_ctau-0p2_part-5.root
      - SIDM_BsTo2DpTo4Mu_MBs-200_MDp-5p0_ctau-0p2_part-6.root
      - SIDM_BsTo2DpTo4Mu_MBs-200_MDp-5p0_ctau-0p2_part-7.root
      - SIDM_BsTo2DpTo4Mu_MBs-200_MDp-5p0_ctau-0p2_part-8.root
      - SIDM_BsTo2DpTo4Mu_MBs-200_MDp-5p0_ctau-0p2_part-9.root
      path: SIDM_BsTo2DpTo4Mu_MBs-200_MDp-5p0_ctau-0p2/LLPnanoAODv2/
      
    4mu_200GeV_5p0GeV_2p0mm:
      files:
      - SIDM_BsTo2DpTo4Mu_MBs-200_MDp-5p0_ctau-2p0_part-0.root
      - SIDM_BsTo2DpTo4Mu_MBs-200_MDp-5p0_ctau-2p0_part-1.root
      - SIDM_BsTo2DpTo4Mu_MBs-200_MDp-5p0_ctau-2p0_part-2.root
      - SIDM_BsTo2DpTo4Mu_MBs-200_MDp-5p0_ctau-2p0_part-3.root
      - SIDM_BsTo2DpTo4Mu_MBs-200_MDp-5p0_ctau-2p0_part-4.root
      - SIDM_BsTo2DpTo4Mu_MBs-200_MDp-5p0_ctau-2p0_part-5.root
      - SIDM_BsTo2DpTo4Mu_MBs-200_MDp-5p0_ctau-2p0_part-6.root
      - SIDM_BsTo2DpTo4Mu_MBs-200_MDp-5p0_ctau-2p0_part-7.root
      - SIDM_BsTo2DpTo4Mu_MBs-200_MDp-5p0_ctau-2p0_part-8.root
      - SIDM_BsTo2DpTo4Mu_MBs-200_MDp-5p0_ctau-2p0_part-9.root
      path: SIDM_BsTo2DpTo4Mu_MBs-200_MDp-5p0_ctau-2p0/LLPnanoAODv2/
      
    4mu_200GeV_5p0GeV_20p0mm:
      files:
      - SIDM_BsTo2DpTo4Mu_MBs-200_MDp-5p0_ctau-20p0_part-0.root
      - SIDM_BsTo2DpTo4Mu_MBs-200_MDp-5p0_ctau-20p0_part-1.root
      - SIDM_BsTo2DpTo4Mu_MBs-200_MDp-5p0_ctau-20p0_part-2.root
      - SIDM_BsTo2DpTo4Mu_MBs-200_MDp-5p0_ctau-20p0_part-3.root
      - SIDM_BsTo2DpTo4Mu_MBs-200_MDp-5p0_ctau-20p0_part-4.root
      - SIDM_BsTo2DpTo4Mu_MBs-200_MDp-5p0_ctau-20p0_part-5.root
      - SIDM_BsTo2DpTo4Mu_MBs-200_MDp-5p0_ctau-20p0_part-6.root
      - SIDM_BsTo2DpTo4Mu_MBs-200_MDp-5p0_ctau-20p0_part-7.root
      - SIDM_BsTo2DpTo4Mu_MBs-200_MDp-5p0_ctau-20p0_part-8.root
      - SIDM_BsTo2DpTo4Mu_MBs-200_MDp-5p0_ctau-20p0_part-9.root
      path: SIDM_BsTo2DpTo4Mu_MBs-200_MDp-5p0_ctau-20p0/LLPnanoAODv2/
      
    4mu_200GeV_5p0GeV_100p0mm:
      files:
      - SIDM_BsTo2DpTo4Mu_MBs-200_MDp-5p0_ctau-100p0_part-0.root
      - SIDM_BsTo2DpTo4Mu_MBs-200_MDp-5p0_ctau-100p0_part-1.root
      - SIDM_BsTo2DpTo4Mu_MBs-200_MDp-5p0_ctau-100p0_part-2.root
      - SIDM_BsTo2DpTo4Mu_MBs-200_MDp-5p0_ctau-100p0_part-3.root
      - SIDM_BsTo2DpTo4Mu_MBs-200_MDp-5p0_ctau-100p0_part-4.root
      - SIDM_BsTo2DpTo4Mu_MBs-200_MDp-5p0_ctau-100p0_part-5.root
      - SIDM_BsTo2DpTo4Mu_MBs-200_MDp-5p0_ctau-100p0_part-6.root
      - SIDM_BsTo2DpTo4Mu_MBs-200_MDp-5p0_ctau-100p0_part-7.root
      - SIDM_BsTo2DpTo4Mu_MBs-200_MDp-5p0_ctau-100p0_part-8.root
      - SIDM_BsTo2DpTo4Mu_MBs-200_MDp-5p0_ctau-100p0_part-9.root
      path: SIDM_BsTo2DpTo4Mu_MBs-200_MDp-5p0_ctau-100p0/LLPnanoAODv2/
      
    4mu_200GeV_5p0GeV_200p0mm:
      files:
      - SIDM_BsTo2DpTo4Mu_MBs-200_MDp-5p0_ctau-200p0_part-0.root
      - SIDM_BsTo2DpTo4Mu_MBs-200_MDp-5p0_ctau-200p0_part-1.root
      - SIDM_BsTo2DpTo4Mu_MBs-200_MDp-5p0_ctau-200p0_part-2.root
      - SIDM_BsTo2DpTo4Mu_MBs-200_MDp-5p0_ctau-200p0_part-3.root
      - SIDM_BsTo2DpTo4Mu_MBs-200_MDp-5p0_ctau-200p0_part-4.root
      - SIDM_BsTo2DpTo4Mu_MBs-200_MDp-5p0_ctau-200p0_part-5.root
      - SIDM_BsTo2DpTo4Mu_MBs-200_MDp-5p0_ctau-200p0_part-6.root
      - SIDM_BsTo2DpTo4Mu_MBs-200_MDp-5p0_ctau-200p0_part-7.root
      - SIDM_BsTo2DpTo4Mu_MBs-200_MDp-5p0_ctau-200p0_part-8.root
      - SIDM_BsTo2DpTo4Mu_MBs-200_MDp-5p0_ctau-200p0_part-9.root
      path: SIDM_BsTo2DpTo4Mu_MBs-200_MDp-5p0_ctau-200p0/LLPnanoAODv2/
      
    4mu_500GeV_0p25GeV_0p004mm:
      files:
      - SIDM_BsTo2DpTo4Mu_MBs-500_MDp-0p25_ctau-0p004_part-0.root
      - SIDM_BsTo2DpTo4Mu_MBs-500_MDp-0p25_ctau-0p004_part-1.root
      - SIDM_BsTo2DpTo4Mu_MBs-500_MDp-0p25_ctau-0p004_part-2.root
      - SIDM_BsTo2DpTo4Mu_MBs-500_MDp-0p25_ctau-0p004_part-3.root
      - SIDM_BsTo2DpTo4Mu_MBs-500_MDp-0p25_ctau-0p004_part-4.root
      - SIDM_BsTo2DpTo4Mu_MBs-500_MDp-0p25_ctau-0p004_part-5.root
      - SIDM_BsTo2DpTo4Mu_MBs-500_MDp-0p25_ctau-0p004_part-6.root
      - SIDM_BsTo2DpTo4Mu_MBs-500_MDp-0p25_ctau-0p004_part-7.root
      - SIDM_BsTo2DpTo4Mu_MBs-500_MDp-0p25_ctau-0p004_part-8.root
      - SIDM_BsTo2DpTo4Mu_MBs-500_MDp-0p25_ctau-0p004_part-9.root
      path: SIDM_BsTo2DpTo4Mu_MBs-500_MDp-0p25_ctau-0p004/LLPnanoAODv2/
      
    4mu_500GeV_0p25GeV_0p04mm:
      files:
      - SIDM_BsTo2DpTo4Mu_MBs-500_MDp-0p25_ctau-0p04_part-0.root
      - SIDM_BsTo2DpTo4Mu_MBs-500_MDp-0p25_ctau-0p04_part-1.root
      - SIDM_BsTo2DpTo4Mu_MBs-500_MDp-0p25_ctau-0p04_part-2.root
      - SIDM_BsTo2DpTo4Mu_MBs-500_MDp-0p25_ctau-0p04_part-3.root
      - SIDM_BsTo2DpTo4Mu_MBs-500_MDp-0p25_ctau-0p04_part-4.root
      - SIDM_BsTo2DpTo4Mu_MBs-500_MDp-0p25_ctau-0p04_part-5.root
      - SIDM_BsTo2DpTo4Mu_MBs-500_MDp-0p25_ctau-0p04_part-6.root
      - SIDM_BsTo2DpTo4Mu_MBs-500_MDp-0p25_ctau-0p04_part-7.root
      - SIDM_BsTo2DpTo4Mu_MBs-500_MDp-0p25_ctau-0p04_part-8.root
      - SIDM_BsTo2DpTo4Mu_MBs-500_MDp-0p25_ctau-0p04_part-9.root
      - SIDM_BsTo2DpTo4Mu_MBs-500_MDp-0p25_ctau-0p04_part-10.root
      path: SIDM_BsTo2DpTo4Mu_MBs-500_MDp-0p25_ctau-0p04/LLPnanoAODv2/
      
    4mu_500GeV_0p25GeV_0p4mm:
      files:
      - SIDM_BsTo2DpTo4Mu_MBs-500_MDp-0p25_ctau-0p4_part-0.root
      - SIDM_BsTo2DpTo4Mu_MBs-500_MDp-0p25_ctau-0p4_part-1.root
      - SIDM_BsTo2DpTo4Mu_MBs-500_MDp-0p25_ctau-0p4_part-2.root
      - SIDM_BsTo2DpTo4Mu_MBs-500_MDp-0p25_ctau-0p4_part-3.root
      - SIDM_BsTo2DpTo4Mu_MBs-500_MDp-0p25_ctau-0p4_part-4.root
      - SIDM_BsTo2DpTo4Mu_MBs-500_MDp-0p25_ctau-0p4_part-5.root
      - SIDM_BsTo2DpTo4Mu_MBs-500_MDp-0p25_ctau-0p4_part-6.root
      - SIDM_BsTo2DpTo4Mu_MBs-500_MDp-0p25_ctau-0p4_part-7.root
      - SIDM_BsTo2DpTo4Mu_MBs-500_MDp-0p25_ctau-0p4_part-8.root
      - SIDM_BsTo2DpTo4Mu_MBs-500_MDp-0p25_ctau-0p4_part-9.root
      - SIDM_BsTo2DpTo4Mu_MBs-500_MDp-0p25_ctau-0p4_part-10.root
      path: SIDM_BsTo2DpTo4Mu_MBs-500_MDp-0p25_ctau-0p4/LLPnanoAODv2/
      
    4mu_500GeV_0p25GeV_2p0mm:
      files:
      - SIDM_BsTo2DpTo4Mu_MBs-500_MDp-0p25_ctau-2p0_part-0.root
      - SIDM_BsTo2DpTo4Mu_MBs-500_MDp-0p25_ctau-2p0_part-1.root
      - SIDM_BsTo2DpTo4Mu_MBs-500_MDp-0p25_ctau-2p0_part-2.root
      - SIDM_BsTo2DpTo4Mu_MBs-500_MDp-0p25_ctau-2p0_part-3.root
      - SIDM_BsTo2DpTo4Mu_MBs-500_MDp-0p25_ctau-2p0_part-4.root
      - SIDM_BsTo2DpTo4Mu_MBs-500_MDp-0p25_ctau-2p0_part-5.root
      - SIDM_BsTo2DpTo4Mu_MBs-500_MDp-0p25_ctau-2p0_part-6.root
      - SIDM_BsTo2DpTo4Mu_MBs-500_MDp-0p25_ctau-2p0_part-7.root
      - SIDM_BsTo2DpTo4Mu_MBs-500_MDp-0p25_ctau-2p0_part-8.root
#      - SIDM_BsTo2DpTo4Mu_MBs-500_MDp-0p25_ctau-2p0_part-9.root
      - SIDM_BsTo2DpTo4Mu_MBs-500_MDp-0p25_ctau-2p0_part-10.root
      path: SIDM_BsTo2DpTo4Mu_MBs-500_MDp-0p25_ctau-2p0/LLPnanoAODv2/
      
    4mu_500GeV_0p25GeV_4p0mm:
      files:
      - SIDM_BsTo2DpTo4Mu_MBs-500_MDp-0p25_ctau-4p0_part-0.root
      - SIDM_BsTo2DpTo4Mu_MBs-500_MDp-0p25_ctau-4p0_part-1.root
      - SIDM_BsTo2DpTo4Mu_MBs-500_MDp-0p25_ctau-4p0_part-2.root
      - SIDM_BsTo2DpTo4Mu_MBs-500_MDp-0p25_ctau-4p0_part-3.root
      - SIDM_BsTo2DpTo4Mu_MBs-500_MDp-0p25_ctau-4p0_part-4.root
      - SIDM_BsTo2DpTo4Mu_MBs-500_MDp-0p25_ctau-4p0_part-5.root
      - SIDM_BsTo2DpTo4Mu_MBs-500_MDp-0p25_ctau-4p0_part-6.root
      - SIDM_BsTo2DpTo4Mu_MBs-500_MDp-0p25_ctau-4p0_part-7.root
      - SIDM_BsTo2DpTo4Mu_MBs-500_MDp-0p25_ctau-4p0_part-8.root
      - SIDM_BsTo2DpTo4Mu_MBs-500_MDp-0p25_ctau-4p0_part-9.root
      path: SIDM_BsTo2DpTo4Mu_MBs-500_MDp-0p25_ctau-4p0/LLPnanoAODv2/
      
    4mu_500GeV_1p2GeV_0p019mm:
      files:
      - SIDM_BsTo2DpTo4Mu_MBs-500_MDp-1p2_ctau-0p019_part-0.root
      - SIDM_BsTo2DpTo4Mu_MBs-500_MDp-1p2_ctau-0p019_part-1.root
      - SIDM_BsTo2DpTo4Mu_MBs-500_MDp-1p2_ctau-0p019_part-2.root
      - SIDM_BsTo2DpTo4Mu_MBs-500_MDp-1p2_ctau-0p019_part-3.root
      - SIDM_BsTo2DpTo4Mu_MBs-500_MDp-1p2_ctau-0p019_part-4.root
      - SIDM_BsTo2DpTo4Mu_MBs-500_MDp-1p2_ctau-0p019_part-5.root
      - SIDM_BsTo2DpTo4Mu_MBs-500_MDp-1p2_ctau-0p019_part-6.root
      - SIDM_BsTo2DpTo4Mu_MBs-500_MDp-1p2_ctau-0p019_part-7.root
      - SIDM_BsTo2DpTo4Mu_MBs-500_MDp-1p2_ctau-0p019_part-8.root
      - SIDM_BsTo2DpTo4Mu_MBs-500_MDp-1p2_ctau-0p019_part-9.root
      path: SIDM_BsTo2DpTo4Mu_MBs-500_MDp-1p2_ctau-0p019/LLPnanoAODv2/
      
    4mu_500GeV_1p2GeV_0p19mm:
      files:
      - SIDM_BsTo2DpTo4Mu_MBs-500_MDp-1p2_ctau-0p19_part-0.root
      - SIDM_BsTo2DpTo4Mu_MBs-500_MDp-1p2_ctau-0p19_part-1.root
      - SIDM_BsTo2DpTo4Mu_MBs-500_MDp-1p2_ctau-0p19_part-2.root
      - SIDM_BsTo2DpTo4Mu_MBs-500_MDp-1p2_ctau-0p19_part-3.root
      - SIDM_BsTo2DpTo4Mu_MBs-500_MDp-1p2_ctau-0p19_part-4.root
      - SIDM_BsTo2DpTo4Mu_MBs-500_MDp-1p2_ctau-0p19_part-5.root
      - SIDM_BsTo2DpTo4Mu_MBs-500_MDp-1p2_ctau-0p19_part-6.root
      - SIDM_BsTo2DpTo4Mu_MBs-500_MDp-1p2_ctau-0p19_part-7.root
      - SIDM_BsTo2DpTo4Mu_MBs-500_MDp-1p2_ctau-0p19_part-8.root
      - SIDM_BsTo2DpTo4Mu_MBs-500_MDp-1p2_ctau-0p19_part-9.root
      path: SIDM_BsTo2DpTo4Mu_MBs-500_MDp-1p2_ctau-0p19/LLPnanoAODv2/
      
    4mu_500GeV_1p2GeV_1p9mm:
      files:
      - SIDM_BsTo2DpTo4Mu_MBs-500_MDp-1p2_ctau-1p9_part-0.root
      - SIDM_BsTo2DpTo4Mu_MBs-500_MDp-1p2_ctau-1p9_part-1.root
      - SIDM_BsTo2DpTo4Mu_MBs-500_MDp-1p2_ctau-1p9_part-2.root
      - SIDM_BsTo2DpTo4Mu_MBs-500_MDp-1p2_ctau-1p9_part-3.root
      - SIDM_BsTo2DpTo4Mu_MBs-500_MDp-1p2_ctau-1p9_part-4.root
      - SIDM_BsTo2DpTo4Mu_MBs-500_MDp-1p2_ctau-1p9_part-5.root
      - SIDM_BsTo2DpTo4Mu_MBs-500_MDp-1p2_ctau-1p9_part-6.root
      - SIDM_BsTo2DpTo4Mu_MBs-500_MDp-1p2_ctau-1p9_part-7.root
      - SIDM_BsTo2DpTo4Mu_MBs-500_MDp-1p2_ctau-1p9_part-8.root
      - SIDM_BsTo2DpTo4Mu_MBs-500_MDp-1p2_ctau-1p9_part-9.root
      path: SIDM_BsTo2DpTo4Mu_MBs-500_MDp-1p2_ctau-1p9/LLPnanoAODv2/
      
    4mu_500GeV_1p2GeV_9p6mm:
      files:
      - SIDM_BsTo2DpTo4Mu_MBs-500_MDp-1p2_ctau-9p6_part-0.root
      - SIDM_BsTo2DpTo4Mu_MBs-500_MDp-1p2_ctau-9p6_part-1.root
      - SIDM_BsTo2DpTo4Mu_MBs-500_MDp-1p2_ctau-9p6_part-2.root
      - SIDM_BsTo2DpTo4Mu_MBs-500_MDp-1p2_ctau-9p6_part-3.root
      - SIDM_BsTo2DpTo4Mu_MBs-500_MDp-1p2_ctau-9p6_part-4.root
      - SIDM_BsTo2DpTo4Mu_MBs-500_MDp-1p2_ctau-9p6_part-5.root
      - SIDM_BsTo2DpTo4Mu_MBs-500_MDp-1p2_ctau-9p6_part-6.root
      - SIDM_BsTo2DpTo4Mu_MBs-500_MDp-1p2_ctau-9p6_part-7.root
      - SIDM_BsTo2DpTo4Mu_MBs-500_MDp-1p2_ctau-9p6_part-8.root
      - SIDM_BsTo2DpTo4Mu_MBs-500_MDp-1p2_ctau-9p6_part-9.root
      path: SIDM_BsTo2DpTo4Mu_MBs-500_MDp-1p2_ctau-9p6/LLPnanoAODv2/
      
    4mu_500GeV_1p2GeV_19p0mm:
      files:
      - SIDM_BsTo2DpTo4Mu_MBs-500_MDp-1p2_ctau-19p0_part-0.root
      - SIDM_BsTo2DpTo4Mu_MBs-500_MDp-1p2_ctau-19p0_part-1.root
      - SIDM_BsTo2DpTo4Mu_MBs-500_MDp-1p2_ctau-19p0_part-2.root
      - SIDM_BsTo2DpTo4Mu_MBs-500_MDp-1p2_ctau-19p0_part-3.root
      - SIDM_BsTo2DpTo4Mu_MBs-500_MDp-1p2_ctau-19p0_part-4.root
      - SIDM_BsTo2DpTo4Mu_MBs-500_MDp-1p2_ctau-19p0_part-5.root
      - SIDM_BsTo2DpTo4Mu_MBs-500_MDp-1p2_ctau-19p0_part-6.root
      - SIDM_BsTo2DpTo4Mu_MBs-500_MDp-1p2_ctau-19p0_part-7.root
      - SIDM_BsTo2DpTo4Mu_MBs-500_MDp-1p2_ctau-19p0_part-8.root
      - SIDM_BsTo2DpTo4Mu_MBs-500_MDp-1p2_ctau-19p0_part-9.root
      path: SIDM_BsTo2DpTo4Mu_MBs-500_MDp-1p2_ctau-19p0/LLPnanoAODv2/
      
    4mu_500GeV_5p0GeV_0p08mm:
      files:
      - SIDM_BsTo2DpTo4Mu_MBs-500_MDp-5p0_ctau-0p08_part-0.root
      - SIDM_BsTo2DpTo4Mu_MBs-500_MDp-5p0_ctau-0p08_part-1.root
      - SIDM_BsTo2DpTo4Mu_MBs-500_MDp-5p0_ctau-0p08_part-2.root
      - SIDM_BsTo2DpTo4Mu_MBs-500_MDp-5p0_ctau-0p08_part-3.root
      - SIDM_BsTo2DpTo4Mu_MBs-500_MDp-5p0_ctau-0p08_part-4.root
      - SIDM_BsTo2DpTo4Mu_MBs-500_MDp-5p0_ctau-0p08_part-5.root
      - SIDM_BsTo2DpTo4Mu_MBs-500_MDp-5p0_ctau-0p08_part-6.root
      - SIDM_BsTo2DpTo4Mu_MBs-500_MDp-5p0_ctau-0p08_part-7.root
      - SIDM_BsTo2DpTo4Mu_MBs-500_MDp-5p0_ctau-0p08_part-8.root
      - SIDM_BsTo2DpTo4Mu_MBs-500_MDp-5p0_ctau-0p08_part-9.root
      - SIDM_BsTo2DpTo4Mu_MBs-500_MDp-5p0_ctau-0p08_part-10.root
      - SIDM_BsTo2DpTo4Mu_MBs-500_MDp-5p0_ctau-0p08_part-11.root
      - SIDM_BsTo2DpTo4Mu_MBs-500_MDp-5p0_ctau-0p08_part-12.root
      - SIDM_BsTo2DpTo4Mu_MBs-500_MDp-5p0_ctau-0p08_part-13.root
      - SIDM_BsTo2DpTo4Mu_MBs-500_MDp-5p0_ctau-0p08_part-14.root
      - SIDM_BsTo2DpTo4Mu_MBs-500_MDp-5p0_ctau-0p08_part-15.root
      - SIDM_BsTo2DpTo4Mu_MBs-500_MDp-5p0_ctau-0p08_part-16.root
#      - SIDM_BsTo2DpTo4Mu_MBs-500_MDp-5p0_ctau-0p08_part-17.root
      - SIDM_BsTo2DpTo4Mu_MBs-500_MDp-5p0_ctau-0p08_part-18.root
      - SIDM_BsTo2DpTo4Mu_MBs-500_MDp-5p0_ctau-0p08_part-19.root
      - SIDM_BsTo2DpTo4Mu_MBs-500_MDp-5p0_ctau-0p08_part-20.root
      - SIDM_BsTo2DpTo4Mu_MBs-500_MDp-5p0_ctau-0p08_part-21.root
      - SIDM_BsTo2DpTo4Mu_MBs-500_MDp-5p0_ctau-0p08_part-22.root
      - SIDM_BsTo2DpTo4Mu_MBs-500_MDp-5p0_ctau-0p08_part-23.root
      - SIDM_BsTo2DpTo4Mu_MBs-500_MDp-5p0_ctau-0p08_part-24.root
      - SIDM_BsTo2DpTo4Mu_MBs-500_MDp-5p0_ctau-0p08_part-25.root
      - SIDM_BsTo2DpTo4Mu_MBs-500_MDp-5p0_ctau-0p08_part-26.root
      - SIDM_BsTo2DpTo4Mu_MBs-500_MDp-5p0_ctau-0p08_part-27.root
      - SIDM_BsTo2DpTo4Mu_MBs-500_MDp-5p0_ctau-0p08_part-28.root
      - SIDM_BsTo2DpTo4Mu_MBs-500_MDp-5p0_ctau-0p08_part-29.root
      path: SIDM_BsTo2DpTo4Mu_MBs-500_MDp-5p0_ctau-0p08/LLPnanoAODv2/
      
=======
>>>>>>> 9fad462e
    4mu_500GeV_5p0GeV_0p8mm:
      files:
      - SIDM_BsTo2DpTo4Mu_MBs-500_MDp-5p0_ctau-0p8_part-0.root
      - SIDM_BsTo2DpTo4Mu_MBs-500_MDp-5p0_ctau-0p8_part-1.root
      - SIDM_BsTo2DpTo4Mu_MBs-500_MDp-5p0_ctau-0p8_part-2.root
      - SIDM_BsTo2DpTo4Mu_MBs-500_MDp-5p0_ctau-0p8_part-3.root
      - SIDM_BsTo2DpTo4Mu_MBs-500_MDp-5p0_ctau-0p8_part-4.root
      - SIDM_BsTo2DpTo4Mu_MBs-500_MDp-5p0_ctau-0p8_part-5.root
      - SIDM_BsTo2DpTo4Mu_MBs-500_MDp-5p0_ctau-0p8_part-6.root
      - SIDM_BsTo2DpTo4Mu_MBs-500_MDp-5p0_ctau-0p8_part-7.root
      - SIDM_BsTo2DpTo4Mu_MBs-500_MDp-5p0_ctau-0p8_part-8.root
      - SIDM_BsTo2DpTo4Mu_MBs-500_MDp-5p0_ctau-0p8_part-9.root
      - SIDM_BsTo2DpTo4Mu_MBs-500_MDp-5p0_ctau-0p8_part-10.root
      - SIDM_BsTo2DpTo4Mu_MBs-500_MDp-5p0_ctau-0p8_part-11.root
      - SIDM_BsTo2DpTo4Mu_MBs-500_MDp-5p0_ctau-0p8_part-12.root
      - SIDM_BsTo2DpTo4Mu_MBs-500_MDp-5p0_ctau-0p8_part-13.root
      - SIDM_BsTo2DpTo4Mu_MBs-500_MDp-5p0_ctau-0p8_part-14.root
      - SIDM_BsTo2DpTo4Mu_MBs-500_MDp-5p0_ctau-0p8_part-15.root
      - SIDM_BsTo2DpTo4Mu_MBs-500_MDp-5p0_ctau-0p8_part-16.root
      - SIDM_BsTo2DpTo4Mu_MBs-500_MDp-5p0_ctau-0p8_part-17.root
      - SIDM_BsTo2DpTo4Mu_MBs-500_MDp-5p0_ctau-0p8_part-18.root
      - SIDM_BsTo2DpTo4Mu_MBs-500_MDp-5p0_ctau-0p8_part-19.root
      - SIDM_BsTo2DpTo4Mu_MBs-500_MDp-5p0_ctau-0p8_part-20.root
      - SIDM_BsTo2DpTo4Mu_MBs-500_MDp-5p0_ctau-0p8_part-21.root
      - SIDM_BsTo2DpTo4Mu_MBs-500_MDp-5p0_ctau-0p8_part-22.root
      - SIDM_BsTo2DpTo4Mu_MBs-500_MDp-5p0_ctau-0p8_part-23.root
      - SIDM_BsTo2DpTo4Mu_MBs-500_MDp-5p0_ctau-0p8_part-24.root
      - SIDM_BsTo2DpTo4Mu_MBs-500_MDp-5p0_ctau-0p8_part-25.root
      - SIDM_BsTo2DpTo4Mu_MBs-500_MDp-5p0_ctau-0p8_part-26.root
      - SIDM_BsTo2DpTo4Mu_MBs-500_MDp-5p0_ctau-0p8_part-27.root
      - SIDM_BsTo2DpTo4Mu_MBs-500_MDp-5p0_ctau-0p8_part-28.root
      - SIDM_BsTo2DpTo4Mu_MBs-500_MDp-5p0_ctau-0p8_part-29.root
      path: SIDM_BsTo2DpTo4Mu_MBs-500_MDp-5p0_ctau-0p8/LLPnanoAODv2/
      
    4mu_500GeV_5p0GeV_8p0mm:
      files:
      - SIDM_BsTo2DpTo4Mu_MBs-500_MDp-5p0_ctau-8p0_part-0.root
      - SIDM_BsTo2DpTo4Mu_MBs-500_MDp-5p0_ctau-8p0_part-1.root
      - SIDM_BsTo2DpTo4Mu_MBs-500_MDp-5p0_ctau-8p0_part-2.root
      - SIDM_BsTo2DpTo4Mu_MBs-500_MDp-5p0_ctau-8p0_part-3.root
      - SIDM_BsTo2DpTo4Mu_MBs-500_MDp-5p0_ctau-8p0_part-4.root
      - SIDM_BsTo2DpTo4Mu_MBs-500_MDp-5p0_ctau-8p0_part-5.root
      - SIDM_BsTo2DpTo4Mu_MBs-500_MDp-5p0_ctau-8p0_part-6.root
      - SIDM_BsTo2DpTo4Mu_MBs-500_MDp-5p0_ctau-8p0_part-7.root
      - SIDM_BsTo2DpTo4Mu_MBs-500_MDp-5p0_ctau-8p0_part-8.root
<<<<<<< HEAD
      #- SIDM_BsTo2DpTo4Mu_MBs-500_MDp-5p0_ctau-8p0_part-9.root #LZMA
=======
#      - SIDM_BsTo2DpTo4Mu_MBs-500_MDp-5p0_ctau-8p0_part-9.root # LZMAError: Corrupt input data
>>>>>>> 9fad462e
      - SIDM_BsTo2DpTo4Mu_MBs-500_MDp-5p0_ctau-8p0_part-10.root
      - SIDM_BsTo2DpTo4Mu_MBs-500_MDp-5p0_ctau-8p0_part-11.root
      - SIDM_BsTo2DpTo4Mu_MBs-500_MDp-5p0_ctau-8p0_part-12.root
      - SIDM_BsTo2DpTo4Mu_MBs-500_MDp-5p0_ctau-8p0_part-13.root
      - SIDM_BsTo2DpTo4Mu_MBs-500_MDp-5p0_ctau-8p0_part-14.root
      - SIDM_BsTo2DpTo4Mu_MBs-500_MDp-5p0_ctau-8p0_part-15.root
      - SIDM_BsTo2DpTo4Mu_MBs-500_MDp-5p0_ctau-8p0_part-16.root
      - SIDM_BsTo2DpTo4Mu_MBs-500_MDp-5p0_ctau-8p0_part-17.root
      - SIDM_BsTo2DpTo4Mu_MBs-500_MDp-5p0_ctau-8p0_part-18.root
      - SIDM_BsTo2DpTo4Mu_MBs-500_MDp-5p0_ctau-8p0_part-19.root
      - SIDM_BsTo2DpTo4Mu_MBs-500_MDp-5p0_ctau-8p0_part-20.root
      - SIDM_BsTo2DpTo4Mu_MBs-500_MDp-5p0_ctau-8p0_part-21.root
      - SIDM_BsTo2DpTo4Mu_MBs-500_MDp-5p0_ctau-8p0_part-22.root
      - SIDM_BsTo2DpTo4Mu_MBs-500_MDp-5p0_ctau-8p0_part-23.root
      - SIDM_BsTo2DpTo4Mu_MBs-500_MDp-5p0_ctau-8p0_part-24.root
      - SIDM_BsTo2DpTo4Mu_MBs-500_MDp-5p0_ctau-8p0_part-25.root
      - SIDM_BsTo2DpTo4Mu_MBs-500_MDp-5p0_ctau-8p0_part-26.root
      - SIDM_BsTo2DpTo4Mu_MBs-500_MDp-5p0_ctau-8p0_part-27.root
      - SIDM_BsTo2DpTo4Mu_MBs-500_MDp-5p0_ctau-8p0_part-28.root
      - SIDM_BsTo2DpTo4Mu_MBs-500_MDp-5p0_ctau-8p0_part-29.root
      path: SIDM_BsTo2DpTo4Mu_MBs-500_MDp-5p0_ctau-8p0/LLPnanoAODv2/
      
    4mu_500GeV_5p0GeV_40p0mm:
      files:
      - SIDM_BsTo2DpTo4Mu_MBs-500_MDp-5p0_ctau-40p0_part-0.root
      - SIDM_BsTo2DpTo4Mu_MBs-500_MDp-5p0_ctau-40p0_part-1.root
      - SIDM_BsTo2DpTo4Mu_MBs-500_MDp-5p0_ctau-40p0_part-2.root
      - SIDM_BsTo2DpTo4Mu_MBs-500_MDp-5p0_ctau-40p0_part-3.root
      - SIDM_BsTo2DpTo4Mu_MBs-500_MDp-5p0_ctau-40p0_part-4.root
      - SIDM_BsTo2DpTo4Mu_MBs-500_MDp-5p0_ctau-40p0_part-5.root
      - SIDM_BsTo2DpTo4Mu_MBs-500_MDp-5p0_ctau-40p0_part-6.root
      - SIDM_BsTo2DpTo4Mu_MBs-500_MDp-5p0_ctau-40p0_part-7.root
      - SIDM_BsTo2DpTo4Mu_MBs-500_MDp-5p0_ctau-40p0_part-8.root
      - SIDM_BsTo2DpTo4Mu_MBs-500_MDp-5p0_ctau-40p0_part-9.root
      - SIDM_BsTo2DpTo4Mu_MBs-500_MDp-5p0_ctau-40p0_part-10.root
      - SIDM_BsTo2DpTo4Mu_MBs-500_MDp-5p0_ctau-40p0_part-11.root
      - SIDM_BsTo2DpTo4Mu_MBs-500_MDp-5p0_ctau-40p0_part-12.root
      - SIDM_BsTo2DpTo4Mu_MBs-500_MDp-5p0_ctau-40p0_part-13.root
      - SIDM_BsTo2DpTo4Mu_MBs-500_MDp-5p0_ctau-40p0_part-14.root
      - SIDM_BsTo2DpTo4Mu_MBs-500_MDp-5p0_ctau-40p0_part-15.root
      - SIDM_BsTo2DpTo4Mu_MBs-500_MDp-5p0_ctau-40p0_part-16.root
      - SIDM_BsTo2DpTo4Mu_MBs-500_MDp-5p0_ctau-40p0_part-17.root
      - SIDM_BsTo2DpTo4Mu_MBs-500_MDp-5p0_ctau-40p0_part-18.root
      - SIDM_BsTo2DpTo4Mu_MBs-500_MDp-5p0_ctau-40p0_part-19.root
      - SIDM_BsTo2DpTo4Mu_MBs-500_MDp-5p0_ctau-40p0_part-20.root
      - SIDM_BsTo2DpTo4Mu_MBs-500_MDp-5p0_ctau-40p0_part-21.root
      - SIDM_BsTo2DpTo4Mu_MBs-500_MDp-5p0_ctau-40p0_part-22.root
      - SIDM_BsTo2DpTo4Mu_MBs-500_MDp-5p0_ctau-40p0_part-23.root
      - SIDM_BsTo2DpTo4Mu_MBs-500_MDp-5p0_ctau-40p0_part-24.root
      - SIDM_BsTo2DpTo4Mu_MBs-500_MDp-5p0_ctau-40p0_part-25.root
      - SIDM_BsTo2DpTo4Mu_MBs-500_MDp-5p0_ctau-40p0_part-26.root
      - SIDM_BsTo2DpTo4Mu_MBs-500_MDp-5p0_ctau-40p0_part-27.root
      - SIDM_BsTo2DpTo4Mu_MBs-500_MDp-5p0_ctau-40p0_part-28.root
      - SIDM_BsTo2DpTo4Mu_MBs-500_MDp-5p0_ctau-40p0_part-29.root
      - SIDM_BsTo2DpTo4Mu_MBs-500_MDp-5p0_ctau-40p0_part-30.root
      path: SIDM_BsTo2DpTo4Mu_MBs-500_MDp-5p0_ctau-40p0/LLPnanoAODv2/
      
    4mu_500GeV_5p0GeV_80p0mm:
      files:
      - SIDM_BsTo2DpTo4Mu_MBs-500_MDp-5p0_ctau-80p0_part-0.root
      - SIDM_BsTo2DpTo4Mu_MBs-500_MDp-5p0_ctau-80p0_part-1.root
      - SIDM_BsTo2DpTo4Mu_MBs-500_MDp-5p0_ctau-80p0_part-2.root
      - SIDM_BsTo2DpTo4Mu_MBs-500_MDp-5p0_ctau-80p0_part-3.root
      - SIDM_BsTo2DpTo4Mu_MBs-500_MDp-5p0_ctau-80p0_part-4.root
      - SIDM_BsTo2DpTo4Mu_MBs-500_MDp-5p0_ctau-80p0_part-5.root
      - SIDM_BsTo2DpTo4Mu_MBs-500_MDp-5p0_ctau-80p0_part-6.root
      - SIDM_BsTo2DpTo4Mu_MBs-500_MDp-5p0_ctau-80p0_part-7.root
      - SIDM_BsTo2DpTo4Mu_MBs-500_MDp-5p0_ctau-80p0_part-8.root
      - SIDM_BsTo2DpTo4Mu_MBs-500_MDp-5p0_ctau-80p0_part-9.root
      - SIDM_BsTo2DpTo4Mu_MBs-500_MDp-5p0_ctau-80p0_part-10.root
      - SIDM_BsTo2DpTo4Mu_MBs-500_MDp-5p0_ctau-80p0_part-11.root
      - SIDM_BsTo2DpTo4Mu_MBs-500_MDp-5p0_ctau-80p0_part-12.root
      - SIDM_BsTo2DpTo4Mu_MBs-500_MDp-5p0_ctau-80p0_part-13.root
      - SIDM_BsTo2DpTo4Mu_MBs-500_MDp-5p0_ctau-80p0_part-14.root
      - SIDM_BsTo2DpTo4Mu_MBs-500_MDp-5p0_ctau-80p0_part-15.root
      - SIDM_BsTo2DpTo4Mu_MBs-500_MDp-5p0_ctau-80p0_part-16.root
      - SIDM_BsTo2DpTo4Mu_MBs-500_MDp-5p0_ctau-80p0_part-17.root
      - SIDM_BsTo2DpTo4Mu_MBs-500_MDp-5p0_ctau-80p0_part-18.root
      - SIDM_BsTo2DpTo4Mu_MBs-500_MDp-5p0_ctau-80p0_part-19.root
      - SIDM_BsTo2DpTo4Mu_MBs-500_MDp-5p0_ctau-80p0_part-20.root
      - SIDM_BsTo2DpTo4Mu_MBs-500_MDp-5p0_ctau-80p0_part-21.root
      - SIDM_BsTo2DpTo4Mu_MBs-500_MDp-5p0_ctau-80p0_part-22.root
      - SIDM_BsTo2DpTo4Mu_MBs-500_MDp-5p0_ctau-80p0_part-23.root
      - SIDM_BsTo2DpTo4Mu_MBs-500_MDp-5p0_ctau-80p0_part-24.root
      - SIDM_BsTo2DpTo4Mu_MBs-500_MDp-5p0_ctau-80p0_part-25.root
      - SIDM_BsTo2DpTo4Mu_MBs-500_MDp-5p0_ctau-80p0_part-26.root
      - SIDM_BsTo2DpTo4Mu_MBs-500_MDp-5p0_ctau-80p0_part-27.root
      - SIDM_BsTo2DpTo4Mu_MBs-500_MDp-5p0_ctau-80p0_part-28.root
      - SIDM_BsTo2DpTo4Mu_MBs-500_MDp-5p0_ctau-80p0_part-29.root
      - SIDM_BsTo2DpTo4Mu_MBs-500_MDp-5p0_ctau-80p0_part-30.root
      path: SIDM_BsTo2DpTo4Mu_MBs-500_MDp-5p0_ctau-80p0/LLPnanoAODv2/
      
    4mu_500GeV_5p0GeV_800p0mm:
      files:
      - SIDM_BsTo2DpTo4Mu_MBs-500_MDp-5p0_ctau-800p0_part-0.root
      - SIDM_BsTo2DpTo4Mu_MBs-500_MDp-5p0_ctau-800p0_part-1.root
      - SIDM_BsTo2DpTo4Mu_MBs-500_MDp-5p0_ctau-800p0_part-2.root
      - SIDM_BsTo2DpTo4Mu_MBs-500_MDp-5p0_ctau-800p0_part-3.root
      - SIDM_BsTo2DpTo4Mu_MBs-500_MDp-5p0_ctau-800p0_part-4.root
      - SIDM_BsTo2DpTo4Mu_MBs-500_MDp-5p0_ctau-800p0_part-5.root
      - SIDM_BsTo2DpTo4Mu_MBs-500_MDp-5p0_ctau-800p0_part-6.root
      - SIDM_BsTo2DpTo4Mu_MBs-500_MDp-5p0_ctau-800p0_part-7.root
      - SIDM_BsTo2DpTo4Mu_MBs-500_MDp-5p0_ctau-800p0_part-8.root
      - SIDM_BsTo2DpTo4Mu_MBs-500_MDp-5p0_ctau-800p0_part-9.root
      - SIDM_BsTo2DpTo4Mu_MBs-500_MDp-5p0_ctau-800p0_part-10.root
      - SIDM_BsTo2DpTo4Mu_MBs-500_MDp-5p0_ctau-800p0_part-11.root
      - SIDM_BsTo2DpTo4Mu_MBs-500_MDp-5p0_ctau-800p0_part-12.root
      - SIDM_BsTo2DpTo4Mu_MBs-500_MDp-5p0_ctau-800p0_part-13.root
      - SIDM_BsTo2DpTo4Mu_MBs-500_MDp-5p0_ctau-800p0_part-14.root
      - SIDM_BsTo2DpTo4Mu_MBs-500_MDp-5p0_ctau-800p0_part-15.root
      - SIDM_BsTo2DpTo4Mu_MBs-500_MDp-5p0_ctau-800p0_part-16.root
      - SIDM_BsTo2DpTo4Mu_MBs-500_MDp-5p0_ctau-800p0_part-17.root
      - SIDM_BsTo2DpTo4Mu_MBs-500_MDp-5p0_ctau-800p0_part-18.root
      - SIDM_BsTo2DpTo4Mu_MBs-500_MDp-5p0_ctau-800p0_part-19.root
      path: SIDM_BsTo2DpTo4Mu_MBs-500_MDp-5p0_ctau-800p0/LLPnanoAODv2/
      
    4mu_500GeV_5p0GeV_8000p0mm:
      files:
      - SIDM_BsTo2DpTo4Mu_MBs-500_MDp-5p0_ctau-8000p0_part-0.root
      - SIDM_BsTo2DpTo4Mu_MBs-500_MDp-5p0_ctau-8000p0_part-1.root
      - SIDM_BsTo2DpTo4Mu_MBs-500_MDp-5p0_ctau-8000p0_part-2.root
      - SIDM_BsTo2DpTo4Mu_MBs-500_MDp-5p0_ctau-8000p0_part-3.root
      - SIDM_BsTo2DpTo4Mu_MBs-500_MDp-5p0_ctau-8000p0_part-4.root
      - SIDM_BsTo2DpTo4Mu_MBs-500_MDp-5p0_ctau-8000p0_part-5.root
      - SIDM_BsTo2DpTo4Mu_MBs-500_MDp-5p0_ctau-8000p0_part-6.root
      - SIDM_BsTo2DpTo4Mu_MBs-500_MDp-5p0_ctau-8000p0_part-7.root
      - SIDM_BsTo2DpTo4Mu_MBs-500_MDp-5p0_ctau-8000p0_part-8.root
      - SIDM_BsTo2DpTo4Mu_MBs-500_MDp-5p0_ctau-8000p0_part-9.root
      - SIDM_BsTo2DpTo4Mu_MBs-500_MDp-5p0_ctau-8000p0_part-10.root
      - SIDM_BsTo2DpTo4Mu_MBs-500_MDp-5p0_ctau-8000p0_part-11.root
      - SIDM_BsTo2DpTo4Mu_MBs-500_MDp-5p0_ctau-8000p0_part-12.root
      - SIDM_BsTo2DpTo4Mu_MBs-500_MDp-5p0_ctau-8000p0_part-13.root
      - SIDM_BsTo2DpTo4Mu_MBs-500_MDp-5p0_ctau-8000p0_part-14.root
      - SIDM_BsTo2DpTo4Mu_MBs-500_MDp-5p0_ctau-8000p0_part-15.root
      - SIDM_BsTo2DpTo4Mu_MBs-500_MDp-5p0_ctau-8000p0_part-16.root
      - SIDM_BsTo2DpTo4Mu_MBs-500_MDp-5p0_ctau-8000p0_part-17.root
      - SIDM_BsTo2DpTo4Mu_MBs-500_MDp-5p0_ctau-8000p0_part-18.root
      - SIDM_BsTo2DpTo4Mu_MBs-500_MDp-5p0_ctau-8000p0_part-19.root
      path: SIDM_BsTo2DpTo4Mu_MBs-500_MDp-5p0_ctau-8000p0/LLPnanoAODv2/
      
    4mu_800GeV_0p25GeV_0p0025mm:
      files:
      - SIDM_BsTo2DpTo4Mu_MBs-800_MDp-0p25_ctau-0p0025_part-0.root
      - SIDM_BsTo2DpTo4Mu_MBs-800_MDp-0p25_ctau-0p0025_part-1.root
      - SIDM_BsTo2DpTo4Mu_MBs-800_MDp-0p25_ctau-0p0025_part-2.root
      - SIDM_BsTo2DpTo4Mu_MBs-800_MDp-0p25_ctau-0p0025_part-3.root
      - SIDM_BsTo2DpTo4Mu_MBs-800_MDp-0p25_ctau-0p0025_part-4.root
      - SIDM_BsTo2DpTo4Mu_MBs-800_MDp-0p25_ctau-0p0025_part-5.root
      - SIDM_BsTo2DpTo4Mu_MBs-800_MDp-0p25_ctau-0p0025_part-6.root
      - SIDM_BsTo2DpTo4Mu_MBs-800_MDp-0p25_ctau-0p0025_part-7.root
      - SIDM_BsTo2DpTo4Mu_MBs-800_MDp-0p25_ctau-0p0025_part-8.root
      - SIDM_BsTo2DpTo4Mu_MBs-800_MDp-0p25_ctau-0p0025_part-9.root
      - SIDM_BsTo2DpTo4Mu_MBs-800_MDp-0p25_ctau-0p0025_part-10.root
      path: SIDM_BsTo2DpTo4Mu_MBs-800_MDp-0p25_ctau-0p0025/LLPnanoAODv2/
      
    4mu_800GeV_0p25GeV_0p025mm:
      files:
      - SIDM_BsTo2DpTo4Mu_MBs-800_MDp-0p25_ctau-0p025_part-0.root
      - SIDM_BsTo2DpTo4Mu_MBs-800_MDp-0p25_ctau-0p025_part-1.root
      - SIDM_BsTo2DpTo4Mu_MBs-800_MDp-0p25_ctau-0p025_part-2.root
      - SIDM_BsTo2DpTo4Mu_MBs-800_MDp-0p25_ctau-0p025_part-3.root
      - SIDM_BsTo2DpTo4Mu_MBs-800_MDp-0p25_ctau-0p025_part-4.root
      - SIDM_BsTo2DpTo4Mu_MBs-800_MDp-0p25_ctau-0p025_part-5.root
      - SIDM_BsTo2DpTo4Mu_MBs-800_MDp-0p25_ctau-0p025_part-6.root
      - SIDM_BsTo2DpTo4Mu_MBs-800_MDp-0p25_ctau-0p025_part-7.root
      - SIDM_BsTo2DpTo4Mu_MBs-800_MDp-0p25_ctau-0p025_part-8.root
      - SIDM_BsTo2DpTo4Mu_MBs-800_MDp-0p25_ctau-0p025_part-9.root
      path: SIDM_BsTo2DpTo4Mu_MBs-800_MDp-0p25_ctau-0p025/LLPnanoAODv2/
      
    4mu_800GeV_0p25GeV_0p25mm:
      files:
      - SIDM_BsTo2DpTo4Mu_MBs-800_MDp-0p25_ctau-0p25_part-0.root
      - SIDM_BsTo2DpTo4Mu_MBs-800_MDp-0p25_ctau-0p25_part-1.root
      - SIDM_BsTo2DpTo4Mu_MBs-800_MDp-0p25_ctau-0p25_part-2.root
      - SIDM_BsTo2DpTo4Mu_MBs-800_MDp-0p25_ctau-0p25_part-3.root
      - SIDM_BsTo2DpTo4Mu_MBs-800_MDp-0p25_ctau-0p25_part-4.root
      - SIDM_BsTo2DpTo4Mu_MBs-800_MDp-0p25_ctau-0p25_part-5.root
      - SIDM_BsTo2DpTo4Mu_MBs-800_MDp-0p25_ctau-0p25_part-6.root
      - SIDM_BsTo2DpTo4Mu_MBs-800_MDp-0p25_ctau-0p25_part-7.root
      - SIDM_BsTo2DpTo4Mu_MBs-800_MDp-0p25_ctau-0p25_part-8.root
      - SIDM_BsTo2DpTo4Mu_MBs-800_MDp-0p25_ctau-0p25_part-9.root
      - SIDM_BsTo2DpTo4Mu_MBs-800_MDp-0p25_ctau-0p25_part-10.root
      path: SIDM_BsTo2DpTo4Mu_MBs-800_MDp-0p25_ctau-0p25/LLPnanoAODv2/
      
    4mu_800GeV_0p25GeV_1p2mm:
      files:
      - SIDM_BsTo2DpTo4Mu_MBs-800_MDp-0p25_ctau-1p2_part-0.root
      - SIDM_BsTo2DpTo4Mu_MBs-800_MDp-0p25_ctau-1p2_part-1.root
      - SIDM_BsTo2DpTo4Mu_MBs-800_MDp-0p25_ctau-1p2_part-2.root
      - SIDM_BsTo2DpTo4Mu_MBs-800_MDp-0p25_ctau-1p2_part-3.root
      - SIDM_BsTo2DpTo4Mu_MBs-800_MDp-0p25_ctau-1p2_part-4.root
      - SIDM_BsTo2DpTo4Mu_MBs-800_MDp-0p25_ctau-1p2_part-5.root
      - SIDM_BsTo2DpTo4Mu_MBs-800_MDp-0p25_ctau-1p2_part-6.root
      - SIDM_BsTo2DpTo4Mu_MBs-800_MDp-0p25_ctau-1p2_part-7.root
      - SIDM_BsTo2DpTo4Mu_MBs-800_MDp-0p25_ctau-1p2_part-8.root
      - SIDM_BsTo2DpTo4Mu_MBs-800_MDp-0p25_ctau-1p2_part-9.root
      - SIDM_BsTo2DpTo4Mu_MBs-800_MDp-0p25_ctau-1p2_part-10.root
      path: SIDM_BsTo2DpTo4Mu_MBs-800_MDp-0p25_ctau-1p2/LLPnanoAODv2/
      
    4mu_800GeV_0p25GeV_2p5mm:
      files:
      - SIDM_BsTo2DpTo4Mu_MBs-800_MDp-0p25_ctau-2p5_part-0.root
      - SIDM_BsTo2DpTo4Mu_MBs-800_MDp-0p25_ctau-2p5_part-1.root
      - SIDM_BsTo2DpTo4Mu_MBs-800_MDp-0p25_ctau-2p5_part-2.root
      - SIDM_BsTo2DpTo4Mu_MBs-800_MDp-0p25_ctau-2p5_part-3.root
      - SIDM_BsTo2DpTo4Mu_MBs-800_MDp-0p25_ctau-2p5_part-4.root
      - SIDM_BsTo2DpTo4Mu_MBs-800_MDp-0p25_ctau-2p5_part-5.root
      - SIDM_BsTo2DpTo4Mu_MBs-800_MDp-0p25_ctau-2p5_part-6.root
      - SIDM_BsTo2DpTo4Mu_MBs-800_MDp-0p25_ctau-2p5_part-7.root
      - SIDM_BsTo2DpTo4Mu_MBs-800_MDp-0p25_ctau-2p5_part-8.root
      - SIDM_BsTo2DpTo4Mu_MBs-800_MDp-0p25_ctau-2p5_part-9.root
      path: SIDM_BsTo2DpTo4Mu_MBs-800_MDp-0p25_ctau-2p5/LLPnanoAODv2/
      
    4mu_800GeV_1p2GeV_0p012mm:
      files:
      - SIDM_BsTo2DpTo4Mu_MBs-800_MDp-1p2_ctau-0p012_part-0.root
      - SIDM_BsTo2DpTo4Mu_MBs-800_MDp-1p2_ctau-0p012_part-1.root
      - SIDM_BsTo2DpTo4Mu_MBs-800_MDp-1p2_ctau-0p012_part-2.root
      - SIDM_BsTo2DpTo4Mu_MBs-800_MDp-1p2_ctau-0p012_part-3.root
      - SIDM_BsTo2DpTo4Mu_MBs-800_MDp-1p2_ctau-0p012_part-4.root
      - SIDM_BsTo2DpTo4Mu_MBs-800_MDp-1p2_ctau-0p012_part-5.root
      - SIDM_BsTo2DpTo4Mu_MBs-800_MDp-1p2_ctau-0p012_part-6.root
      - SIDM_BsTo2DpTo4Mu_MBs-800_MDp-1p2_ctau-0p012_part-7.root
      - SIDM_BsTo2DpTo4Mu_MBs-800_MDp-1p2_ctau-0p012_part-8.root
      - SIDM_BsTo2DpTo4Mu_MBs-800_MDp-1p2_ctau-0p012_part-9.root
      path: SIDM_BsTo2DpTo4Mu_MBs-800_MDp-1p2_ctau-0p012/LLPnanoAODv2/
      
    4mu_800GeV_1p2GeV_0p12mm:
      files:
      - SIDM_BsTo2DpTo4Mu_MBs-800_MDp-1p2_ctau-0p12_part-0.root
      - SIDM_BsTo2DpTo4Mu_MBs-800_MDp-1p2_ctau-0p12_part-1.root
      - SIDM_BsTo2DpTo4Mu_MBs-800_MDp-1p2_ctau-0p12_part-2.root
      - SIDM_BsTo2DpTo4Mu_MBs-800_MDp-1p2_ctau-0p12_part-3.root
      - SIDM_BsTo2DpTo4Mu_MBs-800_MDp-1p2_ctau-0p12_part-4.root
      - SIDM_BsTo2DpTo4Mu_MBs-800_MDp-1p2_ctau-0p12_part-5.root
      - SIDM_BsTo2DpTo4Mu_MBs-800_MDp-1p2_ctau-0p12_part-6.root
      - SIDM_BsTo2DpTo4Mu_MBs-800_MDp-1p2_ctau-0p12_part-7.root
      - SIDM_BsTo2DpTo4Mu_MBs-800_MDp-1p2_ctau-0p12_part-8.root
      - SIDM_BsTo2DpTo4Mu_MBs-800_MDp-1p2_ctau-0p12_part-9.root
      path: SIDM_BsTo2DpTo4Mu_MBs-800_MDp-1p2_ctau-0p12/LLPnanoAODv2/
      
    4mu_800GeV_1p2GeV_1p2mm:
      files:
      - SIDM_BsTo2DpTo4Mu_MBs-800_MDp-1p2_ctau-1p2_part-0.root
      - SIDM_BsTo2DpTo4Mu_MBs-800_MDp-1p2_ctau-1p2_part-1.root
      - SIDM_BsTo2DpTo4Mu_MBs-800_MDp-1p2_ctau-1p2_part-2.root
      - SIDM_BsTo2DpTo4Mu_MBs-800_MDp-1p2_ctau-1p2_part-3.root
      - SIDM_BsTo2DpTo4Mu_MBs-800_MDp-1p2_ctau-1p2_part-4.root
      - SIDM_BsTo2DpTo4Mu_MBs-800_MDp-1p2_ctau-1p2_part-5.root
      - SIDM_BsTo2DpTo4Mu_MBs-800_MDp-1p2_ctau-1p2_part-6.root
      - SIDM_BsTo2DpTo4Mu_MBs-800_MDp-1p2_ctau-1p2_part-7.root
<<<<<<< HEAD
      #- SIDM_BsTo2DpTo4Mu_MBs-800_MDp-1p2_ctau-1p2_part-8.root # LZMA error
=======
#      - SIDM_BsTo2DpTo4Mu_MBs-800_MDp-1p2_ctau-1p2_part-8.root # LZMAError: Corrupt input data
>>>>>>> 9fad462e
      - SIDM_BsTo2DpTo4Mu_MBs-800_MDp-1p2_ctau-1p2_part-9.root
      path: SIDM_BsTo2DpTo4Mu_MBs-800_MDp-1p2_ctau-1p2/LLPnanoAODv2/
      
    4mu_800GeV_1p2GeV_6p0mm:
      files:
      - SIDM_BsTo2DpTo4Mu_MBs-800_MDp-1p2_ctau-6p0_part-0.root
      - SIDM_BsTo2DpTo4Mu_MBs-800_MDp-1p2_ctau-6p0_part-1.root
      - SIDM_BsTo2DpTo4Mu_MBs-800_MDp-1p2_ctau-6p0_part-2.root
      - SIDM_BsTo2DpTo4Mu_MBs-800_MDp-1p2_ctau-6p0_part-3.root
      - SIDM_BsTo2DpTo4Mu_MBs-800_MDp-1p2_ctau-6p0_part-4.root
      - SIDM_BsTo2DpTo4Mu_MBs-800_MDp-1p2_ctau-6p0_part-5.root
<<<<<<< HEAD
      #- SIDM_BsTo2DpTo4Mu_MBs-800_MDp-1p2_ctau-6p0_part-6.root # LZMA Error
=======
#      - SIDM_BsTo2DpTo4Mu_MBs-800_MDp-1p2_ctau-6p0_part-6.root # LZMAError: Corrupt input data
>>>>>>> 9fad462e
      - SIDM_BsTo2DpTo4Mu_MBs-800_MDp-1p2_ctau-6p0_part-7.root
      - SIDM_BsTo2DpTo4Mu_MBs-800_MDp-1p2_ctau-6p0_part-8.root
      - SIDM_BsTo2DpTo4Mu_MBs-800_MDp-1p2_ctau-6p0_part-9.root
      path: SIDM_BsTo2DpTo4Mu_MBs-800_MDp-1p2_ctau-6p0/LLPnanoAODv2/
      
    4mu_800GeV_1p2GeV_12p0mm:
      files:
      - SIDM_BsTo2DpTo4Mu_MBs-800_MDp-1p2_ctau-12p0_part-0.root
      - SIDM_BsTo2DpTo4Mu_MBs-800_MDp-1p2_ctau-12p0_part-1.root
      - SIDM_BsTo2DpTo4Mu_MBs-800_MDp-1p2_ctau-12p0_part-2.root
      - SIDM_BsTo2DpTo4Mu_MBs-800_MDp-1p2_ctau-12p0_part-3.root
<<<<<<< HEAD
      #- SIDM_BsTo2DpTo4Mu_MBs-800_MDp-1p2_ctau-12p0_part-4.root # XRootD error: Socket timeout - might indicate problem with eos
=======
#      - SIDM_BsTo2DpTo4Mu_MBs-800_MDp-1p2_ctau-12p0_part-4.root # OSError: XRootD error: [ERROR] Socket timeout
>>>>>>> 9fad462e
      - SIDM_BsTo2DpTo4Mu_MBs-800_MDp-1p2_ctau-12p0_part-5.root
      - SIDM_BsTo2DpTo4Mu_MBs-800_MDp-1p2_ctau-12p0_part-6.root
      - SIDM_BsTo2DpTo4Mu_MBs-800_MDp-1p2_ctau-12p0_part-7.root
      - SIDM_BsTo2DpTo4Mu_MBs-800_MDp-1p2_ctau-12p0_part-8.root
<<<<<<< HEAD
      #- SIDM_BsTo2DpTo4Mu_MBs-800_MDp-1p2_ctau-12p0_part-9.root # LZMA Error
=======
#      - SIDM_BsTo2DpTo4Mu_MBs-800_MDp-1p2_ctau-12p0_part-9.root # LZMAError: Corrupt input data
>>>>>>> 9fad462e
      path: SIDM_BsTo2DpTo4Mu_MBs-800_MDp-1p2_ctau-12p0/LLPnanoAODv2/
      
    4mu_800GeV_5p0GeV_0p05mm:
      files:
      - SIDM_BsTo2DpTo4Mu_MBs-800_MDp-5p0_ctau-0p05_part-0.root
      - SIDM_BsTo2DpTo4Mu_MBs-800_MDp-5p0_ctau-0p05_part-1.root
      - SIDM_BsTo2DpTo4Mu_MBs-800_MDp-5p0_ctau-0p05_part-2.root
      - SIDM_BsTo2DpTo4Mu_MBs-800_MDp-5p0_ctau-0p05_part-3.root
      - SIDM_BsTo2DpTo4Mu_MBs-800_MDp-5p0_ctau-0p05_part-4.root
      - SIDM_BsTo2DpTo4Mu_MBs-800_MDp-5p0_ctau-0p05_part-5.root
      - SIDM_BsTo2DpTo4Mu_MBs-800_MDp-5p0_ctau-0p05_part-6.root
      - SIDM_BsTo2DpTo4Mu_MBs-800_MDp-5p0_ctau-0p05_part-7.root
      - SIDM_BsTo2DpTo4Mu_MBs-800_MDp-5p0_ctau-0p05_part-8.root
      path: SIDM_BsTo2DpTo4Mu_MBs-800_MDp-5p0_ctau-0p05/LLPnanoAODv2/
      
    4mu_800GeV_5p0GeV_0p5mm:
      files:
      - SIDM_BsTo2DpTo4Mu_MBs-800_MDp-5p0_ctau-0p5_part-0.root
      - SIDM_BsTo2DpTo4Mu_MBs-800_MDp-5p0_ctau-0p5_part-1.root
      - SIDM_BsTo2DpTo4Mu_MBs-800_MDp-5p0_ctau-0p5_part-2.root
      - SIDM_BsTo2DpTo4Mu_MBs-800_MDp-5p0_ctau-0p5_part-3.root
      - SIDM_BsTo2DpTo4Mu_MBs-800_MDp-5p0_ctau-0p5_part-4.root
      - SIDM_BsTo2DpTo4Mu_MBs-800_MDp-5p0_ctau-0p5_part-5.root
      - SIDM_BsTo2DpTo4Mu_MBs-800_MDp-5p0_ctau-0p5_part-6.root
      - SIDM_BsTo2DpTo4Mu_MBs-800_MDp-5p0_ctau-0p5_part-7.root
      - SIDM_BsTo2DpTo4Mu_MBs-800_MDp-5p0_ctau-0p5_part-8.root
      - SIDM_BsTo2DpTo4Mu_MBs-800_MDp-5p0_ctau-0p5_part-9.root
      path: SIDM_BsTo2DpTo4Mu_MBs-800_MDp-5p0_ctau-0p5/LLPnanoAODv2/
      
    4mu_800GeV_5p0GeV_5p0mm:
      files:
      - SIDM_BsTo2DpTo4Mu_MBs-800_MDp-5p0_ctau-5p0_part-0.root
      - SIDM_BsTo2DpTo4Mu_MBs-800_MDp-5p0_ctau-5p0_part-1.root
      - SIDM_BsTo2DpTo4Mu_MBs-800_MDp-5p0_ctau-5p0_part-2.root
      - SIDM_BsTo2DpTo4Mu_MBs-800_MDp-5p0_ctau-5p0_part-3.root
      - SIDM_BsTo2DpTo4Mu_MBs-800_MDp-5p0_ctau-5p0_part-4.root
      - SIDM_BsTo2DpTo4Mu_MBs-800_MDp-5p0_ctau-5p0_part-5.root
      - SIDM_BsTo2DpTo4Mu_MBs-800_MDp-5p0_ctau-5p0_part-6.root
      - SIDM_BsTo2DpTo4Mu_MBs-800_MDp-5p0_ctau-5p0_part-7.root
      - SIDM_BsTo2DpTo4Mu_MBs-800_MDp-5p0_ctau-5p0_part-8.root
      - SIDM_BsTo2DpTo4Mu_MBs-800_MDp-5p0_ctau-5p0_part-9.root
      path: SIDM_BsTo2DpTo4Mu_MBs-800_MDp-5p0_ctau-5p0/LLPnanoAODv2/
      
    4mu_800GeV_5p0GeV_25p0mm:
      files:
      - SIDM_BsTo2DpTo4Mu_MBs-800_MDp-5p0_ctau-25p0_part-0.root
      - SIDM_BsTo2DpTo4Mu_MBs-800_MDp-5p0_ctau-25p0_part-1.root
      - SIDM_BsTo2DpTo4Mu_MBs-800_MDp-5p0_ctau-25p0_part-2.root
      - SIDM_BsTo2DpTo4Mu_MBs-800_MDp-5p0_ctau-25p0_part-3.root
      - SIDM_BsTo2DpTo4Mu_MBs-800_MDp-5p0_ctau-25p0_part-4.root
      - SIDM_BsTo2DpTo4Mu_MBs-800_MDp-5p0_ctau-25p0_part-5.root
      - SIDM_BsTo2DpTo4Mu_MBs-800_MDp-5p0_ctau-25p0_part-6.root
      - SIDM_BsTo2DpTo4Mu_MBs-800_MDp-5p0_ctau-25p0_part-7.root
      - SIDM_BsTo2DpTo4Mu_MBs-800_MDp-5p0_ctau-25p0_part-8.root
      - SIDM_BsTo2DpTo4Mu_MBs-800_MDp-5p0_ctau-25p0_part-9.root
      path: SIDM_BsTo2DpTo4Mu_MBs-800_MDp-5p0_ctau-25p0/LLPnanoAODv2/
      
    4mu_800GeV_5p0GeV_50p0mm:
      files:
      - SIDM_BsTo2DpTo4Mu_MBs-800_MDp-5p0_ctau-50p0_part-0.root
      - SIDM_BsTo2DpTo4Mu_MBs-800_MDp-5p0_ctau-50p0_part-1.root
      - SIDM_BsTo2DpTo4Mu_MBs-800_MDp-5p0_ctau-50p0_part-2.root
      - SIDM_BsTo2DpTo4Mu_MBs-800_MDp-5p0_ctau-50p0_part-3.root
      - SIDM_BsTo2DpTo4Mu_MBs-800_MDp-5p0_ctau-50p0_part-4.root
<<<<<<< HEAD
      #- SIDM_BsTo2DpTo4Mu_MBs-800_MDp-5p0_ctau-50p0_part-5.root #LMAZ error: corrupt input data
=======
#      - SIDM_BsTo2DpTo4Mu_MBs-800_MDp-5p0_ctau-50p0_part-5.root # LZMAError: Corrupt input data
>>>>>>> 9fad462e
      - SIDM_BsTo2DpTo4Mu_MBs-800_MDp-5p0_ctau-50p0_part-6.root
      - SIDM_BsTo2DpTo4Mu_MBs-800_MDp-5p0_ctau-50p0_part-7.root
      - SIDM_BsTo2DpTo4Mu_MBs-800_MDp-5p0_ctau-50p0_part-8.root
      - SIDM_BsTo2DpTo4Mu_MBs-800_MDp-5p0_ctau-50p0_part-9.root
      path: SIDM_BsTo2DpTo4Mu_MBs-800_MDp-5p0_ctau-50p0/LLPnanoAODv2/

llpNanoAOD_v1_merged:
  path: root://xcache//store/user/
  samples:
    2mu2e_500GeV_5GeV_0p08mm:
      files:
      - SIDM_BsTo2DpTo2Mu2e_MBs-500_MDp-5p0_ctau-0p08.root
      path: dlee3/V1/      
    2mu2e_500GeV_5GeV_0p8mm:
      files:
      - SIDM_BsTo2DpTo2Mu2e_MBs-500_MDp-5p0_ctau-0p8.root
      path: dlee3/V1/      
    2mu2e_500GeV_5GeV_8p0mm:
      files:
      - SIDM_BsTo2DpTo2Mu2e_MBs-500_MDp-5p0_ctau-8p0.root
      path: dlee3/V1/      
    2mu2e_500GeV_5GeV_40p0mm:
      files:
      - SIDM_BsTo2DpTo2Mu2e_MBs-500_MDp-5p0_ctau-40p0.root
      path: dlee3/V1/      
    2mu2e_500GeV_5GeV_80p0mm:
      files:
      - SIDM_BsTo2DpTo2Mu2e_MBs-500_MDp-5p0_ctau-80p0.root
      path: dlee3/V1/    
    4mu_500GeV_5GeV_0p08mm:
      files:
      - SIDM_BsTo2DpTo4Mu_MBs-500_MDp-5p0_ctau-0p08.root
      path: dlee3/V1/      
    4mu_500GeV_5GeV_0p8mm:
      files:
      - SIDM_BsTo2DpTo4Mu_MBs-500_MDp-5p0_ctau-0p8.root
      path: dlee3/V1/      
    4mu_500GeV_5GeV_8p0mm:
      files:
      - SIDM_BsTo2DpTo4Mu_MBs-500_MDp-5p0_ctau-8p0.root
      path: dlee3/V1/      
    4mu_500GeV_5GeV_40p0mm:
      files:
      - SIDM_BsTo2DpTo4Mu_MBs-500_MDp-5p0_ctau-40p0.root
      path: dlee3/V1/      
    4mu_500GeV_5GeV_80p0mm:
      files:
      - SIDM_BsTo2DpTo4Mu_MBs-500_MDp-5p0_ctau-80p0.root
      path: dlee3/V1/

llpNanoAOD_v1:
  path: root://xcache//store/group/lpcmetx/SIDM/ULSignalSamples/2018_v6/LLPNanoAOD/
  samples:
    4mu_500GeV_5GeV_0p08mm:
      files:
      - SIDM_BsTo2DpTo4Mu_MBs-500_MDp-5p0_ctau-0p08_part-0.root
      - SIDM_BsTo2DpTo4Mu_MBs-500_MDp-5p0_ctau-0p08_part-1.root
      - SIDM_BsTo2DpTo4Mu_MBs-500_MDp-5p0_ctau-0p08_part-2.root
      - SIDM_BsTo2DpTo4Mu_MBs-500_MDp-5p0_ctau-0p08_part-3.root
      - SIDM_BsTo2DpTo4Mu_MBs-500_MDp-5p0_ctau-0p08_part-4.root
      - SIDM_BsTo2DpTo4Mu_MBs-500_MDp-5p0_ctau-0p08_part-5.root
      - SIDM_BsTo2DpTo4Mu_MBs-500_MDp-5p0_ctau-0p08_part-6.root
      - SIDM_BsTo2DpTo4Mu_MBs-500_MDp-5p0_ctau-0p08_part-7.root
      - SIDM_BsTo2DpTo4Mu_MBs-500_MDp-5p0_ctau-0p08_part-8.root
      - SIDM_BsTo2DpTo4Mu_MBs-500_MDp-5p0_ctau-0p08_part-9.root
      - SIDM_BsTo2DpTo4Mu_MBs-500_MDp-5p0_ctau-0p08_part-10.root
      - SIDM_BsTo2DpTo4Mu_MBs-500_MDp-5p0_ctau-0p08_part-11.root
      - SIDM_BsTo2DpTo4Mu_MBs-500_MDp-5p0_ctau-0p08_part-12.root
      - SIDM_BsTo2DpTo4Mu_MBs-500_MDp-5p0_ctau-0p08_part-13.root
      - SIDM_BsTo2DpTo4Mu_MBs-500_MDp-5p0_ctau-0p08_part-14.root
      - SIDM_BsTo2DpTo4Mu_MBs-500_MDp-5p0_ctau-0p08_part-15.root
      - SIDM_BsTo2DpTo4Mu_MBs-500_MDp-5p0_ctau-0p08_part-16.root
      - SIDM_BsTo2DpTo4Mu_MBs-500_MDp-5p0_ctau-0p08_part-17.root
      - SIDM_BsTo2DpTo4Mu_MBs-500_MDp-5p0_ctau-0p08_part-18.root
      - SIDM_BsTo2DpTo4Mu_MBs-500_MDp-5p0_ctau-0p08_part-19.root
      - SIDM_BsTo2DpTo4Mu_MBs-500_MDp-5p0_ctau-0p08_part-20.root
      - SIDM_BsTo2DpTo4Mu_MBs-500_MDp-5p0_ctau-0p08_part-21.root
      - SIDM_BsTo2DpTo4Mu_MBs-500_MDp-5p0_ctau-0p08_part-22.root
      - SIDM_BsTo2DpTo4Mu_MBs-500_MDp-5p0_ctau-0p08_part-23.root
      - SIDM_BsTo2DpTo4Mu_MBs-500_MDp-5p0_ctau-0p08_part-24.root
      - SIDM_BsTo2DpTo4Mu_MBs-500_MDp-5p0_ctau-0p08_part-25.root
      - SIDM_BsTo2DpTo4Mu_MBs-500_MDp-5p0_ctau-0p08_part-26.root
      - SIDM_BsTo2DpTo4Mu_MBs-500_MDp-5p0_ctau-0p08_part-27.root
      - SIDM_BsTo2DpTo4Mu_MBs-500_MDp-5p0_ctau-0p08_part-28.root
      - SIDM_BsTo2DpTo4Mu_MBs-500_MDp-5p0_ctau-0p08_part-29.root
      - SIDM_BsTo2DpTo4Mu_MBs-500_MDp-5p0_ctau-0p08_part-30.root
      - SIDM_BsTo2DpTo4Mu_MBs-500_MDp-5p0_ctau-0p08_part-31.root
      - SIDM_BsTo2DpTo4Mu_MBs-500_MDp-5p0_ctau-0p08_part-32.root
      - SIDM_BsTo2DpTo4Mu_MBs-500_MDp-5p0_ctau-0p08_part-33.root
      - SIDM_BsTo2DpTo4Mu_MBs-500_MDp-5p0_ctau-0p08_part-34.root
      - SIDM_BsTo2DpTo4Mu_MBs-500_MDp-5p0_ctau-0p08_part-35.root
      - SIDM_BsTo2DpTo4Mu_MBs-500_MDp-5p0_ctau-0p08_part-36.root
      - SIDM_BsTo2DpTo4Mu_MBs-500_MDp-5p0_ctau-0p08_part-37.root
      - SIDM_BsTo2DpTo4Mu_MBs-500_MDp-5p0_ctau-0p08_part-38.root
      - SIDM_BsTo2DpTo4Mu_MBs-500_MDp-5p0_ctau-0p08_part-39.root
      - SIDM_BsTo2DpTo4Mu_MBs-500_MDp-5p0_ctau-0p08_part-40.root
      - SIDM_BsTo2DpTo4Mu_MBs-500_MDp-5p0_ctau-0p08_part-41.root
      - SIDM_BsTo2DpTo4Mu_MBs-500_MDp-5p0_ctau-0p08_part-42.root
      - SIDM_BsTo2DpTo4Mu_MBs-500_MDp-5p0_ctau-0p08_part-43.root
      - SIDM_BsTo2DpTo4Mu_MBs-500_MDp-5p0_ctau-0p08_part-44.root
      - SIDM_BsTo2DpTo4Mu_MBs-500_MDp-5p0_ctau-0p08_part-45.root
      - SIDM_BsTo2DpTo4Mu_MBs-500_MDp-5p0_ctau-0p08_part-46.root
      - SIDM_BsTo2DpTo4Mu_MBs-500_MDp-5p0_ctau-0p08_part-47.root
      - SIDM_BsTo2DpTo4Mu_MBs-500_MDp-5p0_ctau-0p08_part-48.root
      - SIDM_BsTo2DpTo4Mu_MBs-500_MDp-5p0_ctau-0p08_part-49.root
      - SIDM_BsTo2DpTo4Mu_MBs-500_MDp-5p0_ctau-0p08_part-50.root
      - SIDM_BsTo2DpTo4Mu_MBs-500_MDp-5p0_ctau-0p08_part-51.root
      - SIDM_BsTo2DpTo4Mu_MBs-500_MDp-5p0_ctau-0p08_part-52.root
      - SIDM_BsTo2DpTo4Mu_MBs-500_MDp-5p0_ctau-0p08_part-53.root
      - SIDM_BsTo2DpTo4Mu_MBs-500_MDp-5p0_ctau-0p08_part-54.root
      - SIDM_BsTo2DpTo4Mu_MBs-500_MDp-5p0_ctau-0p08_part-55.root
      - SIDM_BsTo2DpTo4Mu_MBs-500_MDp-5p0_ctau-0p08_part-56.root
      - SIDM_BsTo2DpTo4Mu_MBs-500_MDp-5p0_ctau-0p08_part-57.root
      - SIDM_BsTo2DpTo4Mu_MBs-500_MDp-5p0_ctau-0p08_part-58.root
      - SIDM_BsTo2DpTo4Mu_MBs-500_MDp-5p0_ctau-0p08_part-59.root
      - SIDM_BsTo2DpTo4Mu_MBs-500_MDp-5p0_ctau-0p08_part-60.root
      - SIDM_BsTo2DpTo4Mu_MBs-500_MDp-5p0_ctau-0p08_part-61.root
      - SIDM_BsTo2DpTo4Mu_MBs-500_MDp-5p0_ctau-0p08_part-62.root
      - SIDM_BsTo2DpTo4Mu_MBs-500_MDp-5p0_ctau-0p08_part-63.root
      - SIDM_BsTo2DpTo4Mu_MBs-500_MDp-5p0_ctau-0p08_part-64.root
      - SIDM_BsTo2DpTo4Mu_MBs-500_MDp-5p0_ctau-0p08_part-65.root
      - SIDM_BsTo2DpTo4Mu_MBs-500_MDp-5p0_ctau-0p08_part-66.root
      - SIDM_BsTo2DpTo4Mu_MBs-500_MDp-5p0_ctau-0p08_part-67.root
      - SIDM_BsTo2DpTo4Mu_MBs-500_MDp-5p0_ctau-0p08_part-68.root
      - SIDM_BsTo2DpTo4Mu_MBs-500_MDp-5p0_ctau-0p08_part-69.root
      - SIDM_BsTo2DpTo4Mu_MBs-500_MDp-5p0_ctau-0p08_part-70.root
      - SIDM_BsTo2DpTo4Mu_MBs-500_MDp-5p0_ctau-0p08_part-71.root
      - SIDM_BsTo2DpTo4Mu_MBs-500_MDp-5p0_ctau-0p08_part-72.root
      - SIDM_BsTo2DpTo4Mu_MBs-500_MDp-5p0_ctau-0p08_part-73.root
      - SIDM_BsTo2DpTo4Mu_MBs-500_MDp-5p0_ctau-0p08_part-74.root
      path: SIDM_BsTo2DpTo4Mu_MBs-500_MDp-5p0_ctau-0p08/LLPnanoAOD/
    4mu_500GeV_5GeV_0p8mm:
      files:
      - SIDM_BsTo2DpTo4Mu_MBs-500_MDp-5p0_ctau-0p8_part-0.root
      - SIDM_BsTo2DpTo4Mu_MBs-500_MDp-5p0_ctau-0p8_part-1.root
      - SIDM_BsTo2DpTo4Mu_MBs-500_MDp-5p0_ctau-0p8_part-2.root
      - SIDM_BsTo2DpTo4Mu_MBs-500_MDp-5p0_ctau-0p8_part-3.root
      - SIDM_BsTo2DpTo4Mu_MBs-500_MDp-5p0_ctau-0p8_part-4.root
      - SIDM_BsTo2DpTo4Mu_MBs-500_MDp-5p0_ctau-0p8_part-5.root
      - SIDM_BsTo2DpTo4Mu_MBs-500_MDp-5p0_ctau-0p8_part-6.root
      - SIDM_BsTo2DpTo4Mu_MBs-500_MDp-5p0_ctau-0p8_part-7.root
      - SIDM_BsTo2DpTo4Mu_MBs-500_MDp-5p0_ctau-0p8_part-8.root
      - SIDM_BsTo2DpTo4Mu_MBs-500_MDp-5p0_ctau-0p8_part-9.root
      - SIDM_BsTo2DpTo4Mu_MBs-500_MDp-5p0_ctau-0p8_part-10.root
      - SIDM_BsTo2DpTo4Mu_MBs-500_MDp-5p0_ctau-0p8_part-11.root
      - SIDM_BsTo2DpTo4Mu_MBs-500_MDp-5p0_ctau-0p8_part-12.root
      - SIDM_BsTo2DpTo4Mu_MBs-500_MDp-5p0_ctau-0p8_part-13.root
      - SIDM_BsTo2DpTo4Mu_MBs-500_MDp-5p0_ctau-0p8_part-14.root
      - SIDM_BsTo2DpTo4Mu_MBs-500_MDp-5p0_ctau-0p8_part-15.root
      - SIDM_BsTo2DpTo4Mu_MBs-500_MDp-5p0_ctau-0p8_part-16.root
      - SIDM_BsTo2DpTo4Mu_MBs-500_MDp-5p0_ctau-0p8_part-17.root
      - SIDM_BsTo2DpTo4Mu_MBs-500_MDp-5p0_ctau-0p8_part-18.root
      - SIDM_BsTo2DpTo4Mu_MBs-500_MDp-5p0_ctau-0p8_part-19.root
      - SIDM_BsTo2DpTo4Mu_MBs-500_MDp-5p0_ctau-0p8_part-20.root
      - SIDM_BsTo2DpTo4Mu_MBs-500_MDp-5p0_ctau-0p8_part-21.root
      - SIDM_BsTo2DpTo4Mu_MBs-500_MDp-5p0_ctau-0p8_part-22.root
      - SIDM_BsTo2DpTo4Mu_MBs-500_MDp-5p0_ctau-0p8_part-23.root
      - SIDM_BsTo2DpTo4Mu_MBs-500_MDp-5p0_ctau-0p8_part-24.root
      - SIDM_BsTo2DpTo4Mu_MBs-500_MDp-5p0_ctau-0p8_part-25.root
      - SIDM_BsTo2DpTo4Mu_MBs-500_MDp-5p0_ctau-0p8_part-26.root
      - SIDM_BsTo2DpTo4Mu_MBs-500_MDp-5p0_ctau-0p8_part-27.root
      - SIDM_BsTo2DpTo4Mu_MBs-500_MDp-5p0_ctau-0p8_part-28.root
      - SIDM_BsTo2DpTo4Mu_MBs-500_MDp-5p0_ctau-0p8_part-29.root
      - SIDM_BsTo2DpTo4Mu_MBs-500_MDp-5p0_ctau-0p8_part-30.root
      - SIDM_BsTo2DpTo4Mu_MBs-500_MDp-5p0_ctau-0p8_part-31.root
      - SIDM_BsTo2DpTo4Mu_MBs-500_MDp-5p0_ctau-0p8_part-32.root
      - SIDM_BsTo2DpTo4Mu_MBs-500_MDp-5p0_ctau-0p8_part-33.root
      - SIDM_BsTo2DpTo4Mu_MBs-500_MDp-5p0_ctau-0p8_part-34.root
      - SIDM_BsTo2DpTo4Mu_MBs-500_MDp-5p0_ctau-0p8_part-35.root
      - SIDM_BsTo2DpTo4Mu_MBs-500_MDp-5p0_ctau-0p8_part-36.root
      - SIDM_BsTo2DpTo4Mu_MBs-500_MDp-5p0_ctau-0p8_part-37.root
      - SIDM_BsTo2DpTo4Mu_MBs-500_MDp-5p0_ctau-0p8_part-38.root
      - SIDM_BsTo2DpTo4Mu_MBs-500_MDp-5p0_ctau-0p8_part-39.root
      - SIDM_BsTo2DpTo4Mu_MBs-500_MDp-5p0_ctau-0p8_part-40.root
      - SIDM_BsTo2DpTo4Mu_MBs-500_MDp-5p0_ctau-0p8_part-41.root
      - SIDM_BsTo2DpTo4Mu_MBs-500_MDp-5p0_ctau-0p8_part-42.root
      - SIDM_BsTo2DpTo4Mu_MBs-500_MDp-5p0_ctau-0p8_part-43.root
      - SIDM_BsTo2DpTo4Mu_MBs-500_MDp-5p0_ctau-0p8_part-44.root
      - SIDM_BsTo2DpTo4Mu_MBs-500_MDp-5p0_ctau-0p8_part-45.root
      - SIDM_BsTo2DpTo4Mu_MBs-500_MDp-5p0_ctau-0p8_part-46.root
      - SIDM_BsTo2DpTo4Mu_MBs-500_MDp-5p0_ctau-0p8_part-47.root
      - SIDM_BsTo2DpTo4Mu_MBs-500_MDp-5p0_ctau-0p8_part-48.root
      - SIDM_BsTo2DpTo4Mu_MBs-500_MDp-5p0_ctau-0p8_part-49.root
      - SIDM_BsTo2DpTo4Mu_MBs-500_MDp-5p0_ctau-0p8_part-50.root
      - SIDM_BsTo2DpTo4Mu_MBs-500_MDp-5p0_ctau-0p8_part-51.root
      - SIDM_BsTo2DpTo4Mu_MBs-500_MDp-5p0_ctau-0p8_part-52.root
      - SIDM_BsTo2DpTo4Mu_MBs-500_MDp-5p0_ctau-0p8_part-53.root
      - SIDM_BsTo2DpTo4Mu_MBs-500_MDp-5p0_ctau-0p8_part-54.root
      - SIDM_BsTo2DpTo4Mu_MBs-500_MDp-5p0_ctau-0p8_part-55.root
      - SIDM_BsTo2DpTo4Mu_MBs-500_MDp-5p0_ctau-0p8_part-56.root
      - SIDM_BsTo2DpTo4Mu_MBs-500_MDp-5p0_ctau-0p8_part-57.root
      - SIDM_BsTo2DpTo4Mu_MBs-500_MDp-5p0_ctau-0p8_part-58.root
      - SIDM_BsTo2DpTo4Mu_MBs-500_MDp-5p0_ctau-0p8_part-59.root
      - SIDM_BsTo2DpTo4Mu_MBs-500_MDp-5p0_ctau-0p8_part-60.root
      - SIDM_BsTo2DpTo4Mu_MBs-500_MDp-5p0_ctau-0p8_part-61.root
      - SIDM_BsTo2DpTo4Mu_MBs-500_MDp-5p0_ctau-0p8_part-62.root
      - SIDM_BsTo2DpTo4Mu_MBs-500_MDp-5p0_ctau-0p8_part-63.root
      - SIDM_BsTo2DpTo4Mu_MBs-500_MDp-5p0_ctau-0p8_part-64.root
      - SIDM_BsTo2DpTo4Mu_MBs-500_MDp-5p0_ctau-0p8_part-65.root
      - SIDM_BsTo2DpTo4Mu_MBs-500_MDp-5p0_ctau-0p8_part-66.root
      - SIDM_BsTo2DpTo4Mu_MBs-500_MDp-5p0_ctau-0p8_part-67.root
      - SIDM_BsTo2DpTo4Mu_MBs-500_MDp-5p0_ctau-0p8_part-68.root
      - SIDM_BsTo2DpTo4Mu_MBs-500_MDp-5p0_ctau-0p8_part-69.root
      - SIDM_BsTo2DpTo4Mu_MBs-500_MDp-5p0_ctau-0p8_part-70.root
      - SIDM_BsTo2DpTo4Mu_MBs-500_MDp-5p0_ctau-0p8_part-71.root
      - SIDM_BsTo2DpTo4Mu_MBs-500_MDp-5p0_ctau-0p8_part-72.root
      - SIDM_BsTo2DpTo4Mu_MBs-500_MDp-5p0_ctau-0p8_part-73.root
      - SIDM_BsTo2DpTo4Mu_MBs-500_MDp-5p0_ctau-0p8_part-74.root
      path: SIDM_BsTo2DpTo4Mu_MBs-500_MDp-5p0_ctau-0p8/LLPnanoAOD/  
    4mu_500GeV_5GeV_8p0mm:
      files:
      - SIDM_BsTo2DpTo4Mu_MBs-500_MDp-5p0_ctau-8p0_part-0.root
      - SIDM_BsTo2DpTo4Mu_MBs-500_MDp-5p0_ctau-8p0_part-1.root
      - SIDM_BsTo2DpTo4Mu_MBs-500_MDp-5p0_ctau-8p0_part-2.root
      - SIDM_BsTo2DpTo4Mu_MBs-500_MDp-5p0_ctau-8p0_part-3.root
      - SIDM_BsTo2DpTo4Mu_MBs-500_MDp-5p0_ctau-8p0_part-4.root
      - SIDM_BsTo2DpTo4Mu_MBs-500_MDp-5p0_ctau-8p0_part-5.root
      - SIDM_BsTo2DpTo4Mu_MBs-500_MDp-5p0_ctau-8p0_part-6.root
      - SIDM_BsTo2DpTo4Mu_MBs-500_MDp-5p0_ctau-8p0_part-7.root
      - SIDM_BsTo2DpTo4Mu_MBs-500_MDp-5p0_ctau-8p0_part-8.root
      - SIDM_BsTo2DpTo4Mu_MBs-500_MDp-5p0_ctau-8p0_part-9.root
      - SIDM_BsTo2DpTo4Mu_MBs-500_MDp-5p0_ctau-8p0_part-10.root
      - SIDM_BsTo2DpTo4Mu_MBs-500_MDp-5p0_ctau-8p0_part-11.root
      - SIDM_BsTo2DpTo4Mu_MBs-500_MDp-5p0_ctau-8p0_part-12.root
      - SIDM_BsTo2DpTo4Mu_MBs-500_MDp-5p0_ctau-8p0_part-13.root
      - SIDM_BsTo2DpTo4Mu_MBs-500_MDp-5p0_ctau-8p0_part-14.root
      - SIDM_BsTo2DpTo4Mu_MBs-500_MDp-5p0_ctau-8p0_part-15.root
      - SIDM_BsTo2DpTo4Mu_MBs-500_MDp-5p0_ctau-8p0_part-16.root
      - SIDM_BsTo2DpTo4Mu_MBs-500_MDp-5p0_ctau-8p0_part-17.root
      - SIDM_BsTo2DpTo4Mu_MBs-500_MDp-5p0_ctau-8p0_part-18.root
      - SIDM_BsTo2DpTo4Mu_MBs-500_MDp-5p0_ctau-8p0_part-19.root
      - SIDM_BsTo2DpTo4Mu_MBs-500_MDp-5p0_ctau-8p0_part-20.root
      - SIDM_BsTo2DpTo4Mu_MBs-500_MDp-5p0_ctau-8p0_part-21.root
      - SIDM_BsTo2DpTo4Mu_MBs-500_MDp-5p0_ctau-8p0_part-22.root
      - SIDM_BsTo2DpTo4Mu_MBs-500_MDp-5p0_ctau-8p0_part-23.root
      - SIDM_BsTo2DpTo4Mu_MBs-500_MDp-5p0_ctau-8p0_part-24.root
      - SIDM_BsTo2DpTo4Mu_MBs-500_MDp-5p0_ctau-8p0_part-25.root
      - SIDM_BsTo2DpTo4Mu_MBs-500_MDp-5p0_ctau-8p0_part-26.root
      - SIDM_BsTo2DpTo4Mu_MBs-500_MDp-5p0_ctau-8p0_part-27.root
      - SIDM_BsTo2DpTo4Mu_MBs-500_MDp-5p0_ctau-8p0_part-28.root
      - SIDM_BsTo2DpTo4Mu_MBs-500_MDp-5p0_ctau-8p0_part-29.root
      - SIDM_BsTo2DpTo4Mu_MBs-500_MDp-5p0_ctau-8p0_part-30.root
      - SIDM_BsTo2DpTo4Mu_MBs-500_MDp-5p0_ctau-8p0_part-31.root
      - SIDM_BsTo2DpTo4Mu_MBs-500_MDp-5p0_ctau-8p0_part-32.root
      - SIDM_BsTo2DpTo4Mu_MBs-500_MDp-5p0_ctau-8p0_part-33.root
      - SIDM_BsTo2DpTo4Mu_MBs-500_MDp-5p0_ctau-8p0_part-34.root
      - SIDM_BsTo2DpTo4Mu_MBs-500_MDp-5p0_ctau-8p0_part-35.root
      - SIDM_BsTo2DpTo4Mu_MBs-500_MDp-5p0_ctau-8p0_part-36.root
      - SIDM_BsTo2DpTo4Mu_MBs-500_MDp-5p0_ctau-8p0_part-37.root
      - SIDM_BsTo2DpTo4Mu_MBs-500_MDp-5p0_ctau-8p0_part-38.root
      - SIDM_BsTo2DpTo4Mu_MBs-500_MDp-5p0_ctau-8p0_part-39.root
      - SIDM_BsTo2DpTo4Mu_MBs-500_MDp-5p0_ctau-8p0_part-40.root
      - SIDM_BsTo2DpTo4Mu_MBs-500_MDp-5p0_ctau-8p0_part-41.root
      - SIDM_BsTo2DpTo4Mu_MBs-500_MDp-5p0_ctau-8p0_part-42.root
      - SIDM_BsTo2DpTo4Mu_MBs-500_MDp-5p0_ctau-8p0_part-43.root
      - SIDM_BsTo2DpTo4Mu_MBs-500_MDp-5p0_ctau-8p0_part-44.root
      - SIDM_BsTo2DpTo4Mu_MBs-500_MDp-5p0_ctau-8p0_part-45.root
      - SIDM_BsTo2DpTo4Mu_MBs-500_MDp-5p0_ctau-8p0_part-46.root
      - SIDM_BsTo2DpTo4Mu_MBs-500_MDp-5p0_ctau-8p0_part-47.root
      - SIDM_BsTo2DpTo4Mu_MBs-500_MDp-5p0_ctau-8p0_part-48.root
      - SIDM_BsTo2DpTo4Mu_MBs-500_MDp-5p0_ctau-8p0_part-49.root
      - SIDM_BsTo2DpTo4Mu_MBs-500_MDp-5p0_ctau-8p0_part-50.root
      - SIDM_BsTo2DpTo4Mu_MBs-500_MDp-5p0_ctau-8p0_part-51.root
      - SIDM_BsTo2DpTo4Mu_MBs-500_MDp-5p0_ctau-8p0_part-52.root
      - SIDM_BsTo2DpTo4Mu_MBs-500_MDp-5p0_ctau-8p0_part-53.root
      - SIDM_BsTo2DpTo4Mu_MBs-500_MDp-5p0_ctau-8p0_part-54.root
      - SIDM_BsTo2DpTo4Mu_MBs-500_MDp-5p0_ctau-8p0_part-55.root
      - SIDM_BsTo2DpTo4Mu_MBs-500_MDp-5p0_ctau-8p0_part-56.root
      - SIDM_BsTo2DpTo4Mu_MBs-500_MDp-5p0_ctau-8p0_part-57.root
      - SIDM_BsTo2DpTo4Mu_MBs-500_MDp-5p0_ctau-8p0_part-58.root
      - SIDM_BsTo2DpTo4Mu_MBs-500_MDp-5p0_ctau-8p0_part-59.root
      - SIDM_BsTo2DpTo4Mu_MBs-500_MDp-5p0_ctau-8p0_part-60.root
      - SIDM_BsTo2DpTo4Mu_MBs-500_MDp-5p0_ctau-8p0_part-61.root
      - SIDM_BsTo2DpTo4Mu_MBs-500_MDp-5p0_ctau-8p0_part-62.root
      - SIDM_BsTo2DpTo4Mu_MBs-500_MDp-5p0_ctau-8p0_part-63.root
      - SIDM_BsTo2DpTo4Mu_MBs-500_MDp-5p0_ctau-8p0_part-64.root
      - SIDM_BsTo2DpTo4Mu_MBs-500_MDp-5p0_ctau-8p0_part-65.root
      - SIDM_BsTo2DpTo4Mu_MBs-500_MDp-5p0_ctau-8p0_part-66.root
      - SIDM_BsTo2DpTo4Mu_MBs-500_MDp-5p0_ctau-8p0_part-67.root
      - SIDM_BsTo2DpTo4Mu_MBs-500_MDp-5p0_ctau-8p0_part-68.root
      - SIDM_BsTo2DpTo4Mu_MBs-500_MDp-5p0_ctau-8p0_part-69.root
      - SIDM_BsTo2DpTo4Mu_MBs-500_MDp-5p0_ctau-8p0_part-70.root
      - SIDM_BsTo2DpTo4Mu_MBs-500_MDp-5p0_ctau-8p0_part-71.root
      - SIDM_BsTo2DpTo4Mu_MBs-500_MDp-5p0_ctau-8p0_part-72.root
      - SIDM_BsTo2DpTo4Mu_MBs-500_MDp-5p0_ctau-8p0_part-73.root
      - SIDM_BsTo2DpTo4Mu_MBs-500_MDp-5p0_ctau-8p0_part-74.root
      path: SIDM_BsTo2DpTo4Mu_MBs-500_MDp-5p0_ctau-8p0/LLPnanoAOD/ 
    4mu_500GeV_5GeV_40p0mm:
      files:
      - SIDM_BsTo2DpTo4Mu_MBs-500_MDp-5p0_ctau-40p0_part-0.root
      - SIDM_BsTo2DpTo4Mu_MBs-500_MDp-5p0_ctau-40p0_part-1.root
      - SIDM_BsTo2DpTo4Mu_MBs-500_MDp-5p0_ctau-40p0_part-2.root
      - SIDM_BsTo2DpTo4Mu_MBs-500_MDp-5p0_ctau-40p0_part-3.root
      - SIDM_BsTo2DpTo4Mu_MBs-500_MDp-5p0_ctau-40p0_part-4.root
      - SIDM_BsTo2DpTo4Mu_MBs-500_MDp-5p0_ctau-40p0_part-5.root
      - SIDM_BsTo2DpTo4Mu_MBs-500_MDp-5p0_ctau-40p0_part-6.root
      - SIDM_BsTo2DpTo4Mu_MBs-500_MDp-5p0_ctau-40p0_part-7.root
      - SIDM_BsTo2DpTo4Mu_MBs-500_MDp-5p0_ctau-40p0_part-8.root
      - SIDM_BsTo2DpTo4Mu_MBs-500_MDp-5p0_ctau-40p0_part-9.root
      - SIDM_BsTo2DpTo4Mu_MBs-500_MDp-5p0_ctau-40p0_part-10.root
      - SIDM_BsTo2DpTo4Mu_MBs-500_MDp-5p0_ctau-40p0_part-11.root
      - SIDM_BsTo2DpTo4Mu_MBs-500_MDp-5p0_ctau-40p0_part-12.root
      - SIDM_BsTo2DpTo4Mu_MBs-500_MDp-5p0_ctau-40p0_part-13.root
      - SIDM_BsTo2DpTo4Mu_MBs-500_MDp-5p0_ctau-40p0_part-14.root
      - SIDM_BsTo2DpTo4Mu_MBs-500_MDp-5p0_ctau-40p0_part-15.root
      - SIDM_BsTo2DpTo4Mu_MBs-500_MDp-5p0_ctau-40p0_part-16.root
      - SIDM_BsTo2DpTo4Mu_MBs-500_MDp-5p0_ctau-40p0_part-17.root
      - SIDM_BsTo2DpTo4Mu_MBs-500_MDp-5p0_ctau-40p0_part-18.root
      - SIDM_BsTo2DpTo4Mu_MBs-500_MDp-5p0_ctau-40p0_part-19.root
      - SIDM_BsTo2DpTo4Mu_MBs-500_MDp-5p0_ctau-40p0_part-20.root
      - SIDM_BsTo2DpTo4Mu_MBs-500_MDp-5p0_ctau-40p0_part-21.root
      - SIDM_BsTo2DpTo4Mu_MBs-500_MDp-5p0_ctau-40p0_part-22.root
      - SIDM_BsTo2DpTo4Mu_MBs-500_MDp-5p0_ctau-40p0_part-23.root
      - SIDM_BsTo2DpTo4Mu_MBs-500_MDp-5p0_ctau-40p0_part-24.root
      - SIDM_BsTo2DpTo4Mu_MBs-500_MDp-5p0_ctau-40p0_part-25.root
      - SIDM_BsTo2DpTo4Mu_MBs-500_MDp-5p0_ctau-40p0_part-26.root
      - SIDM_BsTo2DpTo4Mu_MBs-500_MDp-5p0_ctau-40p0_part-27.root
      - SIDM_BsTo2DpTo4Mu_MBs-500_MDp-5p0_ctau-40p0_part-28.root
      - SIDM_BsTo2DpTo4Mu_MBs-500_MDp-5p0_ctau-40p0_part-29.root
      - SIDM_BsTo2DpTo4Mu_MBs-500_MDp-5p0_ctau-40p0_part-30.root
      - SIDM_BsTo2DpTo4Mu_MBs-500_MDp-5p0_ctau-40p0_part-31.root
      - SIDM_BsTo2DpTo4Mu_MBs-500_MDp-5p0_ctau-40p0_part-32.root
      - SIDM_BsTo2DpTo4Mu_MBs-500_MDp-5p0_ctau-40p0_part-33.root
      - SIDM_BsTo2DpTo4Mu_MBs-500_MDp-5p0_ctau-40p0_part-34.root
      - SIDM_BsTo2DpTo4Mu_MBs-500_MDp-5p0_ctau-40p0_part-35.root
      - SIDM_BsTo2DpTo4Mu_MBs-500_MDp-5p0_ctau-40p0_part-36.root
      - SIDM_BsTo2DpTo4Mu_MBs-500_MDp-5p0_ctau-40p0_part-37.root
      - SIDM_BsTo2DpTo4Mu_MBs-500_MDp-5p0_ctau-40p0_part-38.root
      - SIDM_BsTo2DpTo4Mu_MBs-500_MDp-5p0_ctau-40p0_part-39.root
      - SIDM_BsTo2DpTo4Mu_MBs-500_MDp-5p0_ctau-40p0_part-40.root
      - SIDM_BsTo2DpTo4Mu_MBs-500_MDp-5p0_ctau-40p0_part-41.root
      - SIDM_BsTo2DpTo4Mu_MBs-500_MDp-5p0_ctau-40p0_part-42.root
      - SIDM_BsTo2DpTo4Mu_MBs-500_MDp-5p0_ctau-40p0_part-43.root
      - SIDM_BsTo2DpTo4Mu_MBs-500_MDp-5p0_ctau-40p0_part-44.root
      - SIDM_BsTo2DpTo4Mu_MBs-500_MDp-5p0_ctau-40p0_part-45.root
      - SIDM_BsTo2DpTo4Mu_MBs-500_MDp-5p0_ctau-40p0_part-46.root
      - SIDM_BsTo2DpTo4Mu_MBs-500_MDp-5p0_ctau-40p0_part-47.root
      - SIDM_BsTo2DpTo4Mu_MBs-500_MDp-5p0_ctau-40p0_part-48.root
      - SIDM_BsTo2DpTo4Mu_MBs-500_MDp-5p0_ctau-40p0_part-49.root
      - SIDM_BsTo2DpTo4Mu_MBs-500_MDp-5p0_ctau-40p0_part-50.root
      - SIDM_BsTo2DpTo4Mu_MBs-500_MDp-5p0_ctau-40p0_part-51.root
      - SIDM_BsTo2DpTo4Mu_MBs-500_MDp-5p0_ctau-40p0_part-52.root
      - SIDM_BsTo2DpTo4Mu_MBs-500_MDp-5p0_ctau-40p0_part-53.root
      - SIDM_BsTo2DpTo4Mu_MBs-500_MDp-5p0_ctau-40p0_part-54.root
      - SIDM_BsTo2DpTo4Mu_MBs-500_MDp-5p0_ctau-40p0_part-55.root
      - SIDM_BsTo2DpTo4Mu_MBs-500_MDp-5p0_ctau-40p0_part-56.root
      - SIDM_BsTo2DpTo4Mu_MBs-500_MDp-5p0_ctau-40p0_part-57.root
      - SIDM_BsTo2DpTo4Mu_MBs-500_MDp-5p0_ctau-40p0_part-58.root
      - SIDM_BsTo2DpTo4Mu_MBs-500_MDp-5p0_ctau-40p0_part-59.root
      - SIDM_BsTo2DpTo4Mu_MBs-500_MDp-5p0_ctau-40p0_part-60.root
      - SIDM_BsTo2DpTo4Mu_MBs-500_MDp-5p0_ctau-40p0_part-61.root
      - SIDM_BsTo2DpTo4Mu_MBs-500_MDp-5p0_ctau-40p0_part-62.root
      - SIDM_BsTo2DpTo4Mu_MBs-500_MDp-5p0_ctau-40p0_part-63.root
      - SIDM_BsTo2DpTo4Mu_MBs-500_MDp-5p0_ctau-40p0_part-64.root
      - SIDM_BsTo2DpTo4Mu_MBs-500_MDp-5p0_ctau-40p0_part-65.root
      - SIDM_BsTo2DpTo4Mu_MBs-500_MDp-5p0_ctau-40p0_part-66.root
      - SIDM_BsTo2DpTo4Mu_MBs-500_MDp-5p0_ctau-40p0_part-67.root
      - SIDM_BsTo2DpTo4Mu_MBs-500_MDp-5p0_ctau-40p0_part-68.root
      - SIDM_BsTo2DpTo4Mu_MBs-500_MDp-5p0_ctau-40p0_part-69.root
      - SIDM_BsTo2DpTo4Mu_MBs-500_MDp-5p0_ctau-40p0_part-70.root
      - SIDM_BsTo2DpTo4Mu_MBs-500_MDp-5p0_ctau-40p0_part-71.root
      - SIDM_BsTo2DpTo4Mu_MBs-500_MDp-5p0_ctau-40p0_part-72.root
      - SIDM_BsTo2DpTo4Mu_MBs-500_MDp-5p0_ctau-40p0_part-73.root
      - SIDM_BsTo2DpTo4Mu_MBs-500_MDp-5p0_ctau-40p0_part-74.root
      - SIDM_BsTo2DpTo4Mu_MBs-500_MDp-5p0_ctau-40p0_part-75.root
      path: SIDM_BsTo2DpTo4Mu_MBs-500_MDp-5p0_ctau-40p0/LLPnanoAOD/ 
    4mu_500GeV_5GeV_80p0mm:
      files:
      - SIDM_BsTo2DpTo4Mu_MBs-500_MDp-5p0_ctau-80p0_part-0.root
      - SIDM_BsTo2DpTo4Mu_MBs-500_MDp-5p0_ctau-80p0_part-1.root
      - SIDM_BsTo2DpTo4Mu_MBs-500_MDp-5p0_ctau-80p0_part-2.root
      - SIDM_BsTo2DpTo4Mu_MBs-500_MDp-5p0_ctau-80p0_part-3.root
      - SIDM_BsTo2DpTo4Mu_MBs-500_MDp-5p0_ctau-80p0_part-4.root
      - SIDM_BsTo2DpTo4Mu_MBs-500_MDp-5p0_ctau-80p0_part-5.root
      - SIDM_BsTo2DpTo4Mu_MBs-500_MDp-5p0_ctau-80p0_part-6.root
      - SIDM_BsTo2DpTo4Mu_MBs-500_MDp-5p0_ctau-80p0_part-7.root
      - SIDM_BsTo2DpTo4Mu_MBs-500_MDp-5p0_ctau-80p0_part-8.root
      - SIDM_BsTo2DpTo4Mu_MBs-500_MDp-5p0_ctau-80p0_part-9.root
      - SIDM_BsTo2DpTo4Mu_MBs-500_MDp-5p0_ctau-80p0_part-10.root
      - SIDM_BsTo2DpTo4Mu_MBs-500_MDp-5p0_ctau-80p0_part-11.root
      - SIDM_BsTo2DpTo4Mu_MBs-500_MDp-5p0_ctau-80p0_part-12.root
      - SIDM_BsTo2DpTo4Mu_MBs-500_MDp-5p0_ctau-80p0_part-13.root
      - SIDM_BsTo2DpTo4Mu_MBs-500_MDp-5p0_ctau-80p0_part-14.root
      - SIDM_BsTo2DpTo4Mu_MBs-500_MDp-5p0_ctau-80p0_part-15.root
      - SIDM_BsTo2DpTo4Mu_MBs-500_MDp-5p0_ctau-80p0_part-16.root
      - SIDM_BsTo2DpTo4Mu_MBs-500_MDp-5p0_ctau-80p0_part-17.root
      - SIDM_BsTo2DpTo4Mu_MBs-500_MDp-5p0_ctau-80p0_part-18.root
      - SIDM_BsTo2DpTo4Mu_MBs-500_MDp-5p0_ctau-80p0_part-19.root
      - SIDM_BsTo2DpTo4Mu_MBs-500_MDp-5p0_ctau-80p0_part-20.root
      - SIDM_BsTo2DpTo4Mu_MBs-500_MDp-5p0_ctau-80p0_part-21.root
      - SIDM_BsTo2DpTo4Mu_MBs-500_MDp-5p0_ctau-80p0_part-22.root
      - SIDM_BsTo2DpTo4Mu_MBs-500_MDp-5p0_ctau-80p0_part-23.root
      - SIDM_BsTo2DpTo4Mu_MBs-500_MDp-5p0_ctau-80p0_part-24.root
      - SIDM_BsTo2DpTo4Mu_MBs-500_MDp-5p0_ctau-80p0_part-25.root
      - SIDM_BsTo2DpTo4Mu_MBs-500_MDp-5p0_ctau-80p0_part-26.root
      - SIDM_BsTo2DpTo4Mu_MBs-500_MDp-5p0_ctau-80p0_part-27.root
      - SIDM_BsTo2DpTo4Mu_MBs-500_MDp-5p0_ctau-80p0_part-28.root
      - SIDM_BsTo2DpTo4Mu_MBs-500_MDp-5p0_ctau-80p0_part-29.root
      - SIDM_BsTo2DpTo4Mu_MBs-500_MDp-5p0_ctau-80p0_part-30.root
      - SIDM_BsTo2DpTo4Mu_MBs-500_MDp-5p0_ctau-80p0_part-31.root
      - SIDM_BsTo2DpTo4Mu_MBs-500_MDp-5p0_ctau-80p0_part-32.root
      - SIDM_BsTo2DpTo4Mu_MBs-500_MDp-5p0_ctau-80p0_part-33.root
      - SIDM_BsTo2DpTo4Mu_MBs-500_MDp-5p0_ctau-80p0_part-34.root
      - SIDM_BsTo2DpTo4Mu_MBs-500_MDp-5p0_ctau-80p0_part-35.root
      - SIDM_BsTo2DpTo4Mu_MBs-500_MDp-5p0_ctau-80p0_part-36.root
      - SIDM_BsTo2DpTo4Mu_MBs-500_MDp-5p0_ctau-80p0_part-37.root
      - SIDM_BsTo2DpTo4Mu_MBs-500_MDp-5p0_ctau-80p0_part-38.root
      - SIDM_BsTo2DpTo4Mu_MBs-500_MDp-5p0_ctau-80p0_part-39.root
      - SIDM_BsTo2DpTo4Mu_MBs-500_MDp-5p0_ctau-80p0_part-40.root
      - SIDM_BsTo2DpTo4Mu_MBs-500_MDp-5p0_ctau-80p0_part-41.root
      - SIDM_BsTo2DpTo4Mu_MBs-500_MDp-5p0_ctau-80p0_part-42.root
      - SIDM_BsTo2DpTo4Mu_MBs-500_MDp-5p0_ctau-80p0_part-43.root
      - SIDM_BsTo2DpTo4Mu_MBs-500_MDp-5p0_ctau-80p0_part-44.root
      - SIDM_BsTo2DpTo4Mu_MBs-500_MDp-5p0_ctau-80p0_part-45.root
      - SIDM_BsTo2DpTo4Mu_MBs-500_MDp-5p0_ctau-80p0_part-46.root
      - SIDM_BsTo2DpTo4Mu_MBs-500_MDp-5p0_ctau-80p0_part-47.root
      - SIDM_BsTo2DpTo4Mu_MBs-500_MDp-5p0_ctau-80p0_part-48.root
      - SIDM_BsTo2DpTo4Mu_MBs-500_MDp-5p0_ctau-80p0_part-49.root
      - SIDM_BsTo2DpTo4Mu_MBs-500_MDp-5p0_ctau-80p0_part-50.root
      - SIDM_BsTo2DpTo4Mu_MBs-500_MDp-5p0_ctau-80p0_part-51.root
      - SIDM_BsTo2DpTo4Mu_MBs-500_MDp-5p0_ctau-80p0_part-52.root
      - SIDM_BsTo2DpTo4Mu_MBs-500_MDp-5p0_ctau-80p0_part-53.root
      - SIDM_BsTo2DpTo4Mu_MBs-500_MDp-5p0_ctau-80p0_part-54.root
      - SIDM_BsTo2DpTo4Mu_MBs-500_MDp-5p0_ctau-80p0_part-55.root
      - SIDM_BsTo2DpTo4Mu_MBs-500_MDp-5p0_ctau-80p0_part-56.root
      - SIDM_BsTo2DpTo4Mu_MBs-500_MDp-5p0_ctau-80p0_part-57.root
      - SIDM_BsTo2DpTo4Mu_MBs-500_MDp-5p0_ctau-80p0_part-58.root
      - SIDM_BsTo2DpTo4Mu_MBs-500_MDp-5p0_ctau-80p0_part-59.root
      - SIDM_BsTo2DpTo4Mu_MBs-500_MDp-5p0_ctau-80p0_part-60.root
      - SIDM_BsTo2DpTo4Mu_MBs-500_MDp-5p0_ctau-80p0_part-61.root
      - SIDM_BsTo2DpTo4Mu_MBs-500_MDp-5p0_ctau-80p0_part-62.root
      - SIDM_BsTo2DpTo4Mu_MBs-500_MDp-5p0_ctau-80p0_part-63.root
      - SIDM_BsTo2DpTo4Mu_MBs-500_MDp-5p0_ctau-80p0_part-64.root
      - SIDM_BsTo2DpTo4Mu_MBs-500_MDp-5p0_ctau-80p0_part-65.root
      - SIDM_BsTo2DpTo4Mu_MBs-500_MDp-5p0_ctau-80p0_part-66.root
      - SIDM_BsTo2DpTo4Mu_MBs-500_MDp-5p0_ctau-80p0_part-67.root
      - SIDM_BsTo2DpTo4Mu_MBs-500_MDp-5p0_ctau-80p0_part-68.root
      - SIDM_BsTo2DpTo4Mu_MBs-500_MDp-5p0_ctau-80p0_part-69.root
      - SIDM_BsTo2DpTo4Mu_MBs-500_MDp-5p0_ctau-80p0_part-70.root
      - SIDM_BsTo2DpTo4Mu_MBs-500_MDp-5p0_ctau-80p0_part-71.root
      - SIDM_BsTo2DpTo4Mu_MBs-500_MDp-5p0_ctau-80p0_part-72.root
      - SIDM_BsTo2DpTo4Mu_MBs-500_MDp-5p0_ctau-80p0_part-73.root
      - SIDM_BsTo2DpTo4Mu_MBs-500_MDp-5p0_ctau-80p0_part-74.root
      - SIDM_BsTo2DpTo4Mu_MBs-500_MDp-5p0_ctau-80p0_part-75.root
      - SIDM_BsTo2DpTo4Mu_MBs-500_MDp-5p0_ctau-80p0_part-76.root
      - SIDM_BsTo2DpTo4Mu_MBs-500_MDp-5p0_ctau-80p0_part-77.root
      path: SIDM_BsTo2DpTo4Mu_MBs-500_MDp-5p0_ctau-80p0/LLPnanoAOD/ 
      
    2mu2e_500GeV_5GeV_0p08mm:
      files:
      - SIDM_BsTo2DpTo2Mu2e_MBs-500_MDp-5p0_ctau-0p08_part-0.root
      - SIDM_BsTo2DpTo2Mu2e_MBs-500_MDp-5p0_ctau-0p08_part-1.root
      - SIDM_BsTo2DpTo2Mu2e_MBs-500_MDp-5p0_ctau-0p08_part-2.root
      - SIDM_BsTo2DpTo2Mu2e_MBs-500_MDp-5p0_ctau-0p08_part-3.root
      - SIDM_BsTo2DpTo2Mu2e_MBs-500_MDp-5p0_ctau-0p08_part-4.root
      - SIDM_BsTo2DpTo2Mu2e_MBs-500_MDp-5p0_ctau-0p08_part-5.root
      - SIDM_BsTo2DpTo2Mu2e_MBs-500_MDp-5p0_ctau-0p08_part-6.root
      - SIDM_BsTo2DpTo2Mu2e_MBs-500_MDp-5p0_ctau-0p08_part-7.root
      - SIDM_BsTo2DpTo2Mu2e_MBs-500_MDp-5p0_ctau-0p08_part-8.root
      - SIDM_BsTo2DpTo2Mu2e_MBs-500_MDp-5p0_ctau-0p08_part-9.root
      - SIDM_BsTo2DpTo2Mu2e_MBs-500_MDp-5p0_ctau-0p08_part-10.root
      - SIDM_BsTo2DpTo2Mu2e_MBs-500_MDp-5p0_ctau-0p08_part-11.root
      - SIDM_BsTo2DpTo2Mu2e_MBs-500_MDp-5p0_ctau-0p08_part-12.root
      - SIDM_BsTo2DpTo2Mu2e_MBs-500_MDp-5p0_ctau-0p08_part-13.root
      - SIDM_BsTo2DpTo2Mu2e_MBs-500_MDp-5p0_ctau-0p08_part-14.root
      - SIDM_BsTo2DpTo2Mu2e_MBs-500_MDp-5p0_ctau-0p08_part-15.root
      - SIDM_BsTo2DpTo2Mu2e_MBs-500_MDp-5p0_ctau-0p08_part-16.root
      - SIDM_BsTo2DpTo2Mu2e_MBs-500_MDp-5p0_ctau-0p08_part-17.root
      - SIDM_BsTo2DpTo2Mu2e_MBs-500_MDp-5p0_ctau-0p08_part-18.root
      - SIDM_BsTo2DpTo2Mu2e_MBs-500_MDp-5p0_ctau-0p08_part-19.root
      - SIDM_BsTo2DpTo2Mu2e_MBs-500_MDp-5p0_ctau-0p08_part-20.root
      - SIDM_BsTo2DpTo2Mu2e_MBs-500_MDp-5p0_ctau-0p08_part-21.root
      - SIDM_BsTo2DpTo2Mu2e_MBs-500_MDp-5p0_ctau-0p08_part-22.root
      - SIDM_BsTo2DpTo2Mu2e_MBs-500_MDp-5p0_ctau-0p08_part-23.root
      - SIDM_BsTo2DpTo2Mu2e_MBs-500_MDp-5p0_ctau-0p08_part-24.root
      - SIDM_BsTo2DpTo2Mu2e_MBs-500_MDp-5p0_ctau-0p08_part-25.root
      - SIDM_BsTo2DpTo2Mu2e_MBs-500_MDp-5p0_ctau-0p08_part-26.root
      - SIDM_BsTo2DpTo2Mu2e_MBs-500_MDp-5p0_ctau-0p08_part-27.root
      - SIDM_BsTo2DpTo2Mu2e_MBs-500_MDp-5p0_ctau-0p08_part-28.root
      - SIDM_BsTo2DpTo2Mu2e_MBs-500_MDp-5p0_ctau-0p08_part-29.root
      - SIDM_BsTo2DpTo2Mu2e_MBs-500_MDp-5p0_ctau-0p08_part-30.root
      - SIDM_BsTo2DpTo2Mu2e_MBs-500_MDp-5p0_ctau-0p08_part-31.root
      - SIDM_BsTo2DpTo2Mu2e_MBs-500_MDp-5p0_ctau-0p08_part-32.root
      - SIDM_BsTo2DpTo2Mu2e_MBs-500_MDp-5p0_ctau-0p08_part-33.root
      - SIDM_BsTo2DpTo2Mu2e_MBs-500_MDp-5p0_ctau-0p08_part-34.root
      - SIDM_BsTo2DpTo2Mu2e_MBs-500_MDp-5p0_ctau-0p08_part-35.root
      - SIDM_BsTo2DpTo2Mu2e_MBs-500_MDp-5p0_ctau-0p08_part-36.root
      - SIDM_BsTo2DpTo2Mu2e_MBs-500_MDp-5p0_ctau-0p08_part-37.root
      - SIDM_BsTo2DpTo2Mu2e_MBs-500_MDp-5p0_ctau-0p08_part-38.root
      - SIDM_BsTo2DpTo2Mu2e_MBs-500_MDp-5p0_ctau-0p08_part-39.root
      - SIDM_BsTo2DpTo2Mu2e_MBs-500_MDp-5p0_ctau-0p08_part-40.root
      - SIDM_BsTo2DpTo2Mu2e_MBs-500_MDp-5p0_ctau-0p08_part-41.root
      - SIDM_BsTo2DpTo2Mu2e_MBs-500_MDp-5p0_ctau-0p08_part-42.root
      - SIDM_BsTo2DpTo2Mu2e_MBs-500_MDp-5p0_ctau-0p08_part-43.root
      - SIDM_BsTo2DpTo2Mu2e_MBs-500_MDp-5p0_ctau-0p08_part-44.root
      - SIDM_BsTo2DpTo2Mu2e_MBs-500_MDp-5p0_ctau-0p08_part-45.root
      - SIDM_BsTo2DpTo2Mu2e_MBs-500_MDp-5p0_ctau-0p08_part-46.root
      - SIDM_BsTo2DpTo2Mu2e_MBs-500_MDp-5p0_ctau-0p08_part-47.root
      - SIDM_BsTo2DpTo2Mu2e_MBs-500_MDp-5p0_ctau-0p08_part-48.root
      - SIDM_BsTo2DpTo2Mu2e_MBs-500_MDp-5p0_ctau-0p08_part-49.root
      - SIDM_BsTo2DpTo2Mu2e_MBs-500_MDp-5p0_ctau-0p08_part-50.root
      - SIDM_BsTo2DpTo2Mu2e_MBs-500_MDp-5p0_ctau-0p08_part-51.root
      path: SIDM_BsTo2DpTo2Mu2e_MBs-500_MDp-5p0_ctau-0p08/LLPnanoAOD/
      
    2mu2e_500GeV_5GeV_0p8mm:
      files:
      - SIDM_BsTo2DpTo2Mu2e_MBs-500_MDp-5p0_ctau-0p8_part-0.root
      - SIDM_BsTo2DpTo2Mu2e_MBs-500_MDp-5p0_ctau-0p8_part-1.root
      - SIDM_BsTo2DpTo2Mu2e_MBs-500_MDp-5p0_ctau-0p8_part-2.root
      - SIDM_BsTo2DpTo2Mu2e_MBs-500_MDp-5p0_ctau-0p8_part-3.root
      - SIDM_BsTo2DpTo2Mu2e_MBs-500_MDp-5p0_ctau-0p8_part-4.root
      - SIDM_BsTo2DpTo2Mu2e_MBs-500_MDp-5p0_ctau-0p8_part-5.root
      - SIDM_BsTo2DpTo2Mu2e_MBs-500_MDp-5p0_ctau-0p8_part-6.root
      - SIDM_BsTo2DpTo2Mu2e_MBs-500_MDp-5p0_ctau-0p8_part-7.root
      - SIDM_BsTo2DpTo2Mu2e_MBs-500_MDp-5p0_ctau-0p8_part-8.root
      - SIDM_BsTo2DpTo2Mu2e_MBs-500_MDp-5p0_ctau-0p8_part-9.root
      - SIDM_BsTo2DpTo2Mu2e_MBs-500_MDp-5p0_ctau-0p8_part-10.root
      - SIDM_BsTo2DpTo2Mu2e_MBs-500_MDp-5p0_ctau-0p8_part-11.root
      - SIDM_BsTo2DpTo2Mu2e_MBs-500_MDp-5p0_ctau-0p8_part-12.root
      - SIDM_BsTo2DpTo2Mu2e_MBs-500_MDp-5p0_ctau-0p8_part-13.root
      - SIDM_BsTo2DpTo2Mu2e_MBs-500_MDp-5p0_ctau-0p8_part-14.root
      - SIDM_BsTo2DpTo2Mu2e_MBs-500_MDp-5p0_ctau-0p8_part-15.root
      - SIDM_BsTo2DpTo2Mu2e_MBs-500_MDp-5p0_ctau-0p8_part-16.root
      - SIDM_BsTo2DpTo2Mu2e_MBs-500_MDp-5p0_ctau-0p8_part-17.root
      - SIDM_BsTo2DpTo2Mu2e_MBs-500_MDp-5p0_ctau-0p8_part-18.root
      - SIDM_BsTo2DpTo2Mu2e_MBs-500_MDp-5p0_ctau-0p8_part-19.root
      - SIDM_BsTo2DpTo2Mu2e_MBs-500_MDp-5p0_ctau-0p8_part-20.root
      - SIDM_BsTo2DpTo2Mu2e_MBs-500_MDp-5p0_ctau-0p8_part-21.root
      - SIDM_BsTo2DpTo2Mu2e_MBs-500_MDp-5p0_ctau-0p8_part-22.root
      - SIDM_BsTo2DpTo2Mu2e_MBs-500_MDp-5p0_ctau-0p8_part-23.root
      - SIDM_BsTo2DpTo2Mu2e_MBs-500_MDp-5p0_ctau-0p8_part-24.root
      path: SIDM_BsTo2DpTo2Mu2e_MBs-500_MDp-5p0_ctau-0p8/LLPnanoAOD/

    2mu2e_500GeV_5GeV_8p0mm:
      files:
      - SIDM_BsTo2DpTo2Mu2e_MBs-500_MDp-5p0_ctau-8p0_part-0.root
      - SIDM_BsTo2DpTo2Mu2e_MBs-500_MDp-5p0_ctau-8p0_part-1.root
      - SIDM_BsTo2DpTo2Mu2e_MBs-500_MDp-5p0_ctau-8p0_part-2.root
      - SIDM_BsTo2DpTo2Mu2e_MBs-500_MDp-5p0_ctau-8p0_part-3.root
      - SIDM_BsTo2DpTo2Mu2e_MBs-500_MDp-5p0_ctau-8p0_part-4.root
      - SIDM_BsTo2DpTo2Mu2e_MBs-500_MDp-5p0_ctau-8p0_part-5.root
      - SIDM_BsTo2DpTo2Mu2e_MBs-500_MDp-5p0_ctau-8p0_part-6.root
      - SIDM_BsTo2DpTo2Mu2e_MBs-500_MDp-5p0_ctau-8p0_part-7.root
      - SIDM_BsTo2DpTo2Mu2e_MBs-500_MDp-5p0_ctau-8p0_part-8.root
      - SIDM_BsTo2DpTo2Mu2e_MBs-500_MDp-5p0_ctau-8p0_part-9.root
      - SIDM_BsTo2DpTo2Mu2e_MBs-500_MDp-5p0_ctau-8p0_part-10.root
      - SIDM_BsTo2DpTo2Mu2e_MBs-500_MDp-5p0_ctau-8p0_part-11.root
      - SIDM_BsTo2DpTo2Mu2e_MBs-500_MDp-5p0_ctau-8p0_part-12.root
      - SIDM_BsTo2DpTo2Mu2e_MBs-500_MDp-5p0_ctau-8p0_part-13.root
      - SIDM_BsTo2DpTo2Mu2e_MBs-500_MDp-5p0_ctau-8p0_part-14.root
      - SIDM_BsTo2DpTo2Mu2e_MBs-500_MDp-5p0_ctau-8p0_part-15.root
      - SIDM_BsTo2DpTo2Mu2e_MBs-500_MDp-5p0_ctau-8p0_part-16.root
      - SIDM_BsTo2DpTo2Mu2e_MBs-500_MDp-5p0_ctau-8p0_part-17.root
      - SIDM_BsTo2DpTo2Mu2e_MBs-500_MDp-5p0_ctau-8p0_part-18.root
      - SIDM_BsTo2DpTo2Mu2e_MBs-500_MDp-5p0_ctau-8p0_part-19.root
      - SIDM_BsTo2DpTo2Mu2e_MBs-500_MDp-5p0_ctau-8p0_part-20.root
      - SIDM_BsTo2DpTo2Mu2e_MBs-500_MDp-5p0_ctau-8p0_part-21.root
      - SIDM_BsTo2DpTo2Mu2e_MBs-500_MDp-5p0_ctau-8p0_part-22.root
      - SIDM_BsTo2DpTo2Mu2e_MBs-500_MDp-5p0_ctau-8p0_part-23.root
      - SIDM_BsTo2DpTo2Mu2e_MBs-500_MDp-5p0_ctau-8p0_part-24.root
      path: SIDM_BsTo2DpTo2Mu2e_MBs-500_MDp-5p0_ctau-8p0/LLPnanoAOD/
      
    2mu2e_500GeV_5GeV_40p0mm:
      files:
      - SIDM_BsTo2DpTo2Mu2e_MBs-500_MDp-5p0_ctau-40p0_part-0.root
      - SIDM_BsTo2DpTo2Mu2e_MBs-500_MDp-5p0_ctau-40p0_part-1.root
      - SIDM_BsTo2DpTo2Mu2e_MBs-500_MDp-5p0_ctau-40p0_part-2.root
      - SIDM_BsTo2DpTo2Mu2e_MBs-500_MDp-5p0_ctau-40p0_part-3.root
      - SIDM_BsTo2DpTo2Mu2e_MBs-500_MDp-5p0_ctau-40p0_part-4.root
      - SIDM_BsTo2DpTo2Mu2e_MBs-500_MDp-5p0_ctau-40p0_part-5.root
      - SIDM_BsTo2DpTo2Mu2e_MBs-500_MDp-5p0_ctau-40p0_part-6.root
      - SIDM_BsTo2DpTo2Mu2e_MBs-500_MDp-5p0_ctau-40p0_part-7.root
      - SIDM_BsTo2DpTo2Mu2e_MBs-500_MDp-5p0_ctau-40p0_part-8.root
      - SIDM_BsTo2DpTo2Mu2e_MBs-500_MDp-5p0_ctau-40p0_part-9.root
      - SIDM_BsTo2DpTo2Mu2e_MBs-500_MDp-5p0_ctau-40p0_part-10.root
      - SIDM_BsTo2DpTo2Mu2e_MBs-500_MDp-5p0_ctau-40p0_part-11.root
      - SIDM_BsTo2DpTo2Mu2e_MBs-500_MDp-5p0_ctau-40p0_part-12.root
      - SIDM_BsTo2DpTo2Mu2e_MBs-500_MDp-5p0_ctau-40p0_part-13.root
      - SIDM_BsTo2DpTo2Mu2e_MBs-500_MDp-5p0_ctau-40p0_part-14.root
      - SIDM_BsTo2DpTo2Mu2e_MBs-500_MDp-5p0_ctau-40p0_part-15.root
      - SIDM_BsTo2DpTo2Mu2e_MBs-500_MDp-5p0_ctau-40p0_part-16.root
      - SIDM_BsTo2DpTo2Mu2e_MBs-500_MDp-5p0_ctau-40p0_part-17.root
      - SIDM_BsTo2DpTo2Mu2e_MBs-500_MDp-5p0_ctau-40p0_part-18.root
      - SIDM_BsTo2DpTo2Mu2e_MBs-500_MDp-5p0_ctau-40p0_part-19.root
      - SIDM_BsTo2DpTo2Mu2e_MBs-500_MDp-5p0_ctau-40p0_part-20.root
      - SIDM_BsTo2DpTo2Mu2e_MBs-500_MDp-5p0_ctau-40p0_part-21.root
      - SIDM_BsTo2DpTo2Mu2e_MBs-500_MDp-5p0_ctau-40p0_part-22.root
      - SIDM_BsTo2DpTo2Mu2e_MBs-500_MDp-5p0_ctau-40p0_part-23.root
      - SIDM_BsTo2DpTo2Mu2e_MBs-500_MDp-5p0_ctau-40p0_part-24.root
      path: SIDM_BsTo2DpTo2Mu2e_MBs-500_MDp-5p0_ctau-40p0/LLPnanoAOD/

    2mu2e_500GeV_5GeV_80p0mm:
      files:
      - SIDM_BsTo2DpTo2Mu2e_MBs-500_MDp-5p0_ctau-80p0_part-0.root
      - SIDM_BsTo2DpTo2Mu2e_MBs-500_MDp-5p0_ctau-80p0_part-1.root
      - SIDM_BsTo2DpTo2Mu2e_MBs-500_MDp-5p0_ctau-80p0_part-2.root
      - SIDM_BsTo2DpTo2Mu2e_MBs-500_MDp-5p0_ctau-80p0_part-3.root
      - SIDM_BsTo2DpTo2Mu2e_MBs-500_MDp-5p0_ctau-80p0_part-4.root
      - SIDM_BsTo2DpTo2Mu2e_MBs-500_MDp-5p0_ctau-80p0_part-5.root
      - SIDM_BsTo2DpTo2Mu2e_MBs-500_MDp-5p0_ctau-80p0_part-6.root
      - SIDM_BsTo2DpTo2Mu2e_MBs-500_MDp-5p0_ctau-80p0_part-7.root
      - SIDM_BsTo2DpTo2Mu2e_MBs-500_MDp-5p0_ctau-80p0_part-8.root
      - SIDM_BsTo2DpTo2Mu2e_MBs-500_MDp-5p0_ctau-80p0_part-9.root
      - SIDM_BsTo2DpTo2Mu2e_MBs-500_MDp-5p0_ctau-80p0_part-10.root
      - SIDM_BsTo2DpTo2Mu2e_MBs-500_MDp-5p0_ctau-80p0_part-11.root
      - SIDM_BsTo2DpTo2Mu2e_MBs-500_MDp-5p0_ctau-80p0_part-12.root
      - SIDM_BsTo2DpTo2Mu2e_MBs-500_MDp-5p0_ctau-80p0_part-13.root
      - SIDM_BsTo2DpTo2Mu2e_MBs-500_MDp-5p0_ctau-80p0_part-14.root
      - SIDM_BsTo2DpTo2Mu2e_MBs-500_MDp-5p0_ctau-80p0_part-15.root
      - SIDM_BsTo2DpTo2Mu2e_MBs-500_MDp-5p0_ctau-80p0_part-16.root
      - SIDM_BsTo2DpTo2Mu2e_MBs-500_MDp-5p0_ctau-80p0_part-17.root
      - SIDM_BsTo2DpTo2Mu2e_MBs-500_MDp-5p0_ctau-80p0_part-18.root
      - SIDM_BsTo2DpTo2Mu2e_MBs-500_MDp-5p0_ctau-80p0_part-19.root
      - SIDM_BsTo2DpTo2Mu2e_MBs-500_MDp-5p0_ctau-80p0_part-20.root
      - SIDM_BsTo2DpTo2Mu2e_MBs-500_MDp-5p0_ctau-80p0_part-21.root
      - SIDM_BsTo2DpTo2Mu2e_MBs-500_MDp-5p0_ctau-80p0_part-22.root
      - SIDM_BsTo2DpTo2Mu2e_MBs-500_MDp-5p0_ctau-80p0_part-23.root
      - SIDM_BsTo2DpTo2Mu2e_MBs-500_MDp-5p0_ctau-80p0_part-24.root
      path: SIDM_BsTo2DpTo2Mu2e_MBs-500_MDp-5p0_ctau-80p0/LLPnanoAOD/

# Most recent ntuples from Weinan -- only includes 2mu2e
ffntuple_v4:
  path: root://xcache//store/group/lpcmetx/SIDM/ffNtupleV4/2018/
  samples:
    2Mu2E_1000GeV_0p25GeV_0p002mm:
      files:
      - ffNtuple_1.root
      - ffNtuple_2.root
      - ffNtuple_3.root
      - ffNtuple_4.root
      - ffNtuple_5.root
      path: SIDM_XXTo2ATo2Mu2E_mXX-1000_mA-0p25_ctau-0p002_TuneCP5_13TeV-madgraph-pythia8/RunIIAutumn18DRPremix-102X_upgrade2018_realistic_v15-v1/210326_155040/0000/
    2Mu2E_1000GeV_0p25GeV_0p02mm:
      files:
      - ffNtuple_1.root
      - ffNtuple_2.root
      - ffNtuple_3.root
      - ffNtuple_4.root
      - ffNtuple_5.root
      - ffNtuple_6.root
      path: SIDM_XXTo2ATo2Mu2E_mXX-1000_mA-0p25_ctau-0p02_TuneCP5_13TeV-madgraph-pythia8/RunIIAutumn18DRPremix-102X_upgrade2018_realistic_v15-v1/210326_153302/0000/
    2Mu2E_1000GeV_0p25GeV_0p2mm:
      files:
      - ffNtuple_1.root
      - ffNtuple_2.root
      - ffNtuple_3.root
      - ffNtuple_4.root
      - ffNtuple_5.root
      path: SIDM_XXTo2ATo2Mu2E_mXX-1000_mA-0p25_ctau-0p2_TuneCP5_13TeV-madgraph-pythia8/RunIIAutumn18DRPremix-102X_upgrade2018_realistic_v15-v1/210326_162212/0000/
    2Mu2E_1000GeV_0p25GeV_1mm:
      files:
      - ffNtuple_1.root
      - ffNtuple_2.root
      - ffNtuple_3.root
      - ffNtuple_4.root
      - ffNtuple_5.root
      - ffNtuple_6.root
      - ffNtuple_7.root
      path: SIDM_XXTo2ATo2Mu2E_mXX-1000_mA-0p25_ctau-1_TuneCP5_13TeV-madgraph-pythia8/RunIIAutumn18DRPremix-102X_upgrade2018_realistic_v15-v1/210326_160152/0000/
    2Mu2E_1000GeV_0p25GeV_2mm:
      files:
      - ffNtuple_1.root
      - ffNtuple_2.root
      - ffNtuple_3.root
      - ffNtuple_4.root
      - ffNtuple_5.root
      - ffNtuple_6.root
      path: SIDM_XXTo2ATo2Mu2E_mXX-1000_mA-0p25_ctau-2_TuneCP5_13TeV-madgraph-pythia8/RunIIAutumn18DRPremix-102X_upgrade2018_realistic_v15-v1/210326_152819/0000/
    2Mu2E_1000GeV_1p2GeV_0p0096mm:
      files:
      - ffNtuple_1.root
      - ffNtuple_2.root
      - ffNtuple_3.root
      - ffNtuple_4.root
      - ffNtuple_5.root
      - ffNtuple_6.root
      path: SIDM_XXTo2ATo2Mu2E_mXX-1000_mA-1p2_ctau-0p0096_TuneCP5_13TeV-madgraph-pythia8/RunIIAutumn18DRPremix-102X_upgrade2018_realistic_v15-v1/210326_162000/0000/
    2Mu2E_1000GeV_1p2GeV_0p096mm:
      files:
      - ffNtuple_1.root
      - ffNtuple_2.root
      - ffNtuple_3.root
      - ffNtuple_4.root
      - ffNtuple_5.root
      - ffNtuple_6.root
      path: SIDM_XXTo2ATo2Mu2E_mXX-1000_mA-1p2_ctau-0p096_TuneCP5_13TeV-madgraph-pythia8/RunIIAutumn18DRPremix-102X_upgrade2018_realistic_v15-v1/210326_153732/0000/
    2Mu2E_1000GeV_1p2GeV_0p96mm:
      files:
      - ffNtuple_1.root
      - ffNtuple_2.root
      - ffNtuple_3.root
      - ffNtuple_4.root
      - ffNtuple_5.root
      - ffNtuple_6.root
      path: SIDM_XXTo2ATo2Mu2E_mXX-1000_mA-1p2_ctau-0p96_TuneCP5_13TeV-madgraph-pythia8/RunIIAutumn18DRPremix-102X_upgrade2018_realistic_v15-v1/210326_154112/0000/
    2Mu2E_1000GeV_1p2GeV_4p8mm:
      files:
      - ffNtuple_1.root
      - ffNtuple_2.root
      - ffNtuple_3.root
      - ffNtuple_4.root
      - ffNtuple_5.root
      - ffNtuple_6.root
      - ffNtuple_7.root
      path: SIDM_XXTo2ATo2Mu2E_mXX-1000_mA-1p2_ctau-4p8_TuneCP5_13TeV-madgraph-pythia8/RunIIAutumn18DRPremix-102X_upgrade2018_realistic_v15-v1/210326_160925/0000/
    2Mu2E_1000GeV_1p2GeV_9p6mm:
      files:
      - ffNtuple_1.root
      - ffNtuple_2.root
      - ffNtuple_3.root
      - ffNtuple_4.root
      - ffNtuple_5.root
      - ffNtuple_6.root
      - ffNtuple_7.root
      path: SIDM_XXTo2ATo2Mu2E_mXX-1000_mA-1p2_ctau-9p6_TuneCP5_13TeV-madgraph-pythia8/RunIIAutumn18DRPremix-102X_upgrade2018_realistic_v15-v1/210326_155256/0000/
    2Mu2E_1000GeV_5GeV_0p04mm:
      files:
      - ffNtuple_1.root
      - ffNtuple_2.root
      - ffNtuple_3.root
      - ffNtuple_4.root
      - ffNtuple_5.root
      - ffNtuple_6.root
      path: SIDM_XXTo2ATo2Mu2E_mXX-1000_mA-5_ctau-0p04_TuneCP5_13TeV-madgraph-pythia8/RunIIAutumn18DRPremix-102X_upgrade2018_realistic_v15-v1/210326_162044/0000/
    2Mu2E_1000GeV_5GeV_0p4mm:
      files:
      - ffNtuple_1.root
      - ffNtuple_2.root
      - ffNtuple_3.root
      - ffNtuple_4.root
      - ffNtuple_5.root
      - ffNtuple_6.root
      path: SIDM_XXTo2ATo2Mu2E_mXX-1000_mA-5_ctau-0p4_TuneCP5_13TeV-madgraph-pythia8/RunIIAutumn18DRPremix-102X_upgrade2018_realistic_v15-v1/210326_154240/0000/
    2Mu2E_1000GeV_5GeV_20mm:
      files:
      - ffNtuple_1.root
      - ffNtuple_2.root
      - ffNtuple_3.root
      - ffNtuple_4.root
      - ffNtuple_5.root
      path: SIDM_XXTo2ATo2Mu2E_mXX-1000_mA-5_ctau-20_TuneCP5_13TeV-madgraph-pythia8/RunIIAutumn18DRPremix-102X_upgrade2018_realistic_v15-v1/210326_195440/0000/
    2Mu2E_1000GeV_5GeV_40mm:
      files:
      - ffNtuple_1.root
      - ffNtuple_2.root
      - ffNtuple_3.root
      - ffNtuple_4.root
      - ffNtuple_5.root
      - ffNtuple_6.root
      path: SIDM_XXTo2ATo2Mu2E_mXX-1000_mA-5_ctau-40_TuneCP5_13TeV-madgraph-pythia8/RunIIAutumn18DRPremix-102X_upgrade2018_realistic_v15-v1/210326_195553/0000/
    2Mu2E_1000GeV_5GeV_4mm:
      files:
      - ffNtuple_1.root
      - ffNtuple_2.root
      - ffNtuple_3.root
      - ffNtuple_4.root
      - ffNtuple_5.root
      - ffNtuple_6.root
      path: SIDM_XXTo2ATo2Mu2E_mXX-1000_mA-5_ctau-4_TuneCP5_13TeV-madgraph-pythia8/RunIIAutumn18DRPremix-102X_upgrade2018_realistic_v15-v1/210326_154725/0000/
    2Mu2E_100GeV_0p25GeV_0p02mm:
      files:
      - ffNtuple_1.root
      - ffNtuple_2.root
      - ffNtuple_3.root
      - ffNtuple_4.root
      path: SIDM_XXTo2ATo2Mu2E_mXX-100_mA-0p25_ctau-0p02_TuneCP5_13TeV-madgraph-pythia8/RunIIAutumn18DRPremix-102X_upgrade2018_realistic_v15-v1/210326_153435/0000/
    2Mu2E_100GeV_0p25GeV_0p2mm:
      files:
      - ffNtuple_1.root
      - ffNtuple_2.root
      path: SIDM_XXTo2ATo2Mu2E_mXX-100_mA-0p25_ctau-0p2_TuneCP5_13TeV-madgraph-pythia8/RunIIAutumn18DRPremix-102X_upgrade2018_realistic_v15-v1/210326_161009/0000/
    2Mu2E_100GeV_0p25GeV_10mm:
      files:
      - ffNtuple_1.root
      - ffNtuple_2.root
      - ffNtuple_3.root
      - ffNtuple_4.root
      - ffNtuple_5.root
      path: SIDM_XXTo2ATo2Mu2E_mXX-100_mA-0p25_ctau-10_TuneCP5_13TeV-madgraph-pythia8/RunIIAutumn18DRPremix-102X_upgrade2018_realistic_v15-v1/210326_152735/0000/
    2Mu2E_100GeV_0p25GeV_20mm:
      files:
      - ffNtuple_1.root
      - ffNtuple_2.root
      - ffNtuple_3.root
      - ffNtuple_4.root
      - ffNtuple_5.root
      path: SIDM_XXTo2ATo2Mu2E_mXX-100_mA-0p25_ctau-20_TuneCP5_13TeV-madgraph-pythia8/RunIIAutumn18DRPremix-102X_upgrade2018_realistic_v15-v1/210326_153943/0000/
    2Mu2E_100GeV_0p25GeV_2mm:
      files:
      - ffNtuple_1.root
      - ffNtuple_2.root
      - ffNtuple_3.root
      - ffNtuple_4.root
      - ffNtuple_5.root
      - ffNtuple_6.root
      path: SIDM_XXTo2ATo2Mu2E_mXX-100_mA-0p25_ctau-2_TuneCP5_13TeV-madgraph-pythia8/RunIIAutumn18DRPremix-102X_upgrade2018_realistic_v15-v1/210326_154556/0000/
    2Mu2E_100GeV_1p2GeV_0p096mm:
      files:
      - ffNtuple_1.root
      - ffNtuple_2.root
      - ffNtuple_4.root
      - ffNtuple_5.root
      path: SIDM_XXTo2ATo2Mu2E_mXX-100_mA-1p2_ctau-0p096_TuneCP5_13TeV-madgraph-pythia8/RunIIAutumn18DRPremix-102X_upgrade2018_realistic_v15-v1/210326_155855/0000/
    2Mu2E_100GeV_1p2GeV_0p96mm:
      files:
      - ffNtuple_1.root
      - ffNtuple_2.root
      - ffNtuple_3.root
      - ffNtuple_4.root
      - ffNtuple_5.root
      - ffNtuple_6.root
      path: SIDM_XXTo2ATo2Mu2E_mXX-100_mA-1p2_ctau-0p96_TuneCP5_13TeV-madgraph-pythia8/RunIIAutumn18DRPremix-102X_upgrade2018_realistic_v15-v1/210326_152341/0000/
    2Mu2E_100GeV_1p2GeV_48mm:
      files:
      - ffNtuple_1.root
      - ffNtuple_2.root
      - ffNtuple_3.root
      - ffNtuple_4.root
      - ffNtuple_5.root
      - ffNtuple_6.root
      path: SIDM_XXTo2ATo2Mu2E_mXX-100_mA-1p2_ctau-48_TuneCP5_13TeV-madgraph-pythia8/RunIIAutumn18DRPremix-102X_upgrade2018_realistic_v15-v1/210326_152045/0000/
    2Mu2E_100GeV_1p2GeV_96mm:
      files:
      - ffNtuple_1.root
      - ffNtuple_2.root
      - ffNtuple_3.root
      - ffNtuple_4.root
      - ffNtuple_5.root
      path: SIDM_XXTo2ATo2Mu2E_mXX-100_mA-1p2_ctau-96_TuneCP5_13TeV-madgraph-pythia8/RunIIAutumn18DRPremix-102X_upgrade2018_realistic_v15-v1/210326_155339/0000/
    2Mu2E_100GeV_1p2GeV_9p6mm:
      files:
      - ffNtuple_1.root
      - ffNtuple_2.root
      - ffNtuple_3.root
      path: SIDM_XXTo2ATo2Mu2E_mXX-100_mA-1p2_ctau-9p6_TuneCP5_13TeV-madgraph-pythia8/RunIIAutumn18DRPremix-102X_upgrade2018_realistic_v15-v1/210326_161703/0000/
    2Mu2E_100GeV_5GeV_0p4mm:
      files:
      - ffNtuple_1.root
      - ffNtuple_2.root
      - ffNtuple_3.root
      - ffNtuple_4.root
      - ffNtuple_5.root
      - ffNtuple_6.root
      path: SIDM_XXTo2ATo2Mu2E_mXX-100_mA-5_ctau-0p4_TuneCP5_13TeV-madgraph-pythia8/RunIIAutumn18DRPremix-102X_upgrade2018_realistic_v15-v1/210326_160618/0000/
    2Mu2E_100GeV_5GeV_200mm:
      files:
      - ffNtuple_1.root
      - ffNtuple_2.root
      - ffNtuple_3.root
      - ffNtuple_4.root
      - ffNtuple_5.root
      path: SIDM_XXTo2ATo2Mu2E_mXX-100_mA-5_ctau-200_TuneCP5_13TeV-madgraph-pythia8/RunIIAutumn18DRPremix-102X_upgrade2018_realistic_v15-v1/210326_152129/0000/
    2Mu2E_100GeV_5GeV_400mm:
      files:
      - ffNtuple_1.root
      - ffNtuple_2.root
      - ffNtuple_3.root
      - ffNtuple_4.root
      - ffNtuple_5.root
      - ffNtuple_6.root
      path: SIDM_XXTo2ATo2Mu2E_mXX-100_mA-5_ctau-400_TuneCP5_13TeV-madgraph-pythia8/RunIIAutumn18DRPremix-102X_upgrade2018_realistic_v15-v1/210326_160321/0000/
    2Mu2E_100GeV_5GeV_40mm:
      files:
      - ffNtuple_1.root
      - ffNtuple_2.root
      - ffNtuple_3.root
      - ffNtuple_4.root
      - ffNtuple_5.root
      - ffNtuple_6.root
      - ffNtuple_7.root
      path: SIDM_XXTo2ATo2Mu2E_mXX-100_mA-5_ctau-40_TuneCP5_13TeV-madgraph-pythia8/RunIIAutumn18DRPremix-102X_upgrade2018_realistic_v15-v1/210326_161308/0000/
    2Mu2E_100GeV_5GeV_4mm:
      files:
      - ffNtuple_1.root
      - ffNtuple_2.root
      - ffNtuple_3.root
      path: SIDM_XXTo2ATo2Mu2E_mXX-100_mA-5_ctau-4_TuneCP5_13TeV-madgraph-pythia8/RunIIAutumn18DRPremix-102X_upgrade2018_realistic_v15-v1/210326_155809/0000/
    2Mu2E_150GeV_0p25GeV_0p013mm:
      files:
      - ffNtuple_1.root
      - ffNtuple_2.root
      path: SIDM_XXTo2ATo2Mu2E_mXX-150_mA-0p25_ctau-0p013_TuneCP5_13TeV-madgraph-pythia8/RunIIAutumn18DRPremix-102X_upgrade2018_realistic_v15-v1/210326_161618/0000/
    2Mu2E_150GeV_0p25GeV_0p13mm:
      files:
      - ffNtuple_1.root
      - ffNtuple_2.root
      - ffNtuple_3.root
      - ffNtuple_4.root
      - ffNtuple_5.root
      path: SIDM_XXTo2ATo2Mu2E_mXX-150_mA-0p25_ctau-0p13_TuneCP5_13TeV-madgraph-pythia8/RunIIAutumn18DRPremix-102X_upgrade2018_realistic_v15-v1/210326_152427/0000/
    2Mu2E_150GeV_0p25GeV_13mm:
      files:
      - ffNtuple_1.root
      - ffNtuple_2.root
      - ffNtuple_3.root
      - ffNtuple_4.root
      - ffNtuple_5.root
      path: SIDM_XXTo2ATo2Mu2E_mXX-150_mA-0p25_ctau-13_TuneCP5_13TeV-madgraph-pythia8/RunIIAutumn18DRPremix-102X_upgrade2018_realistic_v15-v1/210326_154815/0000/
    2Mu2E_150GeV_0p25GeV_1p3mm:
      files:
      - ffNtuple_1.root
      - ffNtuple_2.root
      - ffNtuple_3.root
      path: SIDM_XXTo2ATo2Mu2E_mXX-150_mA-0p25_ctau-1p3_TuneCP5_13TeV-madgraph-pythia8/RunIIAutumn18DRPremix-102X_upgrade2018_realistic_v15-v1/210326_153859/0000/
    2Mu2E_150GeV_0p25GeV_6p7mm:
      files:
      - ffNtuple_1.root
      - ffNtuple_2.root
      - ffNtuple_3.root
      - ffNtuple_4.root
      path: SIDM_XXTo2ATo2Mu2E_mXX-150_mA-0p25_ctau-6p7_TuneCP5_13TeV-madgraph-pythia8/RunIIAutumn18DRPremix-102X_upgrade2018_realistic_v15-v1/210326_161403/0000/
    2Mu2E_150GeV_1p2GeV_0p064mm:
      files:
      - ffNtuple_1.root
      - ffNtuple_2.root
      - ffNtuple_3.root
      - ffNtuple_4.root
      path: SIDM_XXTo2ATo2Mu2E_mXX-150_mA-1p2_ctau-0p064_TuneCP5_13TeV-madgraph-pythia8/RunIIAutumn18DRPremix-102X_upgrade2018_realistic_v15-v1/210326_152947/0000/
    2Mu2E_150GeV_1p2GeV_0p64mm:
      files:
      - ffNtuple_1.root
      - ffNtuple_2.root
      - ffNtuple_3.root
      - ffNtuple_4.root
      - ffNtuple_5.root
      - ffNtuple_6.root
      path: SIDM_XXTo2ATo2Mu2E_mXX-150_mA-1p2_ctau-0p64_TuneCP5_13TeV-madgraph-pythia8/RunIIAutumn18DRPremix-102X_upgrade2018_realistic_v15-v1/210326_152257/0000/
    2Mu2E_150GeV_1p2GeV_32mm:
      files:
      - ffNtuple_1.root
      - ffNtuple_2.root
      - ffNtuple_3.root
      - ffNtuple_4.root
      path: SIDM_XXTo2ATo2Mu2E_mXX-150_mA-1p2_ctau-32_TuneCP5_13TeV-madgraph-pythia8/RunIIAutumn18DRPremix-102X_upgrade2018_realistic_v15-v1/210326_195516/0000/
    2Mu2E_150GeV_1p2GeV_64mm:
      files:
      - ffNtuple_1.root
      - ffNtuple_2.root
      - ffNtuple_3.root
      - ffNtuple_4.root
      - ffNtuple_5.root
      path: SIDM_XXTo2ATo2Mu2E_mXX-150_mA-1p2_ctau-64_TuneCP5_13TeV-madgraph-pythia8/RunIIAutumn18DRPremix-102X_upgrade2018_realistic_v15-v1/210326_161832/0000/
    2Mu2E_150GeV_1p2GeV_6p4mm:
      files:
      - ffNtuple_1.root
      - ffNtuple_2.root
      - ffNtuple_3.root
      - ffNtuple_4.root
      path: SIDM_XXTo2ATo2Mu2E_mXX-150_mA-1p2_ctau-6p4_TuneCP5_13TeV-madgraph-pythia8/RunIIAutumn18DRPremix-102X_upgrade2018_realistic_v15-v1/210326_153518/0000/
    2Mu2E_150GeV_5GeV_0p27mm:
      files:
      - ffNtuple_1.root
      - ffNtuple_2.root
      - ffNtuple_3.root
      - ffNtuple_4.root
      - ffNtuple_5.root
      - ffNtuple_6.root
      - ffNtuple_7.root
      path: SIDM_XXTo2ATo2Mu2E_mXX-150_mA-5_ctau-0p27_TuneCP5_13TeV-madgraph-pythia8/RunIIAutumn18DRPremix-102X_upgrade2018_realistic_v15-v1/210326_161140/0000/
    2Mu2E_150GeV_5GeV_130mm:
      files:
      - ffNtuple_1.root
      - ffNtuple_2.root
      - ffNtuple_3.root
      - ffNtuple_4.root
      - ffNtuple_5.root
      - ffNtuple_6.root
      path: SIDM_XXTo2ATo2Mu2E_mXX-150_mA-5_ctau-130_TuneCP5_13TeV-madgraph-pythia8/RunIIAutumn18DRPremix-102X_upgrade2018_realistic_v15-v1/210326_153815/0000/
    2Mu2E_150GeV_5GeV_270mm:
      files:
      - ffNtuple_1.root
      - ffNtuple_2.root
      - ffNtuple_3.root
      - ffNtuple_4.root
      path: SIDM_XXTo2ATo2Mu2E_mXX-150_mA-5_ctau-270_TuneCP5_13TeV-madgraph-pythia8/RunIIAutumn18DRPremix-102X_upgrade2018_realistic_v15-v1/210326_152607/0000/
    2Mu2E_150GeV_5GeV_27mm:
      files:
      - ffNtuple_1.root
      - ffNtuple_2.root
      - ffNtuple_3.root
      - ffNtuple_4.root
      - ffNtuple_5.root
      - ffNtuple_6.root
      path: SIDM_XXTo2ATo2Mu2E_mXX-150_mA-5_ctau-27_TuneCP5_13TeV-madgraph-pythia8/RunIIAutumn18DRPremix-102X_upgrade2018_realistic_v15-v1/210326_154410/0000/
    2Mu2E_150GeV_5GeV_2p7mm:
      files:
      - ffNtuple_1.root
      - ffNtuple_2.root
      - ffNtuple_3.root
      - ffNtuple_4.root
      - ffNtuple_5.root
      - ffNtuple_6.root
      path: SIDM_XXTo2ATo2Mu2E_mXX-150_mA-5_ctau-2p7_TuneCP5_13TeV-madgraph-pythia8/RunIIAutumn18DRPremix-102X_upgrade2018_realistic_v15-v1/210326_155637/0000/
    2Mu2E_200GeV_0p25GeV_0p01mm:
      files:
      - ffNtuple_1.root
      - ffNtuple_2.root
      - ffNtuple_3.root
      - ffNtuple_4.root
      path: SIDM_XXTo2ATo2Mu2E_mXX-200_mA-0p25_ctau-0p01_TuneCP5_13TeV-madgraph-pythia8/RunIIAutumn18DRPremix-102X_upgrade2018_realistic_v15-v1/210326_154326/0000/
    2Mu2E_200GeV_0p25GeV_0p1mm:
      files:
      - ffNtuple_1.root
      - ffNtuple_2.root
      - ffNtuple_3.root
      path: SIDM_XXTo2ATo2Mu2E_mXX-200_mA-0p25_ctau-0p1_TuneCP5_13TeV-madgraph-pythia8/RunIIAutumn18DRPremix-102X_upgrade2018_realistic_v15-v1/210326_161057/0000/
    2Mu2E_200GeV_0p25GeV_10mm:
      files:
      - ffNtuple_1.root
      - ffNtuple_2.root
      - ffNtuple_3.root
      - ffNtuple_4.root
      - ffNtuple_5.root
      - ffNtuple_6.root
      - ffNtuple_7.root
      path: SIDM_XXTo2ATo2Mu2E_mXX-200_mA-0p25_ctau-10_TuneCP5_13TeV-madgraph-pythia8/RunIIAutumn18DRPremix-102X_upgrade2018_realistic_v15-v1/210326_153044/0000/
    2Mu2E_200GeV_0p25GeV_1mm:
      files:
      - ffNtuple_1.root
      - ffNtuple_2.root
      - ffNtuple_3.root
      - ffNtuple_4.root
      - ffNtuple_5.root
      - ffNtuple_6.root
      - ffNtuple_7.root
      path: SIDM_XXTo2ATo2Mu2E_mXX-200_mA-0p25_ctau-1_TuneCP5_13TeV-madgraph-pythia8/RunIIAutumn18DRPremix-102X_upgrade2018_realistic_v15-v1/210326_161449/0000/
    2Mu2E_200GeV_0p25GeV_5mm:
      files:
      - ffNtuple_1.root
      - ffNtuple_2.root
      - ffNtuple_3.root
      path: SIDM_XXTo2ATo2Mu2E_mXX-200_mA-0p25_ctau-5_TuneCP5_13TeV-madgraph-pythia8/RunIIAutumn18DRPremix-102X_upgrade2018_realistic_v15-v1/210326_153347/0000/
    2Mu2E_200GeV_1p2GeV_0p048mm:
      files:
      - ffNtuple_1.root
      - ffNtuple_2.root
      - ffNtuple_3.root
      - ffNtuple_4.root
      - ffNtuple_5.root
      - ffNtuple_6.root
      path: SIDM_XXTo2ATo2Mu2E_mXX-200_mA-1p2_ctau-0p048_TuneCP5_13TeV-madgraph-pythia8/RunIIAutumn18DRPremix-102X_upgrade2018_realistic_v15-v1/210326_155508/0000/
    2Mu2E_200GeV_1p2GeV_0p48mm:
      files:
      - ffNtuple_1.root
      - ffNtuple_2.root
      - ffNtuple_3.root
      - ffNtuple_4.root
      - ffNtuple_5.root
      - ffNtuple_6.root
      path: SIDM_XXTo2ATo2Mu2E_mXX-200_mA-1p2_ctau-0p48_TuneCP5_13TeV-madgraph-pythia8/RunIIAutumn18DRPremix-102X_upgrade2018_realistic_v15-v1/210326_154950/0000/
    2Mu2E_200GeV_1p2GeV_24mm:
      files:
      - ffNtuple_1.root
      - ffNtuple_2.root
      - ffNtuple_3.root
      - ffNtuple_4.root
      - ffNtuple_5.root
      path: SIDM_XXTo2ATo2Mu2E_mXX-200_mA-1p2_ctau-24_TuneCP5_13TeV-madgraph-pythia8/RunIIAutumn18DRPremix-102X_upgrade2018_realistic_v15-v1/210326_154157/0000/
    2Mu2E_200GeV_1p2GeV_48mm:
      files:
      - ffNtuple_1.root
      - ffNtuple_2.root
      - ffNtuple_3.root
      - ffNtuple_4.root
      - ffNtuple_5.root
      - ffNtuple_6.root
      path: SIDM_XXTo2ATo2Mu2E_mXX-200_mA-1p2_ctau-48_TuneCP5_13TeV-madgraph-pythia8/RunIIAutumn18DRPremix-102X_upgrade2018_realistic_v15-v1/210326_162640/0000/
    2Mu2E_200GeV_1p2GeV_4p8mm:
      files:
      - ffNtuple_1.root
      - ffNtuple_2.root
      - ffNtuple_3.root
      - ffNtuple_4.root
      - ffNtuple_5.root
      - ffNtuple_6.root
      path: SIDM_XXTo2ATo2Mu2E_mXX-200_mA-1p2_ctau-4p8_TuneCP5_13TeV-madgraph-pythia8/RunIIAutumn18DRPremix-102X_upgrade2018_realistic_v15-v1/210326_162556/0000/
    2Mu2E_200GeV_5GeV_0p2mm:
      files:
      - ffNtuple_1.root
      - ffNtuple_2.root
      - ffNtuple_3.root
      - ffNtuple_4.root
      - ffNtuple_5.root
      path: SIDM_XXTo2ATo2Mu2E_mXX-200_mA-5_ctau-0p2_TuneCP5_13TeV-madgraph-pythia8/RunIIAutumn18DRPremix-102X_upgrade2018_realistic_v15-v1/210326_155208/0000/
    2Mu2E_200GeV_5GeV_100mm:
      files:
      - ffNtuple_1.root
      - ffNtuple_2.root
      - ffNtuple_3.root
      path: SIDM_XXTo2ATo2Mu2E_mXX-200_mA-5_ctau-100_TuneCP5_13TeV-madgraph-pythia8/RunIIAutumn18DRPremix-102X_upgrade2018_realistic_v15-v1/210326_162128/0000/
    2Mu2E_200GeV_5GeV_200mm:
      files:
      - ffNtuple_1.root
      - ffNtuple_2.root
      - ffNtuple_3.root
      - ffNtuple_4.root
      path: SIDM_XXTo2ATo2Mu2E_mXX-200_mA-5_ctau-200_TuneCP5_13TeV-madgraph-pythia8/RunIIAutumn18DRPremix-102X_upgrade2018_realistic_v15-v1/210326_160757/0000/
    2Mu2E_200GeV_5GeV_20mm:
      files:
      - ffNtuple_1.root
      path: SIDM_XXTo2ATo2Mu2E_mXX-200_mA-5_ctau-20_TuneCP5_13TeV-madgraph-pythia8/RunIIAutumn18DRPremix-102X_upgrade2018_realistic_v15-v1/210326_151951/0000/
    2Mu2E_200GeV_5GeV_2mm:
      files:
      - ffNtuple_1.root
      - ffNtuple_2.root
      - ffNtuple_3.root
      path: SIDM_XXTo2ATo2Mu2E_mXX-200_mA-5_ctau-2_TuneCP5_13TeV-madgraph-pythia8/RunIIAutumn18DRPremix-102X_upgrade2018_realistic_v15-v1/210326_155722/0000/
    2Mu2E_500GeV_0p25GeV_0p004mm:
      files:
      - ffNtuple_1.root
      - ffNtuple_2.root
      - ffNtuple_3.root
      - ffNtuple_4.root
      - ffNtuple_5.root
      path: SIDM_XXTo2ATo2Mu2E_mXX-500_mA-0p25_ctau-0p004_TuneCP5_13TeV-madgraph-pythia8/RunIIAutumn18DRPremix-102X_upgrade2018_realistic_v15-v1/210326_153213/0000/
    2Mu2E_500GeV_0p25GeV_0p04mm:
      files:
      - ffNtuple_1.root
      - ffNtuple_2.root
      - ffNtuple_3.root
      - ffNtuple_4.root
      - ffNtuple_5.root
      path: SIDM_XXTo2ATo2Mu2E_mXX-500_mA-0p25_ctau-0p04_TuneCP5_13TeV-madgraph-pythia8/RunIIAutumn18DRPremix-102X_upgrade2018_realistic_v15-v1/210326_153648/0000/
    2Mu2E_500GeV_0p25GeV_0p4mm:
      files:
      - ffNtuple_1.root
      - ffNtuple_2.root
      - ffNtuple_3.root
      - ffNtuple_4.root
      - ffNtuple_5.root
      path: SIDM_XXTo2ATo2Mu2E_mXX-500_mA-0p25_ctau-0p4_TuneCP5_13TeV-madgraph-pythia8/RunIIAutumn18DRPremix-102X_upgrade2018_realistic_v15-v1/210326_161225/0000/
    2Mu2E_500GeV_0p25GeV_2mm:
      files:
      - ffNtuple_1.root
      - ffNtuple_2.root
      - ffNtuple_3.root
      - ffNtuple_4.root
      - ffNtuple_5.root
      path: SIDM_XXTo2ATo2Mu2E_mXX-500_mA-0p25_ctau-2_TuneCP5_13TeV-madgraph-pythia8/RunIIAutumn18DRPremix-102X_upgrade2018_realistic_v15-v1/210326_160236/0000/
    2Mu2E_500GeV_0p25GeV_4mm:
      files:
      - ffNtuple_1.root
      - ffNtuple_2.root
      path: SIDM_XXTo2ATo2Mu2E_mXX-500_mA-0p25_ctau-4_TuneCP5_13TeV-madgraph-pythia8/RunIIAutumn18DRPremix-102X_upgrade2018_realistic_v15-v1/210326_154509/0000/
    2Mu2E_500GeV_1p2GeV_0p019mm:
      files:
      - ffNtuple_1.root
      - ffNtuple_2.root
      - ffNtuple_3.root
      - ffNtuple_4.root
      path: SIDM_XXTo2ATo2Mu2E_mXX-500_mA-1p2_ctau-0p019_TuneCP5_13TeV-madgraph-pythia8/RunIIAutumn18DRPremix-102X_upgrade2018_realistic_v15-v1/210326_162426/0000/
    2Mu2E_500GeV_1p2GeV_0p19mm:
      files:
      - ffNtuple_1.root
      - ffNtuple_2.root
      - ffNtuple_3.root
      - ffNtuple_4.root
      path: SIDM_XXTo2ATo2Mu2E_mXX-500_mA-1p2_ctau-0p19_TuneCP5_13TeV-madgraph-pythia8/RunIIAutumn18DRPremix-102X_upgrade2018_realistic_v15-v1/210326_154905/0000/
    2Mu2E_500GeV_1p2GeV_19mm:
      files:
      - ffNtuple_1.root
      - ffNtuple_2.root
      - ffNtuple_3.root
      - ffNtuple_4.root
      - ffNtuple_5.root
      - ffNtuple_6.root
      path: SIDM_XXTo2ATo2Mu2E_mXX-500_mA-1p2_ctau-19_TuneCP5_13TeV-madgraph-pythia8/RunIIAutumn18DRPremix-102X_upgrade2018_realistic_v15-v1/210326_160107/0000/
    2Mu2E_500GeV_1p2GeV_1p9mm:
      files:
      - ffNtuple_1.root
      - ffNtuple_2.root
      - ffNtuple_3.root
      - ffNtuple_4.root
      path: SIDM_XXTo2ATo2Mu2E_mXX-500_mA-1p2_ctau-1p9_TuneCP5_13TeV-madgraph-pythia8/RunIIAutumn18DRPremix-102X_upgrade2018_realistic_v15-v1/210326_160841/0000/
    2Mu2E_500GeV_1p2GeV_9p6mm:
      files:
      - ffNtuple_1.root
      - ffNtuple_2.root
      path: SIDM_XXTo2ATo2Mu2E_mXX-500_mA-1p2_ctau-9p6_TuneCP5_13TeV-madgraph-pythia8/RunIIAutumn18DRPremix-102X_upgrade2018_realistic_v15-v1/210326_151905/0000/
    2Mu2E_500GeV_5GeV_0p08mm:
      files:
      - ffNtuple_1.root
      - ffNtuple_2.root
      - ffNtuple_3.root
      - ffNtuple_4.root
      - ffNtuple_5.root
      path: SIDM_XXTo2ATo2Mu2E_mXX-500_mA-5_ctau-0p08_TuneCP5_13TeV-madgraph-pythia8/RunIIAutumn18DRPremix-102X_upgrade2018_realistic_v15-v1/210326_195629/0000/
    2Mu2E_500GeV_5GeV_0p8mm:
      files:
      - ffNtuple_1.root
      - ffNtuple_2.root
      - ffNtuple_3.root
      - ffNtuple_4.root
      - ffNtuple_5.root
      - ffNtuple_6.root
      - ffNtuple_7.root
      path: SIDM_XXTo2ATo2Mu2E_mXX-500_mA-5_ctau-0p8_TuneCP5_13TeV-madgraph-pythia8/RunIIAutumn18DRPremix-102X_upgrade2018_realistic_v15-v1/210326_160450/0000/
    2Mu2E_500GeV_5GeV_40mm:
      files:
      - ffNtuple_1.root
      - ffNtuple_2.root
      - ffNtuple_3.root
      - ffNtuple_4.root
      - ffNtuple_5.root
      - ffNtuple_6.root
      path: SIDM_XXTo2ATo2Mu2E_mXX-500_mA-5_ctau-40_TuneCP5_13TeV-madgraph-pythia8/RunIIAutumn18DRPremix-102X_upgrade2018_realistic_v15-v1/210326_155939/0000/
    2Mu2E_500GeV_5GeV_80mm:
      files:
      - ffNtuple_1.root
      - ffNtuple_2.root
      - ffNtuple_3.root
      - ffNtuple_4.root
      path: SIDM_XXTo2ATo2Mu2E_mXX-500_mA-5_ctau-80_TuneCP5_13TeV-madgraph-pythia8/RunIIAutumn18DRPremix-102X_upgrade2018_realistic_v15-v1/210326_152522/0000/
    2Mu2E_500GeV_5GeV_8mm:
      files:
      - ffNtuple_1.root
      - ffNtuple_2.root
      - ffNtuple_3.root
      - ffNtuple_4.root
      - ffNtuple_5.root
      - ffNtuple_6.root
      path: SIDM_XXTo2ATo2Mu2E_mXX-500_mA-5_ctau-8_TuneCP5_13TeV-madgraph-pythia8/RunIIAutumn18DRPremix-102X_upgrade2018_realistic_v15-v1/210326_154028/0000/
    2Mu2E_800GeV_0p25GeV_0p0025mm:
      files:
      - ffNtuple_1.root
      - ffNtuple_2.root
      - ffNtuple_3.root
      - ffNtuple_4.root
      - ffNtuple_5.root
      path: SIDM_XXTo2ATo2Mu2E_mXX-800_mA-0p25_ctau-0p0025_TuneCP5_13TeV-madgraph-pythia8/RunIIAutumn18DRPremix-102X_upgrade2018_realistic_v15-v1/210326_162257/0000/
    2Mu2E_800GeV_0p25GeV_0p025mm:
      files:
      - ffNtuple_1.root
      - ffNtuple_3.root
      - ffNtuple_4.root
      - ffNtuple_5.root
      path: SIDM_XXTo2ATo2Mu2E_mXX-800_mA-0p25_ctau-0p025_TuneCP5_13TeV-madgraph-pythia8/RunIIAutumn18DRPremix-102X_upgrade2018_realistic_v15-v1/210326_155553/0000/
    2Mu2E_800GeV_0p25GeV_0p25mm:
      files:
      - ffNtuple_1.root
      - ffNtuple_2.root
      - ffNtuple_3.root
      - ffNtuple_4.root
      - ffNtuple_5.root
      - ffNtuple_6.root
      path: SIDM_XXTo2ATo2Mu2E_mXX-800_mA-0p25_ctau-0p25_TuneCP5_13TeV-madgraph-pythia8/RunIIAutumn18DRPremix-102X_upgrade2018_realistic_v15-v1/210326_153602/0000/
    2Mu2E_800GeV_0p25GeV_1p2mm:
      files:
      - ffNtuple_1.root
      - ffNtuple_2.root
      - ffNtuple_3.root
      - ffNtuple_4.root
      - ffNtuple_5.root
      path: SIDM_XXTo2ATo2Mu2E_mXX-800_mA-0p25_ctau-1p2_TuneCP5_13TeV-madgraph-pythia8/RunIIAutumn18DRPremix-102X_upgrade2018_realistic_v15-v1/210326_161534/0000/
    2Mu2E_800GeV_0p25GeV_2p5mm:
      files:
      - ffNtuple_1.root
      - ffNtuple_2.root
      - ffNtuple_3.root
      - ffNtuple_4.root
      - ffNtuple_5.root
      path: SIDM_XXTo2ATo2Mu2E_mXX-800_mA-0p25_ctau-2p5_TuneCP5_13TeV-madgraph-pythia8/RunIIAutumn18DRPremix-102X_upgrade2018_realistic_v15-v1/210326_161915/0000/
    2Mu2E_800GeV_1p2GeV_0p012mm:
      files:
      - ffNtuple_1.root
      - ffNtuple_2.root
      - ffNtuple_3.root
      - ffNtuple_4.root
      - ffNtuple_5.root
      - ffNtuple_6.root
      - ffNtuple_7.root
      path: SIDM_XXTo2ATo2Mu2E_mXX-800_mA-1p2_ctau-0p012_TuneCP5_13TeV-madgraph-pythia8/RunIIAutumn18DRPremix-102X_upgrade2018_realistic_v15-v1/210326_160702/0000/
    2Mu2E_800GeV_1p2GeV_0p12mm:
      files:
      - ffNtuple_1.root
      - ffNtuple_2.root
      - ffNtuple_3.root
      - ffNtuple_4.root
      - ffNtuple_5.root
      path: SIDM_XXTo2ATo2Mu2E_mXX-800_mA-1p2_ctau-0p12_TuneCP5_13TeV-madgraph-pythia8/RunIIAutumn18DRPremix-102X_upgrade2018_realistic_v15-v1/210326_162509/0000/
    2Mu2E_800GeV_1p2GeV_12mm:
      files:
      - ffNtuple_1.root
      - ffNtuple_2.root
      - ffNtuple_3.root
      - ffNtuple_4.root
      - ffNtuple_5.root
      path: SIDM_XXTo2ATo2Mu2E_mXX-800_mA-1p2_ctau-12_TuneCP5_13TeV-madgraph-pythia8/RunIIAutumn18DRPremix-102X_upgrade2018_realistic_v15-v1/210326_160405/0000/
    2Mu2E_800GeV_1p2GeV_1p2mm:
      files:
      - ffNtuple_1.root
      - ffNtuple_2.root
      path: SIDM_XXTo2ATo2Mu2E_mXX-800_mA-1p2_ctau-1p2_TuneCP5_13TeV-madgraph-pythia8/RunIIAutumn18DRPremix-102X_upgrade2018_realistic_v15-v1/210326_152651/0000/
    2Mu2E_800GeV_1p2GeV_6mm:
      files:
      - ffNtuple_1.root
      - ffNtuple_2.root
      - ffNtuple_3.root
      - ffNtuple_4.root
      - ffNtuple_5.root
      path: SIDM_XXTo2ATo2Mu2E_mXX-800_mA-1p2_ctau-6_TuneCP5_13TeV-madgraph-pythia8/RunIIAutumn18DRPremix-102X_upgrade2018_realistic_v15-v1/210326_155424/0000/
    2Mu2E_800GeV_5GeV_0p05mm:
      files:
      - ffNtuple_1.root
      - ffNtuple_2.root
      - ffNtuple_3.root
      - ffNtuple_5.root
      - ffNtuple_6.root
      path: SIDM_XXTo2ATo2Mu2E_mXX-800_mA-5_ctau-0p05_TuneCP5_13TeV-madgraph-pythia8/RunIIAutumn18DRPremix-102X_upgrade2018_realistic_v15-v1/210326_161747/0000/
    2Mu2E_800GeV_5GeV_0p5mm:
      files:
      - ffNtuple_1.root
      - ffNtuple_2.root
      - ffNtuple_3.root
      - ffNtuple_4.root
      - ffNtuple_5.root
      path: SIDM_XXTo2ATo2Mu2E_mXX-800_mA-5_ctau-0p5_TuneCP5_13TeV-madgraph-pythia8/RunIIAutumn18DRPremix-102X_upgrade2018_realistic_v15-v1/210326_153128/0000/
    2Mu2E_800GeV_5GeV_25mm:
      files:
      - ffNtuple_1.root
      - ffNtuple_2.root
      - ffNtuple_3.root
      - ffNtuple_4.root
      path: SIDM_XXTo2ATo2Mu2E_mXX-800_mA-5_ctau-25_TuneCP5_13TeV-madgraph-pythia8/RunIIAutumn18DRPremix-102X_upgrade2018_realistic_v15-v2/210326_155125/0000/
    2Mu2E_800GeV_5GeV_50mm:
      files:
      - ffNtuple_1.root
      - ffNtuple_2.root
      - ffNtuple_3.root
      - ffNtuple_4.root
      - ffNtuple_5.root
      path: SIDM_XXTo2ATo2Mu2E_mXX-800_mA-5_ctau-50_TuneCP5_13TeV-madgraph-pythia8/RunIIAutumn18DRPremix-102X_upgrade2018_realistic_v15-v1/210326_160534/0000/
    2Mu2E_800GeV_5GeV_5mm:
      files:
      - ffNtuple_1.root
      - ffNtuple_2.root
      - ffNtuple_3.root
      - ffNtuple_4.root
      - ffNtuple_5.root
      - ffNtuple_6.root
      - ffNtuple_7.root
      - ffNtuple_8.root
      path: SIDM_XXTo2ATo2Mu2E_mXX-800_mA-5_ctau-5_TuneCP5_13TeV-madgraph-pythia8/RunIIAutumn18DRPremix-102X_upgrade2018_realistic_v15-v1/210326_152214/0000/




# V2 ntuples from Weinan, including signal and bg
ffntuple_v2:
  path: root://xcache//store/group/lpcmetx/SIDM/ffNtupleV2/2018/
  samples:
    2Mu2E_1000GeV_0p25GeV_0p002mm:
      files:
      - ffNtuple_1.root
      - ffNtuple_10.root
      - ffNtuple_11.root
      - ffNtuple_12.root
      - ffNtuple_13.root
      - ffNtuple_14.root
      - ffNtuple_15.root
      - ffNtuple_2.root
      - ffNtuple_3.root
      - ffNtuple_4.root
      - ffNtuple_5.root
      - ffNtuple_6.root
      - ffNtuple_7.root
      - ffNtuple_8.root
      - ffNtuple_9.root
      path: SIDM_XXTo2ATo2Mu2E_mXX-1000_mA-0p25_ctau-0p002_TuneCP5_13TeV-madgraph-pythia8/RunIIAutumn18DRPremix-102X_upgrade2018_realistic_v15-v1/200321_041854/0000/
    2Mu2E_1000GeV_0p25GeV_0p02mm:
      files:
      - ffNtuple_1.root
      - ffNtuple_10.root
      - ffNtuple_11.root
      - ffNtuple_12.root
      - ffNtuple_13.root
      - ffNtuple_14.root
      - ffNtuple_2.root
      - ffNtuple_3.root
      - ffNtuple_4.root
      - ffNtuple_5.root
      - ffNtuple_6.root
      - ffNtuple_7.root
      - ffNtuple_8.root
      - ffNtuple_9.root
      path: SIDM_XXTo2ATo2Mu2E_mXX-1000_mA-0p25_ctau-0p02_TuneCP5_13TeV-madgraph-pythia8/RunIIAutumn18DRPremix-102X_upgrade2018_realistic_v15-v1/200323_181235/0000/
    2Mu2E_1000GeV_0p25GeV_0p2mm:
      files:
      - ffNtuple_1.root
      - ffNtuple_10.root
      - ffNtuple_11.root
      - ffNtuple_12.root
      - ffNtuple_13.root
      - ffNtuple_2.root
      - ffNtuple_3.root
      - ffNtuple_4.root
      - ffNtuple_5.root
      - ffNtuple_6.root
      - ffNtuple_7.root
      - ffNtuple_8.root
      - ffNtuple_9.root
      path: SIDM_XXTo2ATo2Mu2E_mXX-1000_mA-0p25_ctau-0p2_TuneCP5_13TeV-madgraph-pythia8/RunIIAutumn18DRPremix-102X_upgrade2018_realistic_v15-v1/200321_042141/0000/
    2Mu2E_1000GeV_0p25GeV_1mm:
      files:
      - ffNtuple_1.root
      - ffNtuple_10.root
      - ffNtuple_11.root
      - ffNtuple_12.root
      - ffNtuple_13.root
      - ffNtuple_14.root
      - ffNtuple_15.root
      - ffNtuple_16.root
      - ffNtuple_17.root
      - ffNtuple_18.root
      - ffNtuple_19.root
      - ffNtuple_2.root
      - ffNtuple_20.root
      - ffNtuple_3.root
      - ffNtuple_4.root
      - ffNtuple_5.root
      - ffNtuple_6.root
      - ffNtuple_7.root
      - ffNtuple_8.root
      - ffNtuple_9.root
      path: SIDM_XXTo2ATo2Mu2E_mXX-1000_mA-0p25_ctau-1_TuneCP5_13TeV-madgraph-pythia8/RunIIAutumn18DRPremix-102X_upgrade2018_realistic_v15-v1/200321_041949/0000/
    2Mu2E_1000GeV_0p25GeV_2mm:
      files:
      - ffNtuple_1.root
      - ffNtuple_10.root
      - ffNtuple_11.root
      - ffNtuple_12.root
      - ffNtuple_13.root
      - ffNtuple_14.root
      - ffNtuple_15.root
      - ffNtuple_16.root
      - ffNtuple_17.root
      - ffNtuple_2.root
      - ffNtuple_3.root
      - ffNtuple_4.root
      - ffNtuple_5.root
      - ffNtuple_6.root
      - ffNtuple_7.root
      - ffNtuple_8.root
      - ffNtuple_9.root
      path: SIDM_XXTo2ATo2Mu2E_mXX-1000_mA-0p25_ctau-2_TuneCP5_13TeV-madgraph-pythia8/RunIIAutumn18DRPremix-102X_upgrade2018_realistic_v15-v1/200321_042045/0000/
    2Mu2E_1000GeV_1p2GeV_0p0096mm:
      files:
      - ffNtuple_1.root
      - ffNtuple_10.root
      - ffNtuple_11.root
      - ffNtuple_12.root
      - ffNtuple_13.root
      - ffNtuple_14.root
      - ffNtuple_15.root
      - ffNtuple_16.root
      - ffNtuple_2.root
      - ffNtuple_3.root
      - ffNtuple_4.root
      - ffNtuple_5.root
      - ffNtuple_6.root
      - ffNtuple_7.root
      - ffNtuple_8.root
      - ffNtuple_9.root
      path: SIDM_XXTo2ATo2Mu2E_mXX-1000_mA-1p2_ctau-0p0096_TuneCP5_13TeV-madgraph-pythia8/RunIIAutumn18DRPremix-102X_upgrade2018_realistic_v15-v1/200321_042331/0000/
    2Mu2E_1000GeV_1p2GeV_0p096mm:
      files:
      - ffNtuple_1.root
      - ffNtuple_10.root
      - ffNtuple_11.root
      - ffNtuple_12.root
      - ffNtuple_13.root
      - ffNtuple_14.root
      - ffNtuple_15.root
      - ffNtuple_16.root
      - ffNtuple_17.root
      - ffNtuple_2.root
      - ffNtuple_3.root
      - ffNtuple_4.root
      - ffNtuple_5.root
      - ffNtuple_6.root
      - ffNtuple_7.root
      - ffNtuple_8.root
      - ffNtuple_9.root
      path: SIDM_XXTo2ATo2Mu2E_mXX-1000_mA-1p2_ctau-0p096_TuneCP5_13TeV-madgraph-pythia8/RunIIAutumn18DRPremix-102X_upgrade2018_realistic_v15-v1/200321_042657/0000/
    2Mu2E_1000GeV_1p2GeV_0p96mm:
      files:
      - ffNtuple_1.root
      - ffNtuple_10.root
      - ffNtuple_11.root
      - ffNtuple_12.root
      - ffNtuple_13.root
      - ffNtuple_14.root
      - ffNtuple_15.root
      - ffNtuple_16.root
      - ffNtuple_2.root
      - ffNtuple_3.root
      - ffNtuple_4.root
      - ffNtuple_5.root
      - ffNtuple_6.root
      - ffNtuple_7.root
      - ffNtuple_8.root
      - ffNtuple_9.root
      path: SIDM_XXTo2ATo2Mu2E_mXX-1000_mA-1p2_ctau-0p96_TuneCP5_13TeV-madgraph-pythia8/RunIIAutumn18DRPremix-102X_upgrade2018_realistic_v15-v1/200321_042603/0000/
    2Mu2E_1000GeV_1p2GeV_4p8mm:
      files:
      - ffNtuple_1.root
      - ffNtuple_10.root
      - ffNtuple_11.root
      - ffNtuple_12.root
      - ffNtuple_13.root
      - ffNtuple_14.root
      - ffNtuple_15.root
      - ffNtuple_16.root
      - ffNtuple_17.root
      - ffNtuple_18.root
      - ffNtuple_19.root
      - ffNtuple_2.root
      - ffNtuple_3.root
      - ffNtuple_4.root
      - ffNtuple_5.root
      - ffNtuple_6.root
      - ffNtuple_7.root
      - ffNtuple_8.root
      - ffNtuple_9.root
      path: SIDM_XXTo2ATo2Mu2E_mXX-1000_mA-1p2_ctau-4p8_TuneCP5_13TeV-madgraph-pythia8/RunIIAutumn18DRPremix-102X_upgrade2018_realistic_v15-v1/200321_042419/0000/
    2Mu2E_1000GeV_1p2GeV_9p6mm:
      files:
      - ffNtuple_1.root
      - ffNtuple_10.root
      - ffNtuple_11.root
      - ffNtuple_12.root
      - ffNtuple_13.root
      - ffNtuple_14.root
      - ffNtuple_15.root
      - ffNtuple_16.root
      - ffNtuple_17.root
      - ffNtuple_18.root
      - ffNtuple_19.root
      - ffNtuple_2.root
      - ffNtuple_3.root
      - ffNtuple_4.root
      - ffNtuple_5.root
      - ffNtuple_6.root
      - ffNtuple_7.root
      - ffNtuple_8.root
      - ffNtuple_9.root
      path: SIDM_XXTo2ATo2Mu2E_mXX-1000_mA-1p2_ctau-9p6_TuneCP5_13TeV-madgraph-pythia8/RunIIAutumn18DRPremix-102X_upgrade2018_realistic_v15-v1/200321_042512/0000/
    2Mu2E_1000GeV_5GeV_0p04mm:
      files:
      - ffNtuple_1.root
      - ffNtuple_10.root
      - ffNtuple_11.root
      - ffNtuple_12.root
      - ffNtuple_13.root
      - ffNtuple_14.root
      - ffNtuple_15.root
      - ffNtuple_16.root
      - ffNtuple_17.root
      - ffNtuple_2.root
      - ffNtuple_3.root
      - ffNtuple_4.root
      - ffNtuple_5.root
      - ffNtuple_6.root
      - ffNtuple_7.root
      - ffNtuple_8.root
      - ffNtuple_9.root
      path: SIDM_XXTo2ATo2Mu2E_mXX-1000_mA-5_ctau-0p04_TuneCP5_13TeV-madgraph-pythia8/RunIIAutumn18DRPremix-102X_upgrade2018_realistic_v15-v1/200321_042746/0000/
    2Mu2E_1000GeV_5GeV_0p4mm:
      files:
      - ffNtuple_1.root
      - ffNtuple_10.root
      - ffNtuple_11.root
      - ffNtuple_12.root
      - ffNtuple_13.root
      - ffNtuple_14.root
      - ffNtuple_15.root
      - ffNtuple_16.root
      - ffNtuple_2.root
      - ffNtuple_3.root
      - ffNtuple_4.root
      - ffNtuple_5.root
      - ffNtuple_6.root
      - ffNtuple_7.root
      - ffNtuple_8.root
      - ffNtuple_9.root
      path: SIDM_XXTo2ATo2Mu2E_mXX-1000_mA-5_ctau-0p4_TuneCP5_13TeV-madgraph-pythia8/RunIIAutumn18DRPremix-102X_upgrade2018_realistic_v15-v1/200402_183314/0000/
    2Mu2E_1000GeV_5GeV_20mm:
      files:
      - ffNtuple_1.root
      - ffNtuple_10.root
      - ffNtuple_11.root
      - ffNtuple_12.root
      - ffNtuple_13.root
      - ffNtuple_14.root
      - ffNtuple_15.root
      - ffNtuple_2.root
      - ffNtuple_3.root
      - ffNtuple_4.root
      - ffNtuple_5.root
      - ffNtuple_6.root
      - ffNtuple_7.root
      - ffNtuple_8.root
      - ffNtuple_9.root
      path: SIDM_XXTo2ATo2Mu2E_mXX-1000_mA-5_ctau-20_TuneCP5_13TeV-madgraph-pythia8/RunIIAutumn18DRPremix-102X_upgrade2018_realistic_v15-v1/200321_042839/0000/
    2Mu2E_1000GeV_5GeV_40mm:
      files:
      - ffNtuple_1.root
      - ffNtuple_10.root
      - ffNtuple_11.root
      - ffNtuple_12.root
      - ffNtuple_13.root
      - ffNtuple_14.root
      - ffNtuple_15.root
      - ffNtuple_16.root
      - ffNtuple_2.root
      - ffNtuple_3.root
      - ffNtuple_4.root
      - ffNtuple_5.root
      - ffNtuple_6.root
      - ffNtuple_7.root
      - ffNtuple_8.root
      - ffNtuple_9.root
      path: SIDM_XXTo2ATo2Mu2E_mXX-1000_mA-5_ctau-40_TuneCP5_13TeV-madgraph-pythia8/RunIIAutumn18DRPremix-102X_upgrade2018_realistic_v15-v1/200402_183413/0000/
    2Mu2E_1000GeV_5GeV_4mm:
      files:
      - ffNtuple_1.root
      - ffNtuple_10.root
      - ffNtuple_11.root
      - ffNtuple_12.root
      - ffNtuple_13.root
      - ffNtuple_14.root
      - ffNtuple_15.root
      - ffNtuple_16.root
      - ffNtuple_2.root
      - ffNtuple_3.root
      - ffNtuple_4.root
      - ffNtuple_5.root
      - ffNtuple_6.root
      - ffNtuple_7.root
      - ffNtuple_8.root
      - ffNtuple_9.root
      path: SIDM_XXTo2ATo2Mu2E_mXX-1000_mA-5_ctau-4_TuneCP5_13TeV-madgraph-pythia8/RunIIAutumn18DRPremix-102X_upgrade2018_realistic_v15-v1/200321_043029/0000/
    2Mu2E_100GeV_0p25GeV_0p02mm:
      files:
      - ffNtuple_1.root
      - ffNtuple_10.root
      - ffNtuple_11.root
      - ffNtuple_2.root
      - ffNtuple_3.root
      - ffNtuple_4.root
      - ffNtuple_5.root
      - ffNtuple_6.root
      - ffNtuple_7.root
      - ffNtuple_8.root
      - ffNtuple_9.root
      path: SIDM_XXTo2ATo2Mu2E_mXX-100_mA-0p25_ctau-0p02_TuneCP5_13TeV-madgraph-pythia8/RunIIAutumn18DRPremix-102X_upgrade2018_realistic_v15-v1/200321_043216/0000/
    2Mu2E_100GeV_0p25GeV_0p2mm:
      files:
      - ffNtuple_1.root
      - ffNtuple_10.root
      - ffNtuple_11.root
      - ffNtuple_12.root
      - ffNtuple_2.root
      - ffNtuple_3.root
      - ffNtuple_4.root
      - ffNtuple_5.root
      - ffNtuple_6.root
      - ffNtuple_7.root
      - ffNtuple_8.root
      - ffNtuple_9.root
      path: SIDM_XXTo2ATo2Mu2E_mXX-100_mA-0p25_ctau-0p2_TuneCP5_13TeV-madgraph-pythia8/RunIIAutumn18DRPremix-102X_upgrade2018_realistic_v15-v1/200321_043544/0000/
    2Mu2E_100GeV_0p25GeV_10mm:
      files:
      - ffNtuple_1.root
      - ffNtuple_2.root
      - ffNtuple_3.root
      - ffNtuple_4.root
      - ffNtuple_5.root
      - ffNtuple_6.root
      - ffNtuple_7.root
      - ffNtuple_8.root
      - ffNtuple_9.root
      path: SIDM_XXTo2ATo2Mu2E_mXX-100_mA-0p25_ctau-10_TuneCP5_13TeV-madgraph-pythia8/RunIIAutumn18DRPremix-102X_upgrade2018_realistic_v15-v1/200323_181521/0000/
    2Mu2E_100GeV_0p25GeV_20mm:
      files:
      - ffNtuple_1.root
      - ffNtuple_10.root
      - ffNtuple_11.root
      - ffNtuple_12.root
      - ffNtuple_13.root
      - ffNtuple_14.root
      - ffNtuple_2.root
      - ffNtuple_3.root
      - ffNtuple_4.root
      - ffNtuple_5.root
      - ffNtuple_6.root
      - ffNtuple_7.root
      - ffNtuple_8.root
      - ffNtuple_9.root
      path: SIDM_XXTo2ATo2Mu2E_mXX-100_mA-0p25_ctau-20_TuneCP5_13TeV-madgraph-pythia8/RunIIAutumn18DRPremix-102X_upgrade2018_realistic_v15-v1/200321_043400/0000/
    2Mu2E_100GeV_0p25GeV_2mm:
      files:
      - ffNtuple_1.root
      - ffNtuple_10.root
      - ffNtuple_11.root
      - ffNtuple_12.root
      - ffNtuple_13.root
      - ffNtuple_14.root
      - ffNtuple_15.root
      - ffNtuple_16.root
      - ffNtuple_17.root
      - ffNtuple_18.root
      - ffNtuple_2.root
      - ffNtuple_3.root
      - ffNtuple_4.root
      - ffNtuple_5.root
      - ffNtuple_6.root
      - ffNtuple_7.root
      - ffNtuple_8.root
      - ffNtuple_9.root
      path: SIDM_XXTo2ATo2Mu2E_mXX-100_mA-0p25_ctau-2_TuneCP5_13TeV-madgraph-pythia8/RunIIAutumn18DRPremix-102X_upgrade2018_realistic_v15-v1/200321_043452/0000/
    2Mu2E_100GeV_1p2GeV_0p096mm:
      files:
      - ffNtuple_1.root
      - ffNtuple_10.root
      - ffNtuple_11.root
      - ffNtuple_12.root
      - ffNtuple_13.root
      - ffNtuple_14.root
      - ffNtuple_2.root
      - ffNtuple_3.root
      - ffNtuple_4.root
      - ffNtuple_5.root
      - ffNtuple_6.root
      - ffNtuple_7.root
      - ffNtuple_8.root
      - ffNtuple_9.root
      path: SIDM_XXTo2ATo2Mu2E_mXX-100_mA-1p2_ctau-0p096_TuneCP5_13TeV-madgraph-pythia8/RunIIAutumn18DRPremix-102X_upgrade2018_realistic_v15-v1/200321_043634/0000/
    2Mu2E_100GeV_1p2GeV_0p96mm:
      files:
      - ffNtuple_1.root
      - ffNtuple_10.root
      - ffNtuple_11.root
      - ffNtuple_12.root
      - ffNtuple_13.root
      - ffNtuple_14.root
      - ffNtuple_15.root
      - ffNtuple_16.root
      - ffNtuple_17.root
      - ffNtuple_2.root
      - ffNtuple_3.root
      - ffNtuple_4.root
      - ffNtuple_5.root
      - ffNtuple_6.root
      - ffNtuple_7.root
      - ffNtuple_8.root
      - ffNtuple_9.root
      path: SIDM_XXTo2ATo2Mu2E_mXX-100_mA-1p2_ctau-0p96_TuneCP5_13TeV-madgraph-pythia8/RunIIAutumn18DRPremix-102X_upgrade2018_realistic_v15-v1/200402_183509/0000/
    2Mu2E_100GeV_1p2GeV_48mm:
      files:
      - ffNtuple_1.root
      - ffNtuple_10.root
      - ffNtuple_11.root
      - ffNtuple_12.root
      - ffNtuple_13.root
      - ffNtuple_14.root
      - ffNtuple_15.root
      - ffNtuple_16.root
      - ffNtuple_17.root
      - ffNtuple_18.root
      - ffNtuple_2.root
      - ffNtuple_3.root
      - ffNtuple_4.root
      - ffNtuple_5.root
      - ffNtuple_6.root
      - ffNtuple_7.root
      - ffNtuple_8.root
      - ffNtuple_9.root
      path: SIDM_XXTo2ATo2Mu2E_mXX-100_mA-1p2_ctau-48_TuneCP5_13TeV-madgraph-pythia8/RunIIAutumn18DRPremix-102X_upgrade2018_realistic_v15-v1/200321_043728/0000/
    2Mu2E_100GeV_1p2GeV_96mm:
      files:
      - ffNtuple_1.root
      - ffNtuple_10.root
      - ffNtuple_11.root
      - ffNtuple_12.root
      - ffNtuple_13.root
      - ffNtuple_2.root
      - ffNtuple_3.root
      - ffNtuple_4.root
      - ffNtuple_5.root
      - ffNtuple_6.root
      - ffNtuple_7.root
      - ffNtuple_8.root
      - ffNtuple_9.root
      path: SIDM_XXTo2ATo2Mu2E_mXX-100_mA-1p2_ctau-96_TuneCP5_13TeV-madgraph-pythia8/RunIIAutumn18DRPremix-102X_upgrade2018_realistic_v15-v1/200321_043817/0000/
    2Mu2E_100GeV_1p2GeV_9p6mm:
      files:
      - ffNtuple_1.root
      - ffNtuple_10.root
      - ffNtuple_11.root
      - ffNtuple_12.root
      - ffNtuple_13.root
      - ffNtuple_14.root
      - ffNtuple_15.root
      - ffNtuple_16.root
      - ffNtuple_17.root
      - ffNtuple_18.root
      - ffNtuple_2.root
      - ffNtuple_3.root
      - ffNtuple_4.root
      - ffNtuple_5.root
      - ffNtuple_6.root
      - ffNtuple_7.root
      - ffNtuple_8.root
      - ffNtuple_9.root
      path: SIDM_XXTo2ATo2Mu2E_mXX-100_mA-1p2_ctau-9p6_TuneCP5_13TeV-madgraph-pythia8/RunIIAutumn18DRPremix-102X_upgrade2018_realistic_v15-v1/200321_043910/0000/
    2Mu2E_100GeV_5GeV_0p4mm:
      files:
      - ffNtuple_1.root
      - ffNtuple_10.root
      - ffNtuple_11.root
      - ffNtuple_12.root
      - ffNtuple_13.root
      - ffNtuple_14.root
      - ffNtuple_15.root
      - ffNtuple_16.root
      - ffNtuple_2.root
      - ffNtuple_3.root
      - ffNtuple_4.root
      - ffNtuple_5.root
      - ffNtuple_6.root
      - ffNtuple_7.root
      - ffNtuple_8.root
      - ffNtuple_9.root
      path: SIDM_XXTo2ATo2Mu2E_mXX-100_mA-5_ctau-0p4_TuneCP5_13TeV-madgraph-pythia8/RunIIAutumn18DRPremix-102X_upgrade2018_realistic_v15-v1/200321_044054/0000/
    2Mu2E_100GeV_5GeV_200mm:
      files:
      - ffNtuple_1.root
      - ffNtuple_10.root
      - ffNtuple_11.root
      - ffNtuple_12.root
      - ffNtuple_13.root
      - ffNtuple_14.root
      - ffNtuple_15.root
      - ffNtuple_2.root
      - ffNtuple_3.root
      - ffNtuple_4.root
      - ffNtuple_5.root
      - ffNtuple_6.root
      - ffNtuple_7.root
      - ffNtuple_8.root
      - ffNtuple_9.root
      path: SIDM_XXTo2ATo2Mu2E_mXX-100_mA-5_ctau-200_TuneCP5_13TeV-madgraph-pythia8/RunIIAutumn18DRPremix-102X_upgrade2018_realistic_v15-v1/200321_044146/0000/
    2Mu2E_100GeV_5GeV_400mm:
      files:
      - ffNtuple_1.root
      - ffNtuple_10.root
      - ffNtuple_11.root
      - ffNtuple_12.root
      - ffNtuple_13.root
      - ffNtuple_14.root
      - ffNtuple_15.root
      - ffNtuple_16.root
      - ffNtuple_2.root
      - ffNtuple_3.root
      - ffNtuple_4.root
      - ffNtuple_5.root
      - ffNtuple_6.root
      - ffNtuple_7.root
      - ffNtuple_8.root
      - ffNtuple_9.root
      path: SIDM_XXTo2ATo2Mu2E_mXX-100_mA-5_ctau-400_TuneCP5_13TeV-madgraph-pythia8/RunIIAutumn18DRPremix-102X_upgrade2018_realistic_v15-v1/200321_044243/0000/
    2Mu2E_100GeV_5GeV_40mm:
      files:
      - ffNtuple_1.root
      - ffNtuple_10.root
      - ffNtuple_17.root
      - ffNtuple_18.root
      - ffNtuple_19.root
      - ffNtuple_2.root
      - ffNtuple_20.root
      - ffNtuple_3.root
      - ffNtuple_4.root
      - ffNtuple_5.root
      - ffNtuple_6.root
      - ffNtuple_7.root
      - ffNtuple_9.root
      path: SIDM_XXTo2ATo2Mu2E_mXX-100_mA-5_ctau-40_TuneCP5_13TeV-madgraph-pythia8/RunIIAutumn18DRPremix-102X_upgrade2018_realistic_v15-v1/200321_044339/0000/
    2Mu2E_100GeV_5GeV_4mm:
      files:
      - ffNtuple_1.root
      - ffNtuple_2.root
      - ffNtuple_3.root
      - ffNtuple_4.root
      - ffNtuple_5.root
      - ffNtuple_6.root
      - ffNtuple_7.root
      - ffNtuple_8.root
      - ffNtuple_9.root
      path: SIDM_XXTo2ATo2Mu2E_mXX-100_mA-5_ctau-4_TuneCP5_13TeV-madgraph-pythia8/RunIIAutumn18DRPremix-102X_upgrade2018_realistic_v15-v1/200321_044437/0000/
    2Mu2E_150GeV_0p25GeV_0p013mm:
      files:
      - ffNtuple_1.root
      - ffNtuple_2.root
      - ffNtuple_3.root
      - ffNtuple_4.root
      - ffNtuple_5.root
      path: SIDM_XXTo2ATo2Mu2E_mXX-150_mA-0p25_ctau-0p013_TuneCP5_13TeV-madgraph-pythia8/RunIIAutumn18DRPremix-102X_upgrade2018_realistic_v15-v1/200321_044527/0000/
    2Mu2E_150GeV_0p25GeV_0p13mm:
      files:
      - ffNtuple_1.root
      - ffNtuple_10.root
      - ffNtuple_11.root
      - ffNtuple_12.root
      - ffNtuple_13.root
      - ffNtuple_14.root
      - ffNtuple_15.root
      - ffNtuple_2.root
      - ffNtuple_3.root
      - ffNtuple_4.root
      - ffNtuple_5.root
      - ffNtuple_6.root
      - ffNtuple_7.root
      - ffNtuple_8.root
      - ffNtuple_9.root
      path: SIDM_XXTo2ATo2Mu2E_mXX-150_mA-0p25_ctau-0p13_TuneCP5_13TeV-madgraph-pythia8/RunIIAutumn18DRPremix-102X_upgrade2018_realistic_v15-v1/200321_044856/0000/
    2Mu2E_150GeV_0p25GeV_13mm:
      files:
      - ffNtuple_1.root
      - ffNtuple_10.root
      - ffNtuple_11.root
      - ffNtuple_12.root
      - ffNtuple_13.root
      - ffNtuple_2.root
      - ffNtuple_3.root
      - ffNtuple_4.root
      - ffNtuple_5.root
      - ffNtuple_6.root
      - ffNtuple_7.root
      - ffNtuple_8.root
      - ffNtuple_9.root
      path: SIDM_XXTo2ATo2Mu2E_mXX-150_mA-0p25_ctau-13_TuneCP5_13TeV-madgraph-pythia8/RunIIAutumn18DRPremix-102X_upgrade2018_realistic_v15-v1/200321_044709/0000/
    2Mu2E_150GeV_0p25GeV_1p3mm:
      files:
      - ffNtuple_1.root
      - ffNtuple_2.root
      - ffNtuple_3.root
      - ffNtuple_4.root
      - ffNtuple_5.root
      - ffNtuple_6.root
      - ffNtuple_7.root
      - ffNtuple_8.root
      path: SIDM_XXTo2ATo2Mu2E_mXX-150_mA-0p25_ctau-1p3_TuneCP5_13TeV-madgraph-pythia8/RunIIAutumn18DRPremix-102X_upgrade2018_realistic_v15-v1/200321_044801/0000/
    2Mu2E_150GeV_0p25GeV_6p7mm:
      files:
      - ffNtuple_1.root
      - ffNtuple_10.root
      - ffNtuple_11.root
      - ffNtuple_12.root
      - ffNtuple_2.root
      - ffNtuple_3.root
      - ffNtuple_4.root
      - ffNtuple_5.root
      - ffNtuple_6.root
      - ffNtuple_7.root
      - ffNtuple_8.root
      - ffNtuple_9.root
      path: SIDM_XXTo2ATo2Mu2E_mXX-150_mA-0p25_ctau-6p7_TuneCP5_13TeV-madgraph-pythia8/RunIIAutumn18DRPremix-102X_upgrade2018_realistic_v15-v1/200321_044620/0000/
    2Mu2E_150GeV_1p2GeV_0p064mm:
      files:
      - ffNtuple_1.root
      - ffNtuple_10.root
      - ffNtuple_11.root
      - ffNtuple_2.root
      - ffNtuple_3.root
      - ffNtuple_4.root
      - ffNtuple_5.root
      - ffNtuple_6.root
      - ffNtuple_7.root
      - ffNtuple_8.root
      - ffNtuple_9.root
      path: SIDM_XXTo2ATo2Mu2E_mXX-150_mA-1p2_ctau-0p064_TuneCP5_13TeV-madgraph-pythia8/RunIIAutumn18DRPremix-102X_upgrade2018_realistic_v15-v1/200321_044953/0000/
    2Mu2E_150GeV_1p2GeV_0p64mm:
      files:
      - ffNtuple_1.root
      - ffNtuple_10.root
      - ffNtuple_11.root
      - ffNtuple_12.root
      - ffNtuple_13.root
      - ffNtuple_14.root
      - ffNtuple_15.root
      - ffNtuple_16.root
      - ffNtuple_2.root
      - ffNtuple_3.root
      - ffNtuple_4.root
      - ffNtuple_5.root
      - ffNtuple_6.root
      - ffNtuple_7.root
      - ffNtuple_8.root
      - ffNtuple_9.root
      path: SIDM_XXTo2ATo2Mu2E_mXX-150_mA-1p2_ctau-0p64_TuneCP5_13TeV-madgraph-pythia8/RunIIAutumn18DRPremix-102X_upgrade2018_realistic_v15-v1/200321_045327/0000/
    2Mu2E_150GeV_1p2GeV_32mm:
      files:
      - ffNtuple_1.root
      - ffNtuple_10.root
      - ffNtuple_2.root
      - ffNtuple_3.root
      - ffNtuple_4.root
      - ffNtuple_5.root
      - ffNtuple_6.root
      - ffNtuple_7.root
      - ffNtuple_8.root
      - ffNtuple_9.root
      path: SIDM_XXTo2ATo2Mu2E_mXX-150_mA-1p2_ctau-32_TuneCP5_13TeV-madgraph-pythia8/RunIIAutumn18DRPremix-102X_upgrade2018_realistic_v15-v1/200321_045044/0000/
    2Mu2E_150GeV_1p2GeV_64mm:
      files:
      - ffNtuple_1.root
      - ffNtuple_10.root
      - ffNtuple_11.root
      - ffNtuple_12.root
      - ffNtuple_13.root
      - ffNtuple_14.root
      - ffNtuple_2.root
      - ffNtuple_3.root
      - ffNtuple_4.root
      - ffNtuple_5.root
      - ffNtuple_6.root
      - ffNtuple_7.root
      - ffNtuple_8.root
      - ffNtuple_9.root
      path: SIDM_XXTo2ATo2Mu2E_mXX-150_mA-1p2_ctau-64_TuneCP5_13TeV-madgraph-pythia8/RunIIAutumn18DRPremix-102X_upgrade2018_realistic_v15-v1/200321_045144/0000/
    2Mu2E_150GeV_1p2GeV_6p4mm:
      files:
      - ffNtuple_1.root
      - ffNtuple_10.root
      - ffNtuple_11.root
      - ffNtuple_12.root
      - ffNtuple_2.root
      - ffNtuple_3.root
      - ffNtuple_4.root
      - ffNtuple_5.root
      - ffNtuple_6.root
      - ffNtuple_7.root
      - ffNtuple_8.root
      - ffNtuple_9.root
      path: SIDM_XXTo2ATo2Mu2E_mXX-150_mA-1p2_ctau-6p4_TuneCP5_13TeV-madgraph-pythia8/RunIIAutumn18DRPremix-102X_upgrade2018_realistic_v15-v1/200321_045241/0000/
    2Mu2E_150GeV_5GeV_0p27mm:
      files:
      - ffNtuple_1.root
      - ffNtuple_10.root
      - ffNtuple_11.root
      - ffNtuple_12.root
      - ffNtuple_13.root
      - ffNtuple_14.root
      - ffNtuple_15.root
      - ffNtuple_16.root
      - ffNtuple_17.root
      - ffNtuple_18.root
      - ffNtuple_19.root
      - ffNtuple_2.root
      - ffNtuple_20.root
      - ffNtuple_3.root
      - ffNtuple_4.root
      - ffNtuple_5.root
      - ffNtuple_6.root
      - ffNtuple_7.root
      - ffNtuple_8.root
      - ffNtuple_9.root
      path: SIDM_XXTo2ATo2Mu2E_mXX-150_mA-5_ctau-0p27_TuneCP5_13TeV-madgraph-pythia8/RunIIAutumn18DRPremix-102X_upgrade2018_realistic_v15-v1/200321_045423/0000/
    2Mu2E_150GeV_5GeV_130mm:
      files:
      - ffNtuple_1.root
      - ffNtuple_2.root
      - ffNtuple_3.root
      - ffNtuple_4.root
      - ffNtuple_5.root
      - ffNtuple_6.root
      - ffNtuple_7.root
      path: SIDM_XXTo2ATo2Mu2E_mXX-150_mA-5_ctau-130_TuneCP5_13TeV-madgraph-pythia8/RunIIAutumn18DRPremix-102X_upgrade2018_realistic_v15-v1/200321_045510/0000/
    2Mu2E_150GeV_5GeV_270mm:
      files:
      - ffNtuple_1.root
      - ffNtuple_10.root
      - ffNtuple_11.root
      - ffNtuple_2.root
      - ffNtuple_3.root
      - ffNtuple_4.root
      - ffNtuple_5.root
      - ffNtuple_6.root
      - ffNtuple_7.root
      - ffNtuple_8.root
      - ffNtuple_9.root
      path: SIDM_XXTo2ATo2Mu2E_mXX-150_mA-5_ctau-270_TuneCP5_13TeV-madgraph-pythia8/RunIIAutumn18DRPremix-102X_upgrade2018_realistic_v15-v1/200321_045610/0000/
    2Mu2E_150GeV_5GeV_27mm:
      files:
      - ffNtuple_1.root
      - ffNtuple_10.root
      - ffNtuple_11.root
      - ffNtuple_12.root
      - ffNtuple_13.root
      - ffNtuple_14.root
      - ffNtuple_15.root
      - ffNtuple_16.root
      - ffNtuple_2.root
      - ffNtuple_3.root
      - ffNtuple_4.root
      - ffNtuple_5.root
      - ffNtuple_6.root
      - ffNtuple_7.root
      - ffNtuple_8.root
      - ffNtuple_9.root
      path: SIDM_XXTo2ATo2Mu2E_mXX-150_mA-5_ctau-27_TuneCP5_13TeV-madgraph-pythia8/RunIIAutumn18DRPremix-102X_upgrade2018_realistic_v15-v1/200321_045705/0000/
    2Mu2E_150GeV_5GeV_2p7mm:
      files:
      - ffNtuple_1.root
      - ffNtuple_10.root
      - ffNtuple_11.root
      - ffNtuple_12.root
      - ffNtuple_13.root
      - ffNtuple_14.root
      - ffNtuple_15.root
      - ffNtuple_16.root
      - ffNtuple_17.root
      - ffNtuple_2.root
      - ffNtuple_3.root
      - ffNtuple_4.root
      - ffNtuple_5.root
      - ffNtuple_6.root
      - ffNtuple_7.root
      - ffNtuple_8.root
      - ffNtuple_9.root
      path: SIDM_XXTo2ATo2Mu2E_mXX-150_mA-5_ctau-2p7_TuneCP5_13TeV-madgraph-pythia8/RunIIAutumn18DRPremix-102X_upgrade2018_realistic_v15-v1/200321_045750/0000/
    2Mu2E_200GeV_0p25GeV_0p01mm:
      files:
      - ffNtuple_1.root
      - ffNtuple_10.root
      - ffNtuple_11.root
      - ffNtuple_12.root
      - ffNtuple_2.root
      - ffNtuple_3.root
      - ffNtuple_4.root
      - ffNtuple_5.root
      - ffNtuple_6.root
      - ffNtuple_7.root
      - ffNtuple_8.root
      - ffNtuple_9.root
      path: SIDM_XXTo2ATo2Mu2E_mXX-200_mA-0p25_ctau-0p01_TuneCP5_13TeV-madgraph-pythia8/RunIIAutumn18DRPremix-102X_upgrade2018_realistic_v15-v1/200321_045845/0000/
    2Mu2E_200GeV_0p25GeV_0p1mm:
      files:
      - ffNtuple_1.root
      - ffNtuple_2.root
      - ffNtuple_3.root
      - ffNtuple_4.root
      - ffNtuple_5.root
      - ffNtuple_6.root
      - ffNtuple_7.root
      - ffNtuple_8.root
      path: SIDM_XXTo2ATo2Mu2E_mXX-200_mA-0p25_ctau-0p1_TuneCP5_13TeV-madgraph-pythia8/RunIIAutumn18DRPremix-102X_upgrade2018_realistic_v15-v1/200403_193612/0000/
    2Mu2E_200GeV_0p25GeV_10mm:
      files:
      - ffNtuple_1.root
      - ffNtuple_10.root
      - ffNtuple_11.root
      - ffNtuple_12.root
      - ffNtuple_13.root
      - ffNtuple_14.root
      - ffNtuple_15.root
      - ffNtuple_16.root
      - ffNtuple_17.root
      - ffNtuple_18.root
      - ffNtuple_19.root
      - ffNtuple_2.root
      - ffNtuple_3.root
      - ffNtuple_4.root
      - ffNtuple_5.root
      - ffNtuple_6.root
      - ffNtuple_7.root
      - ffNtuple_8.root
      - ffNtuple_9.root
      path: SIDM_XXTo2ATo2Mu2E_mXX-200_mA-0p25_ctau-10_TuneCP5_13TeV-madgraph-pythia8/RunIIAutumn18DRPremix-102X_upgrade2018_realistic_v15-v1/200402_183755/0000/
    2Mu2E_200GeV_0p25GeV_1mm:
      files:
      - ffNtuple_1.root
      - ffNtuple_10.root
      - ffNtuple_11.root
      - ffNtuple_12.root
      - ffNtuple_13.root
      - ffNtuple_14.root
      - ffNtuple_15.root
      - ffNtuple_16.root
      - ffNtuple_17.root
      - ffNtuple_18.root
      - ffNtuple_19.root
      - ffNtuple_2.root
      - ffNtuple_3.root
      - ffNtuple_4.root
      - ffNtuple_5.root
      - ffNtuple_6.root
      - ffNtuple_7.root
      - ffNtuple_8.root
      - ffNtuple_9.root
      path: SIDM_XXTo2ATo2Mu2E_mXX-200_mA-0p25_ctau-1_TuneCP5_13TeV-madgraph-pythia8/RunIIAutumn18DRPremix-102X_upgrade2018_realistic_v15-v1/200325_193122/0000/
    2Mu2E_200GeV_0p25GeV_5mm:
      files:
      - ffNtuple_1.root
      - ffNtuple_2.root
      - ffNtuple_3.root
      - ffNtuple_4.root
      - ffNtuple_5.root
      - ffNtuple_6.root
      - ffNtuple_7.root
      - ffNtuple_8.root
      - ffNtuple_9.root
      path: SIDM_XXTo2ATo2Mu2E_mXX-200_mA-0p25_ctau-5_TuneCP5_13TeV-madgraph-pythia8/RunIIAutumn18DRPremix-102X_upgrade2018_realistic_v15-v1/200321_045932/0000/
    2Mu2E_200GeV_1p2GeV_0p048mm:
      files:
      - ffNtuple_1.root
      - ffNtuple_10.root
      - ffNtuple_11.root
      - ffNtuple_12.root
      - ffNtuple_13.root
      - ffNtuple_14.root
      - ffNtuple_15.root
      - ffNtuple_16.root
      - ffNtuple_17.root
      - ffNtuple_2.root
      - ffNtuple_3.root
      - ffNtuple_4.root
      - ffNtuple_5.root
      - ffNtuple_6.root
      - ffNtuple_7.root
      - ffNtuple_8.root
      - ffNtuple_9.root
      path: SIDM_XXTo2ATo2Mu2E_mXX-200_mA-1p2_ctau-0p048_TuneCP5_13TeV-madgraph-pythia8/RunIIAutumn18DRPremix-102X_upgrade2018_realistic_v15-v1/200321_050216/0000/
    2Mu2E_200GeV_1p2GeV_0p48mm:
      files:
      - ffNtuple_1.root
      - ffNtuple_10.root
      - ffNtuple_11.root
      - ffNtuple_12.root
      - ffNtuple_13.root
      - ffNtuple_14.root
      - ffNtuple_15.root
      - ffNtuple_16.root
      - ffNtuple_17.root
      - ffNtuple_18.root
      - ffNtuple_2.root
      - ffNtuple_3.root
      - ffNtuple_4.root
      - ffNtuple_5.root
      - ffNtuple_6.root
      - ffNtuple_7.root
      - ffNtuple_8.root
      - ffNtuple_9.root
      path: SIDM_XXTo2ATo2Mu2E_mXX-200_mA-1p2_ctau-0p48_TuneCP5_13TeV-madgraph-pythia8/RunIIAutumn18DRPremix-102X_upgrade2018_realistic_v15-v1/200322_035435/0000/
    2Mu2E_200GeV_1p2GeV_24mm:
      files:
      - ffNtuple_1.root
      - ffNtuple_10.root
      - ffNtuple_11.root
      - ffNtuple_12.root
      - ffNtuple_13.root
      - ffNtuple_2.root
      - ffNtuple_3.root
      - ffNtuple_4.root
      - ffNtuple_5.root
      - ffNtuple_6.root
      - ffNtuple_7.root
      - ffNtuple_8.root
      - ffNtuple_9.root
      path: SIDM_XXTo2ATo2Mu2E_mXX-200_mA-1p2_ctau-24_TuneCP5_13TeV-madgraph-pythia8/RunIIAutumn18DRPremix-102X_upgrade2018_realistic_v15-v1/200321_050304/0000/
    2Mu2E_200GeV_1p2GeV_48mm:
      files:
      - ffNtuple_1.root
      - ffNtuple_10.root
      - ffNtuple_11.root
      - ffNtuple_12.root
      - ffNtuple_13.root
      - ffNtuple_14.root
      - ffNtuple_15.root
      - ffNtuple_16.root
      - ffNtuple_2.root
      - ffNtuple_3.root
      - ffNtuple_4.root
      - ffNtuple_5.root
      - ffNtuple_6.root
      - ffNtuple_7.root
      - ffNtuple_8.root
      - ffNtuple_9.root
      path: SIDM_XXTo2ATo2Mu2E_mXX-200_mA-1p2_ctau-48_TuneCP5_13TeV-madgraph-pythia8/RunIIAutumn18DRPremix-102X_upgrade2018_realistic_v15-v1/200321_050407/0000/
    2Mu2E_200GeV_1p2GeV_4p8mm:
      files:
      - ffNtuple_1.root
      - ffNtuple_10.root
      - ffNtuple_11.root
      - ffNtuple_12.root
      - ffNtuple_13.root
      - ffNtuple_14.root
      - ffNtuple_15.root
      - ffNtuple_16.root
      - ffNtuple_17.root
      - ffNtuple_2.root
      - ffNtuple_3.root
      - ffNtuple_4.root
      - ffNtuple_5.root
      - ffNtuple_6.root
      - ffNtuple_7.root
      - ffNtuple_8.root
      - ffNtuple_9.root
      path: SIDM_XXTo2ATo2Mu2E_mXX-200_mA-1p2_ctau-4p8_TuneCP5_13TeV-madgraph-pythia8/RunIIAutumn18DRPremix-102X_upgrade2018_realistic_v15-v1/200321_050504/0000/
    2Mu2E_200GeV_5GeV_0p2mm:
      files:
      - ffNtuple_1.root
      - ffNtuple_10.root
      - ffNtuple_11.root
      - ffNtuple_12.root
      - ffNtuple_13.root
      - ffNtuple_2.root
      - ffNtuple_3.root
      - ffNtuple_4.root
      - ffNtuple_5.root
      - ffNtuple_6.root
      - ffNtuple_7.root
      - ffNtuple_8.root
      - ffNtuple_9.root
      path: SIDM_XXTo2ATo2Mu2E_mXX-200_mA-5_ctau-0p2_TuneCP5_13TeV-madgraph-pythia8/RunIIAutumn18DRPremix-102X_upgrade2018_realistic_v15-v1/200321_050646/0000/
    2Mu2E_200GeV_5GeV_100mm:
      files:
      - ffNtuple_1.root
      - ffNtuple_2.root
      - ffNtuple_3.root
      - ffNtuple_4.root
      - ffNtuple_5.root
      - ffNtuple_6.root
      - ffNtuple_7.root
      path: SIDM_XXTo2ATo2Mu2E_mXX-200_mA-5_ctau-100_TuneCP5_13TeV-madgraph-pythia8/RunIIAutumn18DRPremix-102X_upgrade2018_realistic_v15-v1/200322_035532/0000/
    2Mu2E_200GeV_5GeV_200mm:
      files:
      - ffNtuple_1.root
      - ffNtuple_10.root
      - ffNtuple_11.root
      - ffNtuple_2.root
      - ffNtuple_3.root
      - ffNtuple_4.root
      - ffNtuple_5.root
      - ffNtuple_6.root
      - ffNtuple_7.root
      - ffNtuple_8.root
      - ffNtuple_9.root
      path: SIDM_XXTo2ATo2Mu2E_mXX-200_mA-5_ctau-200_TuneCP5_13TeV-madgraph-pythia8/RunIIAutumn18DRPremix-102X_upgrade2018_realistic_v15-v1/200321_050833/0000/
    2Mu2E_200GeV_5GeV_20mm:
      files:
      - ffNtuple_1.root
      - ffNtuple_10.root
      - ffNtuple_11.root
      - ffNtuple_12.root
      - ffNtuple_13.root
      - ffNtuple_2.root
      - ffNtuple_3.root
      - ffNtuple_4.root
      - ffNtuple_5.root
      - ffNtuple_6.root
      - ffNtuple_7.root
      - ffNtuple_8.root
      - ffNtuple_9.root
      path: SIDM_XXTo2ATo2Mu2E_mXX-200_mA-5_ctau-20_TuneCP5_13TeV-madgraph-pythia8/RunIIAutumn18DRPremix-102X_upgrade2018_realistic_v15-v1/200321_050918/0000/
    2Mu2E_200GeV_5GeV_2mm:
      files:
      - ffNtuple_1.root
      - ffNtuple_2.root
      - ffNtuple_3.root
      - ffNtuple_4.root
      - ffNtuple_5.root
      - ffNtuple_6.root
      - ffNtuple_7.root
      path: SIDM_XXTo2ATo2Mu2E_mXX-200_mA-5_ctau-2_TuneCP5_13TeV-madgraph-pythia8/RunIIAutumn18DRPremix-102X_upgrade2018_realistic_v15-v1/200322_035628/0000/
    2Mu2E_500GeV_0p25GeV_0p004mm:
      files:
      - ffNtuple_1.root
      - ffNtuple_10.root
      - ffNtuple_11.root
      - ffNtuple_12.root
      - ffNtuple_13.root
      - ffNtuple_14.root
      - ffNtuple_15.root
      - ffNtuple_2.root
      - ffNtuple_3.root
      - ffNtuple_4.root
      - ffNtuple_5.root
      - ffNtuple_6.root
      - ffNtuple_7.root
      - ffNtuple_8.root
      - ffNtuple_9.root
      path: SIDM_XXTo2ATo2Mu2E_mXX-500_mA-0p25_ctau-0p004_TuneCP5_13TeV-madgraph-pythia8/RunIIAutumn18DRPremix-102X_upgrade2018_realistic_v15-v1/200322_035722/0000/
    2Mu2E_500GeV_0p25GeV_0p04mm:
      files:
      - ffNtuple_1.root
      - ffNtuple_10.root
      - ffNtuple_11.root
      - ffNtuple_12.root
      - ffNtuple_13.root
      - ffNtuple_14.root
      - ffNtuple_2.root
      - ffNtuple_3.root
      - ffNtuple_4.root
      - ffNtuple_5.root
      - ffNtuple_6.root
      - ffNtuple_7.root
      - ffNtuple_8.root
      - ffNtuple_9.root
      path: SIDM_XXTo2ATo2Mu2E_mXX-500_mA-0p25_ctau-0p04_TuneCP5_13TeV-madgraph-pythia8/RunIIAutumn18DRPremix-102X_upgrade2018_realistic_v15-v1/200321_051451/0000/
    2Mu2E_500GeV_0p25GeV_0p4mm:
      files:
      - ffNtuple_1.root
      - ffNtuple_10.root
      - ffNtuple_11.root
      - ffNtuple_12.root
      - ffNtuple_13.root
      - ffNtuple_14.root
      - ffNtuple_15.root
      - ffNtuple_2.root
      - ffNtuple_3.root
      - ffNtuple_4.root
      - ffNtuple_5.root
      - ffNtuple_6.root
      - ffNtuple_7.root
      - ffNtuple_8.root
      - ffNtuple_9.root
      path: SIDM_XXTo2ATo2Mu2E_mXX-500_mA-0p25_ctau-0p4_TuneCP5_13TeV-madgraph-pythia8/RunIIAutumn18DRPremix-102X_upgrade2018_realistic_v15-v1/200321_051407/0000/
    2Mu2E_500GeV_0p25GeV_2mm:
      files:
      - ffNtuple_1.root
      - ffNtuple_10.root
      - ffNtuple_11.root
      - ffNtuple_12.root
      - ffNtuple_13.root
      - ffNtuple_14.root
      - ffNtuple_15.root
      - ffNtuple_2.root
      - ffNtuple_3.root
      - ffNtuple_4.root
      - ffNtuple_5.root
      - ffNtuple_6.root
      - ffNtuple_7.root
      - ffNtuple_8.root
      - ffNtuple_9.root
      path: SIDM_XXTo2ATo2Mu2E_mXX-500_mA-0p25_ctau-2_TuneCP5_13TeV-madgraph-pythia8/RunIIAutumn18DRPremix-102X_upgrade2018_realistic_v15-v1/200403_193809/0000/
    2Mu2E_500GeV_0p25GeV_4mm:
      files:
      - ffNtuple_1.root
      - ffNtuple_10.root
      - ffNtuple_11.root
      - ffNtuple_2.root
      - ffNtuple_3.root
      - ffNtuple_4.root
      - ffNtuple_5.root
      - ffNtuple_6.root
      - ffNtuple_7.root
      - ffNtuple_8.root
      - ffNtuple_9.root
      path: SIDM_XXTo2ATo2Mu2E_mXX-500_mA-0p25_ctau-4_TuneCP5_13TeV-madgraph-pythia8/RunIIAutumn18DRPremix-102X_upgrade2018_realistic_v15-v1/200321_051310/0000/
    2Mu2E_500GeV_1p2GeV_0p019mm:
      files:
      - ffNtuple_0.root
      - ffNtuple_1.root
      path: SIDM_XXTo2ATo2Mu2E_mXX-500_mA-1p2_ctau-0p019_TuneCP5_13TeV-madgraph-pythia8/RunIIAutumn18DRPremix-102X_upgrade2018_realistic_v15-v1/200317_180511/
    2Mu2E_500GeV_1p2GeV_0p19mm:
      files:
      - ffNtuple_0.root
      - ffNtuple_1.root
      path: SIDM_XXTo2ATo2Mu2E_mXX-500_mA-1p2_ctau-0p19_TuneCP5_13TeV-madgraph-pythia8/RunIIAutumn18DRPremix-102X_upgrade2018_realistic_v15-v1/200317_180512/
    2Mu2E_500GeV_1p2GeV_19mm:
      files:
      - ffNtuple_0.root
      - ffNtuple_1.root
      path: SIDM_XXTo2ATo2Mu2E_mXX-500_mA-1p2_ctau-19_TuneCP5_13TeV-madgraph-pythia8/RunIIAutumn18DRPremix-102X_upgrade2018_realistic_v15-v1/200317_180512/
    2Mu2E_500GeV_1p2GeV_1p9mm:
      files:
      - ffNtuple_0.root
      - ffNtuple_1.root
      path: SIDM_XXTo2ATo2Mu2E_mXX-500_mA-1p2_ctau-1p9_TuneCP5_13TeV-madgraph-pythia8/RunIIAutumn18DRPremix-102X_upgrade2018_realistic_v15-v1/200317_180512/
    2Mu2E_500GeV_1p2GeV_9p6mm:
      files:
      - ffNtuple_1.root
      - ffNtuple_2.root
      - ffNtuple_3.root
      - ffNtuple_4.root
      - ffNtuple_5.root
      - ffNtuple_6.root
      path: SIDM_XXTo2ATo2Mu2E_mXX-500_mA-1p2_ctau-9p6_TuneCP5_13TeV-madgraph-pythia8/RunIIAutumn18DRPremix-102X_upgrade2018_realistic_v15-v1/200322_035907/0000/
    2Mu2E_500GeV_5GeV_0p08mm:
      files:
      - ffNtuple_1.root
      - ffNtuple_10.root
      - ffNtuple_11.root
      - ffNtuple_12.root
      - ffNtuple_13.root
      - ffNtuple_14.root
      - ffNtuple_2.root
      - ffNtuple_3.root
      - ffNtuple_4.root
      - ffNtuple_5.root
      - ffNtuple_6.root
      - ffNtuple_7.root
      - ffNtuple_8.root
      - ffNtuple_9.root
      path: SIDM_XXTo2ATo2Mu2E_mXX-500_mA-5_ctau-0p08_TuneCP5_13TeV-madgraph-pythia8/RunIIAutumn18DRPremix-102X_upgrade2018_realistic_v15-v1/200322_040003/0000/
    2Mu2E_500GeV_5GeV_0p8mm:
      files:
      - ffNtuple_10.root
      - ffNtuple_11.root
      - ffNtuple_12.root
      - ffNtuple_13.root
      - ffNtuple_14.root
      - ffNtuple_15.root
      - ffNtuple_16.root
      - ffNtuple_17.root
      - ffNtuple_18.root
      - ffNtuple_19.root
      - ffNtuple_8.root
      - ffNtuple_9.root
      path: SIDM_XXTo2ATo2Mu2E_mXX-500_mA-5_ctau-0p8_TuneCP5_13TeV-madgraph-pythia8/RunIIAutumn18DRPremix-102X_upgrade2018_realistic_v15-v1/200402_184119/0000/
    2Mu2E_500GeV_5GeV_40mm:
      files:
      - ffNtuple_1.root
      - ffNtuple_2.root
      - ffNtuple_3.root
      path: SIDM_XXTo2ATo2Mu2E_mXX-500_mA-5_ctau-40_TuneCP5_13TeV-madgraph-pythia8/RunIIAutumn18DRPremix-102X_upgrade2018_realistic_v15-v1/200324_145355/0000/
    2Mu2E_500GeV_5GeV_80mm:
      files:
      - ffNtuple_1.root
      - ffNtuple_10.root
      - ffNtuple_11.root
      - ffNtuple_2.root
      - ffNtuple_3.root
      - ffNtuple_4.root
      - ffNtuple_5.root
      - ffNtuple_6.root
      - ffNtuple_7.root
      - ffNtuple_8.root
      - ffNtuple_9.root
      path: SIDM_XXTo2ATo2Mu2E_mXX-500_mA-5_ctau-80_TuneCP5_13TeV-madgraph-pythia8/RunIIAutumn18DRPremix-102X_upgrade2018_realistic_v15-v1/200322_040148/0000/
    2Mu2E_500GeV_5GeV_8mm:
      files:
      - ffNtuple_1.root
      - ffNtuple_10.root
      - ffNtuple_11.root
      - ffNtuple_12.root
      - ffNtuple_13.root
      - ffNtuple_14.root
      - ffNtuple_15.root
      - ffNtuple_16.root
      - ffNtuple_17.root
      - ffNtuple_2.root
      - ffNtuple_3.root
      - ffNtuple_4.root
      - ffNtuple_5.root
      - ffNtuple_6.root
      - ffNtuple_7.root
      - ffNtuple_8.root
      - ffNtuple_9.root
      path: SIDM_XXTo2ATo2Mu2E_mXX-500_mA-5_ctau-8_TuneCP5_13TeV-madgraph-pythia8/RunIIAutumn18DRPremix-102X_upgrade2018_realistic_v15-v1/200321_051917/0000/
    2Mu2E_800GeV_0p25GeV_0p0025mm:
      files:
      - ffNtuple_1.root
      - ffNtuple_10.root
      - ffNtuple_11.root
      - ffNtuple_12.root
      - ffNtuple_13.root
      - ffNtuple_14.root
      - ffNtuple_2.root
      - ffNtuple_3.root
      - ffNtuple_4.root
      - ffNtuple_5.root
      - ffNtuple_6.root
      - ffNtuple_7.root
      - ffNtuple_8.root
      - ffNtuple_9.root
      path: SIDM_XXTo2ATo2Mu2E_mXX-800_mA-0p25_ctau-0p0025_TuneCP5_13TeV-madgraph-pythia8/RunIIAutumn18DRPremix-102X_upgrade2018_realistic_v15-v1/200322_040243/0000/
    2Mu2E_800GeV_0p25GeV_0p025mm:
      files:
      - ffNtuple_1.root
      - ffNtuple_10.root
      - ffNtuple_11.root
      - ffNtuple_12.root
      - ffNtuple_13.root
      - ffNtuple_14.root
      - ffNtuple_15.root
      - ffNtuple_2.root
      - ffNtuple_3.root
      - ffNtuple_4.root
      - ffNtuple_5.root
      - ffNtuple_6.root
      - ffNtuple_7.root
      - ffNtuple_8.root
      - ffNtuple_9.root
      path: SIDM_XXTo2ATo2Mu2E_mXX-800_mA-0p25_ctau-0p025_TuneCP5_13TeV-madgraph-pythia8/RunIIAutumn18DRPremix-102X_upgrade2018_realistic_v15-v1/200322_040341/0000/
    2Mu2E_800GeV_0p25GeV_0p25mm:
      files:
      - ffNtuple_1.root
      - ffNtuple_10.root
      - ffNtuple_11.root
      - ffNtuple_12.root
      - ffNtuple_13.root
      - ffNtuple_14.root
      - ffNtuple_15.root
      - ffNtuple_16.root
      - ffNtuple_2.root
      - ffNtuple_3.root
      - ffNtuple_4.root
      - ffNtuple_5.root
      - ffNtuple_6.root
      - ffNtuple_7.root
      - ffNtuple_8.root
      - ffNtuple_9.root
      path: SIDM_XXTo2ATo2Mu2E_mXX-800_mA-0p25_ctau-0p25_TuneCP5_13TeV-madgraph-pythia8/RunIIAutumn18DRPremix-102X_upgrade2018_realistic_v15-v1/200321_052352/0000/
    2Mu2E_800GeV_0p25GeV_1p2mm:
      files:
      - ffNtuple_1.root
      - ffNtuple_10.root
      - ffNtuple_11.root
      - ffNtuple_12.root
      - ffNtuple_13.root
      - ffNtuple_14.root
      - ffNtuple_15.root
      - ffNtuple_2.root
      - ffNtuple_3.root
      - ffNtuple_4.root
      - ffNtuple_5.root
      - ffNtuple_6.root
      - ffNtuple_7.root
      - ffNtuple_8.root
      - ffNtuple_9.root
      path: SIDM_XXTo2ATo2Mu2E_mXX-800_mA-0p25_ctau-1p2_TuneCP5_13TeV-madgraph-pythia8/RunIIAutumn18DRPremix-102X_upgrade2018_realistic_v15-v1/200402_184300/0000/
    2Mu2E_800GeV_0p25GeV_2p5mm:
      files:
      - ffNtuple_1.root
      - ffNtuple_10.root
      - ffNtuple_11.root
      - ffNtuple_12.root
      - ffNtuple_13.root
      - ffNtuple_14.root
      - ffNtuple_15.root
      - ffNtuple_2.root
      - ffNtuple_3.root
      - ffNtuple_4.root
      - ffNtuple_5.root
      - ffNtuple_6.root
      - ffNtuple_7.root
      - ffNtuple_8.root
      - ffNtuple_9.root
      path: SIDM_XXTo2ATo2Mu2E_mXX-800_mA-0p25_ctau-2p5_TuneCP5_13TeV-madgraph-pythia8/RunIIAutumn18DRPremix-102X_upgrade2018_realistic_v15-v1/200321_052255/0000/
    2Mu2E_800GeV_1p2GeV_0p012mm:
      files:
      - ffNtuple_1.root
      - ffNtuple_10.root
      - ffNtuple_11.root
      - ffNtuple_12.root
      - ffNtuple_13.root
      - ffNtuple_14.root
      - ffNtuple_15.root
      - ffNtuple_16.root
      - ffNtuple_17.root
      - ffNtuple_18.root
      - ffNtuple_19.root
      - ffNtuple_2.root
      - ffNtuple_20.root
      - ffNtuple_21.root
      - ffNtuple_3.root
      - ffNtuple_4.root
      - ffNtuple_5.root
      - ffNtuple_6.root
      - ffNtuple_7.root
      - ffNtuple_8.root
      - ffNtuple_9.root
      path: SIDM_XXTo2ATo2Mu2E_mXX-800_mA-1p2_ctau-0p012_TuneCP5_13TeV-madgraph-pythia8/RunIIAutumn18DRPremix-102X_upgrade2018_realistic_v15-v1/200321_052538/0000/
    2Mu2E_800GeV_1p2GeV_0p12mm:
      files:
      - ffNtuple_1.root
      - ffNtuple_10.root
      - ffNtuple_11.root
      - ffNtuple_12.root
      - ffNtuple_13.root
      - ffNtuple_14.root
      - ffNtuple_2.root
      - ffNtuple_3.root
      - ffNtuple_4.root
      - ffNtuple_5.root
      - ffNtuple_6.root
      - ffNtuple_7.root
      - ffNtuple_8.root
      - ffNtuple_9.root
      path: SIDM_XXTo2ATo2Mu2E_mXX-800_mA-1p2_ctau-0p12_TuneCP5_13TeV-madgraph-pythia8/RunIIAutumn18DRPremix-102X_upgrade2018_realistic_v15-v1/200321_052922/0000/
    2Mu2E_800GeV_1p2GeV_12mm:
      files:
      - ffNtuple_1.root
      - ffNtuple_10.root
      - ffNtuple_11.root
      - ffNtuple_12.root
      - ffNtuple_13.root
      - ffNtuple_2.root
      - ffNtuple_3.root
      - ffNtuple_4.root
      - ffNtuple_5.root
      - ffNtuple_6.root
      - ffNtuple_7.root
      - ffNtuple_8.root
      - ffNtuple_9.root
      path: SIDM_XXTo2ATo2Mu2E_mXX-800_mA-1p2_ctau-12_TuneCP5_13TeV-madgraph-pythia8/RunIIAutumn18DRPremix-102X_upgrade2018_realistic_v15-v1/200321_052721/0000/
    2Mu2E_800GeV_1p2GeV_1p2mm:
      files:
      - ffNtuple_1.root
      - ffNtuple_2.root
      - ffNtuple_3.root
      - ffNtuple_4.root
      - ffNtuple_5.root
      - ffNtuple_6.root
      path: SIDM_XXTo2ATo2Mu2E_mXX-800_mA-1p2_ctau-1p2_TuneCP5_13TeV-madgraph-pythia8/RunIIAutumn18DRPremix-102X_upgrade2018_realistic_v15-v1/200402_184347/0000/
    2Mu2E_800GeV_1p2GeV_6mm:
      files:
      - ffNtuple_1.root
      - ffNtuple_10.root
      - ffNtuple_11.root
      - ffNtuple_12.root
      - ffNtuple_13.root
      - ffNtuple_14.root
      - ffNtuple_2.root
      - ffNtuple_3.root
      - ffNtuple_4.root
      - ffNtuple_5.root
      - ffNtuple_6.root
      - ffNtuple_7.root
      - ffNtuple_8.root
      - ffNtuple_9.root
      path: SIDM_XXTo2ATo2Mu2E_mXX-800_mA-1p2_ctau-6_TuneCP5_13TeV-madgraph-pythia8/RunIIAutumn18DRPremix-102X_upgrade2018_realistic_v15-v1/200321_052627/0000/
    2Mu2E_800GeV_5GeV_0p05mm:
      files:
      - ffNtuple_1.root
      - ffNtuple_10.root
      - ffNtuple_11.root
      - ffNtuple_12.root
      - ffNtuple_13.root
      - ffNtuple_14.root
      - ffNtuple_15.root
      - ffNtuple_16.root
      - ffNtuple_17.root
      - ffNtuple_18.root
      - ffNtuple_2.root
      - ffNtuple_3.root
      - ffNtuple_4.root
      - ffNtuple_5.root
      - ffNtuple_6.root
      - ffNtuple_7.root
      - ffNtuple_8.root
      - ffNtuple_9.root
      path: SIDM_XXTo2ATo2Mu2E_mXX-800_mA-5_ctau-0p05_TuneCP5_13TeV-madgraph-pythia8/RunIIAutumn18DRPremix-102X_upgrade2018_realistic_v15-v1/200321_053024/0000/
    2Mu2E_800GeV_5GeV_0p5mm:
      files:
      - ffNtuple_1.root
      - ffNtuple_10.root
      - ffNtuple_11.root
      - ffNtuple_12.root
      - ffNtuple_13.root
      - ffNtuple_2.root
      - ffNtuple_3.root
      - ffNtuple_5.root
      - ffNtuple_6.root
      - ffNtuple_7.root
      - ffNtuple_8.root
      - ffNtuple_9.root
      path: SIDM_XXTo2ATo2Mu2E_mXX-800_mA-5_ctau-0p5_TuneCP5_13TeV-madgraph-pythia8/RunIIAutumn18DRPremix-102X_upgrade2018_realistic_v15-v1/200321_053307/0000/
    2Mu2E_800GeV_5GeV_25mm:
      files:
      - ffNtuple_1.root
      - ffNtuple_10.root
      - ffNtuple_2.root
      - ffNtuple_3.root
      - ffNtuple_4.root
      - ffNtuple_5.root
      - ffNtuple_6.root
      - ffNtuple_7.root
      - ffNtuple_8.root
      - ffNtuple_9.root
      path: SIDM_XXTo2ATo2Mu2E_mXX-800_mA-5_ctau-25_TuneCP5_13TeV-madgraph-pythia8/RunIIAutumn18DRPremix-102X_upgrade2018_realistic_v15-v2/200330_144118/0000/
    2Mu2E_800GeV_5GeV_50mm:
      files:
      - ffNtuple_1.root
      - ffNtuple_10.root
      - ffNtuple_11.root
      - ffNtuple_12.root
      - ffNtuple_13.root
      - ffNtuple_14.root
      - ffNtuple_15.root
      - ffNtuple_2.root
      - ffNtuple_3.root
      - ffNtuple_4.root
      - ffNtuple_5.root
      - ffNtuple_6.root
      - ffNtuple_7.root
      - ffNtuple_8.root
      - ffNtuple_9.root
      path: SIDM_XXTo2ATo2Mu2E_mXX-800_mA-5_ctau-50_TuneCP5_13TeV-madgraph-pythia8/RunIIAutumn18DRPremix-102X_upgrade2018_realistic_v15-v1/200321_053123/0000/
    2Mu2E_800GeV_5GeV_5mm:
      files:
      - ffNtuple_10.root
      - ffNtuple_11.root
      - ffNtuple_12.root
      - ffNtuple_13.root
      - ffNtuple_14.root
      - ffNtuple_15.root
      - ffNtuple_16.root
      - ffNtuple_17.root
      - ffNtuple_18.root
      - ffNtuple_19.root
      - ffNtuple_20.root
      - ffNtuple_21.root
      - ffNtuple_22.root
      - ffNtuple_23.root
      - ffNtuple_6.root
      - ffNtuple_7.root
      - ffNtuple_8.root
      - ffNtuple_9.root
      path: SIDM_XXTo2ATo2Mu2E_mXX-800_mA-5_ctau-5_TuneCP5_13TeV-madgraph-pythia8/RunIIAutumn18DRPremix-102X_upgrade2018_realistic_v15-v1/200321_053210/0000/
    4Mu_1000GeV_0p25GeV_0p002mm:
      files:
      - ffNtuple_1.root
      - ffNtuple_10.root
      - ffNtuple_11.root
      - ffNtuple_12.root
      - ffNtuple_13.root
      - ffNtuple_14.root
      - ffNtuple_15.root
      - ffNtuple_16.root
      - ffNtuple_17.root
      - ffNtuple_2.root
      - ffNtuple_3.root
      - ffNtuple_4.root
      - ffNtuple_5.root
      - ffNtuple_6.root
      - ffNtuple_7.root
      - ffNtuple_8.root
      - ffNtuple_9.root
      path: SIDM_XXTo2ATo4Mu_mXX-1000_mA-0p25_ctau-0p002_TuneCP5_13TeV-madgraph-pythia8/RunIIAutumn18DRPremix-102X_upgrade2018_realistic_v15-v1/200323_183054/0000/
    4Mu_1000GeV_0p25GeV_0p02mm:
      files:
      - ffNtuple_1.root
      - ffNtuple_10.root
      - ffNtuple_11.root
      - ffNtuple_12.root
      - ffNtuple_13.root
      - ffNtuple_14.root
      - ffNtuple_15.root
      - ffNtuple_16.root
      - ffNtuple_17.root
      - ffNtuple_18.root
      - ffNtuple_19.root
      - ffNtuple_2.root
      - ffNtuple_20.root
      - ffNtuple_3.root
      - ffNtuple_4.root
      - ffNtuple_5.root
      - ffNtuple_6.root
      - ffNtuple_7.root
      - ffNtuple_8.root
      - ffNtuple_9.root
      path: SIDM_XXTo2ATo4Mu_mXX-1000_mA-0p25_ctau-0p02_TuneCP5_13TeV-madgraph-pythia8/RunIIAutumn18DRPremix-102X_upgrade2018_realistic_v15-v1/200321_042852/0000/
    4Mu_1000GeV_0p25GeV_0p2mm:
      files:
      - ffNtuple_1.root
      - ffNtuple_10.root
      - ffNtuple_11.root
      - ffNtuple_12.root
      - ffNtuple_13.root
      - ffNtuple_14.root
      - ffNtuple_15.root
      - ffNtuple_16.root
      - ffNtuple_2.root
      - ffNtuple_3.root
      - ffNtuple_4.root
      - ffNtuple_5.root
      - ffNtuple_6.root
      - ffNtuple_7.root
      - ffNtuple_8.root
      - ffNtuple_9.root
      path: SIDM_XXTo2ATo4Mu_mXX-1000_mA-0p25_ctau-0p2_TuneCP5_13TeV-madgraph-pythia8/RunIIAutumn18DRPremix-102X_upgrade2018_realistic_v15-v1/200321_042801/0000/
    4Mu_1000GeV_0p25GeV_1mm:
      files:
      - ffNtuple_1.root
      - ffNtuple_10.root
      - ffNtuple_11.root
      - ffNtuple_12.root
      - ffNtuple_13.root
      - ffNtuple_14.root
      - ffNtuple_15.root
      - ffNtuple_16.root
      - ffNtuple_2.root
      - ffNtuple_3.root
      - ffNtuple_4.root
      - ffNtuple_5.root
      - ffNtuple_6.root
      - ffNtuple_7.root
      - ffNtuple_8.root
      - ffNtuple_9.root
      path: SIDM_XXTo2ATo4Mu_mXX-1000_mA-0p25_ctau-1_TuneCP5_13TeV-madgraph-pythia8/RunIIAutumn18DRPremix-102X_upgrade2018_realistic_v15-v1/200321_042620/0000/
    4Mu_1000GeV_0p25GeV_2mm:
      files:
      - ffNtuple_1.root
      - ffNtuple_10.root
      - ffNtuple_11.root
      - ffNtuple_12.root
      - ffNtuple_13.root
      - ffNtuple_14.root
      - ffNtuple_15.root
      - ffNtuple_16.root
      - ffNtuple_17.root
      - ffNtuple_18.root
      - ffNtuple_19.root
      - ffNtuple_2.root
      - ffNtuple_3.root
      - ffNtuple_4.root
      - ffNtuple_5.root
      - ffNtuple_6.root
      - ffNtuple_7.root
      - ffNtuple_8.root
      - ffNtuple_9.root
      path: SIDM_XXTo2ATo4Mu_mXX-1000_mA-0p25_ctau-2_TuneCP5_13TeV-madgraph-pythia8/RunIIAutumn18DRPremix-102X_upgrade2018_realistic_v15-v1/200402_184530/0000/
    4Mu_1000GeV_1p2GeV_0p0096mm:
      files:
      - ffNtuple_1.root
      - ffNtuple_10.root
      - ffNtuple_11.root
      - ffNtuple_2.root
      - ffNtuple_3.root
      - ffNtuple_4.root
      - ffNtuple_5.root
      - ffNtuple_6.root
      - ffNtuple_7.root
      - ffNtuple_8.root
      - ffNtuple_9.root
      path: SIDM_XXTo2ATo4Mu_mXX-1000_mA-1p2_ctau-0p0096_TuneCP5_13TeV-madgraph-pythia8/RunIIAutumn18DRPremix-102X_upgrade2018_realistic_v15-v1/200321_042943/0000/
    4Mu_1000GeV_1p2GeV_0p096mm:
      files:
      - ffNtuple_1.root
      - ffNtuple_10.root
      - ffNtuple_11.root
      - ffNtuple_12.root
      - ffNtuple_13.root
      - ffNtuple_14.root
      - ffNtuple_15.root
      - ffNtuple_16.root
      - ffNtuple_2.root
      - ffNtuple_3.root
      - ffNtuple_4.root
      - ffNtuple_5.root
      - ffNtuple_6.root
      - ffNtuple_7.root
      - ffNtuple_8.root
      - ffNtuple_9.root
      path: SIDM_XXTo2ATo4Mu_mXX-1000_mA-1p2_ctau-0p096_TuneCP5_13TeV-madgraph-pythia8/RunIIAutumn18DRPremix-102X_upgrade2018_realistic_v15-v1/200321_043301/0000/
    4Mu_1000GeV_1p2GeV_0p96mm:
      files:
      - ffNtuple_1.root
      - ffNtuple_10.root
      - ffNtuple_11.root
      - ffNtuple_12.root
      - ffNtuple_13.root
      - ffNtuple_14.root
      - ffNtuple_15.root
      - ffNtuple_16.root
      - ffNtuple_17.root
      - ffNtuple_18.root
      - ffNtuple_2.root
      - ffNtuple_3.root
      - ffNtuple_4.root
      - ffNtuple_5.root
      - ffNtuple_6.root
      - ffNtuple_7.root
      - ffNtuple_8.root
      - ffNtuple_9.root
      path: SIDM_XXTo2ATo4Mu_mXX-1000_mA-1p2_ctau-0p96_TuneCP5_13TeV-madgraph-pythia8/RunIIAutumn18DRPremix-102X_upgrade2018_realistic_v15-v1/200321_043214/0000/
    4Mu_1000GeV_1p2GeV_4p8mm:
      files:
      - ffNtuple_1.root
      - ffNtuple_10.root
      - ffNtuple_11.root
      - ffNtuple_12.root
      - ffNtuple_13.root
      - ffNtuple_14.root
      - ffNtuple_15.root
      - ffNtuple_16.root
      - ffNtuple_2.root
      - ffNtuple_3.root
      - ffNtuple_4.root
      - ffNtuple_5.root
      - ffNtuple_6.root
      - ffNtuple_7.root
      - ffNtuple_8.root
      - ffNtuple_9.root
      path: SIDM_XXTo2ATo4Mu_mXX-1000_mA-1p2_ctau-4p8_TuneCP5_13TeV-madgraph-pythia8/RunIIAutumn18DRPremix-102X_upgrade2018_realistic_v15-v1/200321_043036/0000/
    4Mu_1000GeV_1p2GeV_9p6mm:
      files:
      - ffNtuple_1.root
      - ffNtuple_10.root
      - ffNtuple_11.root
      - ffNtuple_12.root
      - ffNtuple_13.root
      - ffNtuple_14.root
      - ffNtuple_15.root
      - ffNtuple_16.root
      - ffNtuple_17.root
      - ffNtuple_2.root
      - ffNtuple_3.root
      - ffNtuple_4.root
      - ffNtuple_5.root
      - ffNtuple_6.root
      - ffNtuple_7.root
      - ffNtuple_8.root
      - ffNtuple_9.root
      path: SIDM_XXTo2ATo4Mu_mXX-1000_mA-1p2_ctau-9p6_TuneCP5_13TeV-madgraph-pythia8/RunIIAutumn18DRPremix-102X_upgrade2018_realistic_v15-v1/200321_043122/0000/
    4Mu_1000GeV_5GeV_0p04mm:
      files:
      - ffNtuple_1.root
      - ffNtuple_10.root
      - ffNtuple_11.root
      - ffNtuple_12.root
      - ffNtuple_13.root
      - ffNtuple_14.root
      - ffNtuple_15.root
      - ffNtuple_16.root
      - ffNtuple_17.root
      - ffNtuple_18.root
      - ffNtuple_2.root
      - ffNtuple_3.root
      - ffNtuple_4.root
      - ffNtuple_5.root
      - ffNtuple_6.root
      - ffNtuple_7.root
      - ffNtuple_8.root
      - ffNtuple_9.root
      path: SIDM_XXTo2ATo4Mu_mXX-1000_mA-5_ctau-0p04_TuneCP5_13TeV-madgraph-pythia8/RunIIAutumn18DRPremix-102X_upgrade2018_realistic_v15-v1/200321_043354/0000/
    4Mu_1000GeV_5GeV_0p4mm:
      files:
      - ffNtuple_1.root
      - ffNtuple_10.root
      - ffNtuple_11.root
      - ffNtuple_12.root
      - ffNtuple_13.root
      - ffNtuple_14.root
      - ffNtuple_2.root
      - ffNtuple_3.root
      - ffNtuple_4.root
      - ffNtuple_5.root
      - ffNtuple_6.root
      - ffNtuple_7.root
      - ffNtuple_8.root
      - ffNtuple_9.root
      path: SIDM_XXTo2ATo4Mu_mXX-1000_mA-5_ctau-0p4_TuneCP5_13TeV-madgraph-pythia8/RunIIAutumn18DRPremix-102X_upgrade2018_realistic_v15-v1/200321_043705/0000/
    4Mu_1000GeV_5GeV_20mm:
      files:
      - ffNtuple_1.root
      - ffNtuple_10.root
      - ffNtuple_11.root
      - ffNtuple_12.root
      - ffNtuple_13.root
      - ffNtuple_14.root
      - ffNtuple_2.root
      - ffNtuple_3.root
      - ffNtuple_4.root
      - ffNtuple_5.root
      - ffNtuple_6.root
      - ffNtuple_7.root
      - ffNtuple_8.root
      - ffNtuple_9.root
      path: SIDM_XXTo2ATo4Mu_mXX-1000_mA-5_ctau-20_TuneCP5_13TeV-madgraph-pythia8/RunIIAutumn18DRPremix-102X_upgrade2018_realistic_v15-v1/200321_043437/0000/
    4Mu_1000GeV_5GeV_40mm:
      files:
      - ffNtuple_1.root
      - ffNtuple_10.root
      - ffNtuple_11.root
      - ffNtuple_12.root
      - ffNtuple_2.root
      - ffNtuple_3.root
      - ffNtuple_4.root
      - ffNtuple_5.root
      - ffNtuple_6.root
      - ffNtuple_7.root
      - ffNtuple_8.root
      - ffNtuple_9.root
      path: SIDM_XXTo2ATo4Mu_mXX-1000_mA-5_ctau-40_TuneCP5_13TeV-madgraph-pythia8/RunIIAutumn18DRPremix-102X_upgrade2018_realistic_v15-v1/200321_043531/0000/
    4Mu_1000GeV_5GeV_4mm:
      files:
      - ffNtuple_1.root
      - ffNtuple_10.root
      - ffNtuple_11.root
      - ffNtuple_12.root
      - ffNtuple_13.root
      - ffNtuple_14.root
      - ffNtuple_2.root
      - ffNtuple_3.root
      - ffNtuple_4.root
      - ffNtuple_5.root
      - ffNtuple_6.root
      - ffNtuple_7.root
      - ffNtuple_8.root
      - ffNtuple_9.root
      path: SIDM_XXTo2ATo4Mu_mXX-1000_mA-5_ctau-4_TuneCP5_13TeV-madgraph-pythia8/RunIIAutumn18DRPremix-102X_upgrade2018_realistic_v15-v1/200321_043614/0000/
    4Mu_100GeV_0p25GeV_0p02mm:
      files:
      - ffNtuple_1.root
      - ffNtuple_10.root
      - ffNtuple_11.root
      - ffNtuple_12.root
      - ffNtuple_13.root
      - ffNtuple_14.root
      - ffNtuple_15.root
      - ffNtuple_16.root
      - ffNtuple_17.root
      - ffNtuple_2.root
      - ffNtuple_3.root
      - ffNtuple_4.root
      - ffNtuple_5.root
      - ffNtuple_6.root
      - ffNtuple_7.root
      - ffNtuple_8.root
      - ffNtuple_9.root
      path: SIDM_XXTo2ATo4Mu_mXX-100_mA-0p25_ctau-0p02_TuneCP5_13TeV-madgraph-pythia8/RunIIAutumn18DRPremix-102X_upgrade2018_realistic_v15-v1/200321_043749/0000/
    4Mu_100GeV_0p25GeV_0p2mm:
      files:
      - ffNtuple_1.root
      - ffNtuple_10.root
      - ffNtuple_11.root
      - ffNtuple_12.root
      - ffNtuple_2.root
      - ffNtuple_3.root
      - ffNtuple_4.root
      - ffNtuple_5.root
      - ffNtuple_6.root
      - ffNtuple_7.root
      - ffNtuple_8.root
      - ffNtuple_9.root
      path: SIDM_XXTo2ATo4Mu_mXX-100_mA-0p25_ctau-0p2_TuneCP5_13TeV-madgraph-pythia8/RunIIAutumn18DRPremix-102X_upgrade2018_realistic_v15-v1/200321_044101/0000/
    4Mu_100GeV_0p25GeV_10mm:
      files:
      - ffNtuple_1.root
      - ffNtuple_10.root
      - ffNtuple_11.root
      - ffNtuple_12.root
      - ffNtuple_13.root
      - ffNtuple_14.root
      - ffNtuple_15.root
      - ffNtuple_16.root
      - ffNtuple_17.root
      - ffNtuple_2.root
      - ffNtuple_3.root
      - ffNtuple_4.root
      - ffNtuple_5.root
      - ffNtuple_6.root
      - ffNtuple_7.root
      - ffNtuple_8.root
      - ffNtuple_9.root
      path: SIDM_XXTo2ATo4Mu_mXX-100_mA-0p25_ctau-10_TuneCP5_13TeV-madgraph-pythia8/RunIIAutumn18DRPremix-102X_upgrade2018_realistic_v15-v1/200321_043840/0000/
    4Mu_100GeV_0p25GeV_20mm:
      files:
      - ffNtuple_1.root
      - ffNtuple_10.root
      - ffNtuple_11.root
      - ffNtuple_12.root
      - ffNtuple_13.root
      - ffNtuple_2.root
      - ffNtuple_3.root
      - ffNtuple_4.root
      - ffNtuple_5.root
      - ffNtuple_6.root
      - ffNtuple_7.root
      - ffNtuple_8.root
      - ffNtuple_9.root
      path: SIDM_XXTo2ATo4Mu_mXX-100_mA-0p25_ctau-20_TuneCP5_13TeV-madgraph-pythia8/RunIIAutumn18DRPremix-102X_upgrade2018_realistic_v15-v1/200321_043924/0000/
    4Mu_100GeV_0p25GeV_2mm:
      files:
      - ffNtuple_1.root
      - ffNtuple_10.root
      - ffNtuple_11.root
      - ffNtuple_12.root
      - ffNtuple_13.root
      - ffNtuple_14.root
      - ffNtuple_2.root
      - ffNtuple_3.root
      - ffNtuple_4.root
      - ffNtuple_5.root
      - ffNtuple_6.root
      - ffNtuple_7.root
      - ffNtuple_8.root
      - ffNtuple_9.root
      path: SIDM_XXTo2ATo4Mu_mXX-100_mA-0p25_ctau-2_TuneCP5_13TeV-madgraph-pythia8/RunIIAutumn18DRPremix-102X_upgrade2018_realistic_v15-v1/200321_044017/0000/
    4Mu_100GeV_1p2GeV_0p096mm:
      files:
      - ffNtuple_1.root
      - ffNtuple_10.root
      - ffNtuple_11.root
      - ffNtuple_12.root
      - ffNtuple_13.root
      - ffNtuple_14.root
      - ffNtuple_15.root
      - ffNtuple_2.root
      - ffNtuple_3.root
      - ffNtuple_4.root
      - ffNtuple_5.root
      - ffNtuple_6.root
      - ffNtuple_7.root
      - ffNtuple_8.root
      - ffNtuple_9.root
      path: SIDM_XXTo2ATo4Mu_mXX-100_mA-1p2_ctau-0p096_TuneCP5_13TeV-madgraph-pythia8/RunIIAutumn18DRPremix-102X_upgrade2018_realistic_v15-v1/200321_044157/0000/
    4Mu_100GeV_1p2GeV_0p96mm:
      files:
      - ffNtuple_1.root
      - ffNtuple_10.root
      - ffNtuple_11.root
      - ffNtuple_12.root
      - ffNtuple_13.root
      - ffNtuple_14.root
      - ffNtuple_15.root
      - ffNtuple_16.root
      - ffNtuple_17.root
      - ffNtuple_18.root
      - ffNtuple_19.root
      - ffNtuple_2.root
      - ffNtuple_3.root
      - ffNtuple_4.root
      - ffNtuple_5.root
      - ffNtuple_6.root
      - ffNtuple_7.root
      - ffNtuple_8.root
      - ffNtuple_9.root
      path: SIDM_XXTo2ATo4Mu_mXX-100_mA-1p2_ctau-0p96_TuneCP5_13TeV-madgraph-pythia8/RunIIAutumn18DRPremix-102X_upgrade2018_realistic_v15-v1/200321_044515/0000/
    4Mu_100GeV_1p2GeV_48mm:
      files:
      - ffNtuple_1.root
      - ffNtuple_10.root
      - ffNtuple_11.root
      - ffNtuple_12.root
      - ffNtuple_13.root
      - ffNtuple_14.root
      - ffNtuple_15.root
      - ffNtuple_16.root
      - ffNtuple_17.root
      - ffNtuple_18.root
      - ffNtuple_2.root
      - ffNtuple_3.root
      - ffNtuple_4.root
      - ffNtuple_5.root
      - ffNtuple_6.root
      - ffNtuple_7.root
      - ffNtuple_8.root
      - ffNtuple_9.root
      path: SIDM_XXTo2ATo4Mu_mXX-100_mA-1p2_ctau-48_TuneCP5_13TeV-madgraph-pythia8/RunIIAutumn18DRPremix-102X_upgrade2018_realistic_v15-v1/200321_044244/0000/
    4Mu_100GeV_1p2GeV_96mm:
      files:
      - ffNtuple_1.root
      - ffNtuple_10.root
      - ffNtuple_11.root
      - ffNtuple_12.root
      - ffNtuple_13.root
      - ffNtuple_14.root
      - ffNtuple_15.root
      - ffNtuple_2.root
      - ffNtuple_3.root
      - ffNtuple_4.root
      - ffNtuple_5.root
      - ffNtuple_6.root
      - ffNtuple_7.root
      - ffNtuple_8.root
      - ffNtuple_9.root
      path: SIDM_XXTo2ATo4Mu_mXX-100_mA-1p2_ctau-96_TuneCP5_13TeV-madgraph-pythia8/RunIIAutumn18DRPremix-102X_upgrade2018_realistic_v15-v1/200321_044340/0000/
    4Mu_100GeV_1p2GeV_9p6mm:
      files:
      - ffNtuple_1.root
      - ffNtuple_10.root
      - ffNtuple_11.root
      - ffNtuple_12.root
      - ffNtuple_13.root
      - ffNtuple_14.root
      - ffNtuple_15.root
      - ffNtuple_2.root
      - ffNtuple_3.root
      - ffNtuple_4.root
      - ffNtuple_5.root
      - ffNtuple_6.root
      - ffNtuple_7.root
      - ffNtuple_8.root
      - ffNtuple_9.root
      path: SIDM_XXTo2ATo4Mu_mXX-100_mA-1p2_ctau-9p6_TuneCP5_13TeV-madgraph-pythia8/RunIIAutumn18DRPremix-102X_upgrade2018_realistic_v15-v1/200321_044425/0000/
    4Mu_100GeV_5GeV_0p4mm:
      files:
      - ffNtuple_1.root
      - ffNtuple_10.root
      - ffNtuple_11.root
      - ffNtuple_12.root
      - ffNtuple_13.root
      - ffNtuple_14.root
      - ffNtuple_15.root
      - ffNtuple_16.root
      - ffNtuple_17.root
      - ffNtuple_18.root
      - ffNtuple_2.root
      - ffNtuple_3.root
      - ffNtuple_4.root
      - ffNtuple_5.root
      - ffNtuple_6.root
      - ffNtuple_7.root
      - ffNtuple_8.root
      - ffNtuple_9.root
      path: SIDM_XXTo2ATo4Mu_mXX-100_mA-5_ctau-0p4_TuneCP5_13TeV-madgraph-pythia8/RunIIAutumn18DRPremix-102X_upgrade2018_realistic_v15-v1/200321_044559/0000/
    4Mu_100GeV_5GeV_200mm:
      files:
      - ffNtuple_1.root
      - ffNtuple_10.root
      - ffNtuple_11.root
      - ffNtuple_12.root
      - ffNtuple_13.root
      - ffNtuple_14.root
      - ffNtuple_15.root
      - ffNtuple_16.root
      - ffNtuple_17.root
      - ffNtuple_18.root
      - ffNtuple_19.root
      - ffNtuple_2.root
      - ffNtuple_20.root
      - ffNtuple_3.root
      - ffNtuple_4.root
      - ffNtuple_5.root
      - ffNtuple_6.root
      - ffNtuple_7.root
      - ffNtuple_8.root
      - ffNtuple_9.root
      path: SIDM_XXTo2ATo4Mu_mXX-100_mA-5_ctau-200_TuneCP5_13TeV-madgraph-pythia8/RunIIAutumn18DRPremix-102X_upgrade2018_realistic_v15-v1/200321_044649/0000/
    4Mu_100GeV_5GeV_400mm:
      files:
      - ffNtuple_1.root
      - ffNtuple_10.root
      - ffNtuple_11.root
      - ffNtuple_12.root
      - ffNtuple_13.root
      - ffNtuple_14.root
      - ffNtuple_15.root
      - ffNtuple_16.root
      - ffNtuple_17.root
      - ffNtuple_18.root
      - ffNtuple_19.root
      - ffNtuple_2.root
      - ffNtuple_20.root
      - ffNtuple_3.root
      - ffNtuple_4.root
      - ffNtuple_5.root
      - ffNtuple_6.root
      - ffNtuple_7.root
      - ffNtuple_8.root
      - ffNtuple_9.root
      path: SIDM_XXTo2ATo4Mu_mXX-100_mA-5_ctau-400_TuneCP5_13TeV-madgraph-pythia8/RunIIAutumn18DRPremix-102X_upgrade2018_realistic_v15-v1/200402_184630/0000/
    4Mu_100GeV_5GeV_40mm:
      files:
      - ffNtuple_1.root
      - ffNtuple_10.root
      - ffNtuple_11.root
      - ffNtuple_12.root
      - ffNtuple_13.root
      - ffNtuple_14.root
      - ffNtuple_15.root
      - ffNtuple_16.root
      - ffNtuple_17.root
      - ffNtuple_2.root
      - ffNtuple_3.root
      - ffNtuple_4.root
      - ffNtuple_5.root
      - ffNtuple_6.root
      - ffNtuple_7.root
      - ffNtuple_8.root
      - ffNtuple_9.root
      path: SIDM_XXTo2ATo4Mu_mXX-100_mA-5_ctau-40_TuneCP5_13TeV-madgraph-pythia8/RunIIAutumn18DRPremix-102X_upgrade2018_realistic_v15-v1/200323_223651/0000/
    4Mu_100GeV_5GeV_4mm:
      files:
      - ffNtuple_1.root
      - ffNtuple_2.root
      - ffNtuple_5.root
      - ffNtuple_7.root
      path: SIDM_XXTo2ATo4Mu_mXX-100_mA-5_ctau-4_TuneCP5_13TeV-madgraph-pythia8/RunIIAutumn18DRPremix-102X_upgrade2018_realistic_v15-v1/200321_044824/0000/
    4Mu_150GeV_0p25GeV_0p013mm:
      files:
      - ffNtuple_1.root
      - ffNtuple_10.root
      - ffNtuple_11.root
      - ffNtuple_12.root
      - ffNtuple_13.root
      - ffNtuple_2.root
      - ffNtuple_3.root
      - ffNtuple_4.root
      - ffNtuple_5.root
      - ffNtuple_6.root
      - ffNtuple_7.root
      - ffNtuple_8.root
      - ffNtuple_9.root
      path: SIDM_XXTo2ATo4Mu_mXX-150_mA-0p25_ctau-0p013_TuneCP5_13TeV-madgraph-pythia8/RunIIAutumn18DRPremix-102X_upgrade2018_realistic_v15-v1/200402_184814/0000/
    4Mu_150GeV_0p25GeV_0p13mm:
      files:
      - ffNtuple_1.root
      - ffNtuple_10.root
      - ffNtuple_11.root
      - ffNtuple_12.root
      - ffNtuple_13.root
      - ffNtuple_14.root
      - ffNtuple_15.root
      - ffNtuple_16.root
      - ffNtuple_17.root
      - ffNtuple_18.root
      - ffNtuple_2.root
      - ffNtuple_3.root
      - ffNtuple_4.root
      - ffNtuple_5.root
      - ffNtuple_6.root
      - ffNtuple_7.root
      - ffNtuple_8.root
      - ffNtuple_9.root
      path: SIDM_XXTo2ATo4Mu_mXX-150_mA-0p25_ctau-0p13_TuneCP5_13TeV-madgraph-pythia8/RunIIAutumn18DRPremix-102X_upgrade2018_realistic_v15-v1/200330_153256/0000/
    4Mu_150GeV_0p25GeV_13mm:
      files:
      - ffNtuple_1.root
      - ffNtuple_10.root
      - ffNtuple_11.root
      - ffNtuple_12.root
      - ffNtuple_13.root
      - ffNtuple_14.root
      - ffNtuple_15.root
      - ffNtuple_16.root
      - ffNtuple_17.root
      - ffNtuple_18.root
      - ffNtuple_2.root
      - ffNtuple_3.root
      - ffNtuple_4.root
      - ffNtuple_5.root
      - ffNtuple_6.root
      - ffNtuple_7.root
      - ffNtuple_8.root
      - ffNtuple_9.root
      path: SIDM_XXTo2ATo4Mu_mXX-150_mA-0p25_ctau-13_TuneCP5_13TeV-madgraph-pythia8/RunIIAutumn18DRPremix-102X_upgrade2018_realistic_v15-v1/200321_045045/0000/
    4Mu_150GeV_0p25GeV_1p3mm:
      files:
      - ffNtuple_1.root
      - ffNtuple_10.root
      - ffNtuple_11.root
      - ffNtuple_12.root
      - ffNtuple_13.root
      - ffNtuple_14.root
      - ffNtuple_15.root
      - ffNtuple_2.root
      - ffNtuple_3.root
      - ffNtuple_4.root
      - ffNtuple_5.root
      - ffNtuple_6.root
      - ffNtuple_7.root
      - ffNtuple_8.root
      - ffNtuple_9.root
      path: SIDM_XXTo2ATo4Mu_mXX-150_mA-0p25_ctau-1p3_TuneCP5_13TeV-madgraph-pythia8/RunIIAutumn18DRPremix-102X_upgrade2018_realistic_v15-v1/200321_045144/0000/
    4Mu_150GeV_0p25GeV_6p7mm:
      files:
      - ffNtuple_1.root
      - ffNtuple_10.root
      - ffNtuple_11.root
      - ffNtuple_2.root
      - ffNtuple_3.root
      - ffNtuple_4.root
      - ffNtuple_5.root
      - ffNtuple_6.root
      - ffNtuple_7.root
      - ffNtuple_8.root
      - ffNtuple_9.root
      path: SIDM_XXTo2ATo4Mu_mXX-150_mA-0p25_ctau-6p7_TuneCP5_13TeV-madgraph-pythia8/RunIIAutumn18DRPremix-102X_upgrade2018_realistic_v15-v1/200321_044959/0000/
    4Mu_150GeV_1p2GeV_0p064mm:
      files:
      - ffNtuple_1.root
      - ffNtuple_10.root
      - ffNtuple_11.root
      - ffNtuple_12.root
      - ffNtuple_13.root
      - ffNtuple_14.root
      - ffNtuple_15.root
      - ffNtuple_16.root
      - ffNtuple_17.root
      - ffNtuple_18.root
      - ffNtuple_19.root
      - ffNtuple_2.root
      - ffNtuple_3.root
      - ffNtuple_4.root
      - ffNtuple_5.root
      - ffNtuple_6.root
      - ffNtuple_7.root
      - ffNtuple_8.root
      - ffNtuple_9.root
      path: SIDM_XXTo2ATo4Mu_mXX-150_mA-1p2_ctau-0p064_TuneCP5_13TeV-madgraph-pythia8/RunIIAutumn18DRPremix-102X_upgrade2018_realistic_v15-v1/200321_045321/0000/
    4Mu_150GeV_1p2GeV_0p64mm:
      files:
      - ffNtuple_1.root
      - ffNtuple_2.root
      - ffNtuple_3.root
      - ffNtuple_4.root
      - ffNtuple_5.root
      - ffNtuple_6.root
      - ffNtuple_7.root
      - ffNtuple_8.root
      - ffNtuple_9.root
      path: SIDM_XXTo2ATo4Mu_mXX-150_mA-1p2_ctau-0p64_TuneCP5_13TeV-madgraph-pythia8/RunIIAutumn18DRPremix-102X_upgrade2018_realistic_v15-v1/200321_045641/0000/
    4Mu_150GeV_1p2GeV_32mm:
      files:
      - ffNtuple_1.root
      - ffNtuple_10.root
      - ffNtuple_11.root
      - ffNtuple_12.root
      - ffNtuple_13.root
      - ffNtuple_14.root
      - ffNtuple_15.root
      - ffNtuple_16.root
      - ffNtuple_17.root
      - ffNtuple_18.root
      - ffNtuple_2.root
      - ffNtuple_3.root
      - ffNtuple_4.root
      - ffNtuple_5.root
      - ffNtuple_6.root
      - ffNtuple_7.root
      - ffNtuple_8.root
      - ffNtuple_9.root
      path: SIDM_XXTo2ATo4Mu_mXX-150_mA-1p2_ctau-32_TuneCP5_13TeV-madgraph-pythia8/RunIIAutumn18DRPremix-102X_upgrade2018_realistic_v15-v1/200321_045405/0000/
    4Mu_150GeV_1p2GeV_64mm:
      files:
      - ffNtuple_1.root
      - ffNtuple_10.root
      - ffNtuple_11.root
      - ffNtuple_12.root
      - ffNtuple_13.root
      - ffNtuple_14.root
      - ffNtuple_15.root
      - ffNtuple_16.root
      - ffNtuple_17.root
      - ffNtuple_18.root
      - ffNtuple_19.root
      - ffNtuple_2.root
      - ffNtuple_3.root
      - ffNtuple_4.root
      - ffNtuple_5.root
      - ffNtuple_6.root
      - ffNtuple_7.root
      - ffNtuple_8.root
      - ffNtuple_9.root
      path: SIDM_XXTo2ATo4Mu_mXX-150_mA-1p2_ctau-64_TuneCP5_13TeV-madgraph-pythia8/RunIIAutumn18DRPremix-102X_upgrade2018_realistic_v15-v1/200321_045456/0000/
    4Mu_150GeV_1p2GeV_6p4mm:
      files:
      - ffNtuple_1.root
      - ffNtuple_10.root
      - ffNtuple_11.root
      - ffNtuple_12.root
      - ffNtuple_13.root
      - ffNtuple_14.root
      - ffNtuple_15.root
      - ffNtuple_16.root
      - ffNtuple_17.root
      - ffNtuple_18.root
      - ffNtuple_19.root
      - ffNtuple_2.root
      - ffNtuple_3.root
      - ffNtuple_4.root
      - ffNtuple_5.root
      - ffNtuple_6.root
      - ffNtuple_7.root
      - ffNtuple_8.root
      - ffNtuple_9.root
      path: SIDM_XXTo2ATo4Mu_mXX-150_mA-1p2_ctau-6p4_TuneCP5_13TeV-madgraph-pythia8/RunIIAutumn18DRPremix-102X_upgrade2018_realistic_v15-v1/200321_045537/0000/
    4Mu_150GeV_5GeV_0p27mm:
      files:
      - ffNtuple_1.root
      - ffNtuple_10.root
      - ffNtuple_11.root
      - ffNtuple_12.root
      - ffNtuple_13.root
      - ffNtuple_14.root
      - ffNtuple_15.root
      - ffNtuple_16.root
      - ffNtuple_17.root
      - ffNtuple_18.root
      - ffNtuple_2.root
      - ffNtuple_3.root
      - ffNtuple_4.root
      - ffNtuple_5.root
      - ffNtuple_6.root
      - ffNtuple_7.root
      - ffNtuple_8.root
      - ffNtuple_9.root
      path: SIDM_XXTo2ATo4Mu_mXX-150_mA-5_ctau-0p27_TuneCP5_13TeV-madgraph-pythia8/RunIIAutumn18DRPremix-102X_upgrade2018_realistic_v15-v1/200321_045733/0000/
    4Mu_150GeV_5GeV_130mm:
      files:
      - ffNtuple_1.root
      - ffNtuple_10.root
      - ffNtuple_11.root
      - ffNtuple_12.root
      - ffNtuple_13.root
      - ffNtuple_14.root
      - ffNtuple_15.root
      - ffNtuple_16.root
      - ffNtuple_17.root
      - ffNtuple_18.root
      - ffNtuple_19.root
      - ffNtuple_2.root
      - ffNtuple_20.root
      - ffNtuple_3.root
      - ffNtuple_4.root
      - ffNtuple_5.root
      - ffNtuple_6.root
      - ffNtuple_7.root
      - ffNtuple_8.root
      - ffNtuple_9.root
      path: SIDM_XXTo2ATo4Mu_mXX-150_mA-5_ctau-130_TuneCP5_13TeV-madgraph-pythia8/RunIIAutumn18DRPremix-102X_upgrade2018_realistic_v15-v1/200321_045814/0000/
    4Mu_150GeV_5GeV_270mm:
      files:
      - ffNtuple_1.root
      - ffNtuple_10.root
      - ffNtuple_11.root
      - ffNtuple_12.root
      - ffNtuple_13.root
      - ffNtuple_14.root
      - ffNtuple_15.root
      - ffNtuple_2.root
      - ffNtuple_3.root
      - ffNtuple_4.root
      - ffNtuple_5.root
      - ffNtuple_6.root
      - ffNtuple_7.root
      - ffNtuple_8.root
      - ffNtuple_9.root
      path: SIDM_XXTo2ATo4Mu_mXX-150_mA-5_ctau-270_TuneCP5_13TeV-madgraph-pythia8/RunIIAutumn18DRPremix-102X_upgrade2018_realistic_v15-v1/200321_045907/0000/
    4Mu_150GeV_5GeV_27mm:
      files:
      - ffNtuple_1.root
      - ffNtuple_10.root
      - ffNtuple_11.root
      - ffNtuple_12.root
      - ffNtuple_13.root
      - ffNtuple_14.root
      - ffNtuple_15.root
      - ffNtuple_16.root
      - ffNtuple_17.root
      - ffNtuple_2.root
      - ffNtuple_3.root
      - ffNtuple_4.root
      - ffNtuple_5.root
      - ffNtuple_6.root
      - ffNtuple_7.root
      - ffNtuple_8.root
      - ffNtuple_9.root
      path: SIDM_XXTo2ATo4Mu_mXX-150_mA-5_ctau-27_TuneCP5_13TeV-madgraph-pythia8/RunIIAutumn18DRPremix-102X_upgrade2018_realistic_v15-v1/200321_045949/0000/
    4Mu_150GeV_5GeV_2p7mm:
      files:
      - ffNtuple_1.root
      path: SIDM_XXTo2ATo4Mu_mXX-150_mA-5_ctau-2p7_TuneCP5_13TeV-madgraph-pythia8/RunIIAutumn18DRPremix-102X_upgrade2018_realistic_v15-v1/200402_185008/0000/
    4Mu_200GeV_0p25GeV_0p01mm:
      files:
      - ffNtuple_1.root
      - ffNtuple_10.root
      - ffNtuple_11.root
      - ffNtuple_12.root
      - ffNtuple_13.root
      - ffNtuple_14.root
      - ffNtuple_15.root
      - ffNtuple_2.root
      - ffNtuple_3.root
      - ffNtuple_4.root
      - ffNtuple_5.root
      - ffNtuple_6.root
      - ffNtuple_7.root
      - ffNtuple_8.root
      - ffNtuple_9.root
      path: SIDM_XXTo2ATo4Mu_mXX-200_mA-0p25_ctau-0p01_TuneCP5_13TeV-madgraph-pythia8/RunIIAutumn18DRPremix-102X_upgrade2018_realistic_v15-v1/200403_193957/0000/
    4Mu_200GeV_0p25GeV_0p1mm:
      files:
      - ffNtuple_1.root
      - ffNtuple_10.root
      - ffNtuple_11.root
      - ffNtuple_12.root
      - ffNtuple_13.root
      - ffNtuple_14.root
      - ffNtuple_15.root
      - ffNtuple_16.root
      - ffNtuple_17.root
      - ffNtuple_2.root
      - ffNtuple_3.root
      - ffNtuple_4.root
      - ffNtuple_5.root
      - ffNtuple_6.root
      - ffNtuple_7.root
      - ffNtuple_8.root
      - ffNtuple_9.root
      path: SIDM_XXTo2ATo4Mu_mXX-200_mA-0p25_ctau-0p1_TuneCP5_13TeV-madgraph-pythia8/RunIIAutumn18DRPremix-102X_upgrade2018_realistic_v15-v1/200321_050451/0000/
    4Mu_200GeV_0p25GeV_10mm:
      files:
      - ffNtuple_1.root
      - ffNtuple_10.root
      - ffNtuple_11.root
      - ffNtuple_12.root
      - ffNtuple_13.root
      - ffNtuple_14.root
      - ffNtuple_15.root
      - ffNtuple_16.root
      - ffNtuple_2.root
      - ffNtuple_3.root
      - ffNtuple_4.root
      - ffNtuple_5.root
      - ffNtuple_6.root
      - ffNtuple_7.root
      - ffNtuple_8.root
      - ffNtuple_9.root
      path: SIDM_XXTo2ATo4Mu_mXX-200_mA-0p25_ctau-10_TuneCP5_13TeV-madgraph-pythia8/RunIIAutumn18DRPremix-102X_upgrade2018_realistic_v15-v1/200322_040806/0000/
    4Mu_200GeV_0p25GeV_1mm:
      files:
      - ffNtuple_1.root
      - ffNtuple_10.root
      - ffNtuple_11.root
      - ffNtuple_2.root
      - ffNtuple_3.root
      - ffNtuple_4.root
      - ffNtuple_5.root
      - ffNtuple_6.root
      - ffNtuple_7.root
      - ffNtuple_8.root
      - ffNtuple_9.root
      path: SIDM_XXTo2ATo4Mu_mXX-200_mA-0p25_ctau-1_TuneCP5_13TeV-madgraph-pythia8/RunIIAutumn18DRPremix-102X_upgrade2018_realistic_v15-v1/200322_040858/0000/
    4Mu_200GeV_0p25GeV_5mm:
      files:
      - ffNtuple_1.root
      - ffNtuple_10.root
      - ffNtuple_11.root
      - ffNtuple_12.root
      - ffNtuple_13.root
      - ffNtuple_14.root
      - ffNtuple_2.root
      - ffNtuple_3.root
      - ffNtuple_4.root
      - ffNtuple_5.root
      - ffNtuple_6.root
      - ffNtuple_7.root
      - ffNtuple_8.root
      - ffNtuple_9.root
      path: SIDM_XXTo2ATo4Mu_mXX-200_mA-0p25_ctau-5_TuneCP5_13TeV-madgraph-pythia8/RunIIAutumn18DRPremix-102X_upgrade2018_realistic_v15-v1/200322_040713/0000/
    4Mu_200GeV_1p2GeV_0p048mm:
      files:
      - ffNtuple_1.root
      path: SIDM_XXTo2ATo4Mu_mXX-200_mA-1p2_ctau-0p048_TuneCP5_13TeV-madgraph-pythia8/RunIIAutumn18DRPremix-102X_upgrade2018_realistic_v15-v1/200321_050543/0000/
    4Mu_200GeV_1p2GeV_0p48mm:
      files:
      - ffNtuple_1.root
      path: SIDM_XXTo2ATo4Mu_mXX-200_mA-1p2_ctau-0p48_TuneCP5_13TeV-madgraph-pythia8/RunIIAutumn18DRPremix-102X_upgrade2018_realistic_v15-v1/200321_050900/0000/
    4Mu_200GeV_1p2GeV_24mm:
      files:
      - ffNtuple_1.root
      - ffNtuple_10.root
      - ffNtuple_11.root
      - ffNtuple_12.root
      - ffNtuple_13.root
      - ffNtuple_14.root
      - ffNtuple_15.root
      - ffNtuple_16.root
      - ffNtuple_2.root
      - ffNtuple_3.root
      - ffNtuple_4.root
      - ffNtuple_5.root
      - ffNtuple_6.root
      - ffNtuple_7.root
      - ffNtuple_8.root
      - ffNtuple_9.root
      path: SIDM_XXTo2ATo4Mu_mXX-200_mA-1p2_ctau-24_TuneCP5_13TeV-madgraph-pythia8/RunIIAutumn18DRPremix-102X_upgrade2018_realistic_v15-v1/200322_040952/0000/
    4Mu_200GeV_1p2GeV_48mm:
      files:
      - ffNtuple_1.root
      - ffNtuple_10.root
      - ffNtuple_11.root
      - ffNtuple_12.root
      - ffNtuple_13.root
      - ffNtuple_14.root
      - ffNtuple_15.root
      - ffNtuple_16.root
      - ffNtuple_17.root
      - ffNtuple_2.root
      - ffNtuple_3.root
      - ffNtuple_4.root
      - ffNtuple_5.root
      - ffNtuple_6.root
      - ffNtuple_7.root
      - ffNtuple_8.root
      - ffNtuple_9.root
      path: SIDM_XXTo2ATo4Mu_mXX-200_mA-1p2_ctau-48_TuneCP5_13TeV-madgraph-pythia8/RunIIAutumn18DRPremix-102X_upgrade2018_realistic_v15-v1/200321_050726/0000/
    4Mu_200GeV_1p2GeV_4p8mm:
      files:
      - ffNtuple_1.root
      - ffNtuple_10.root
      - ffNtuple_11.root
      - ffNtuple_12.root
      - ffNtuple_13.root
      - ffNtuple_14.root
      - ffNtuple_15.root
      - ffNtuple_2.root
      - ffNtuple_3.root
      - ffNtuple_4.root
      - ffNtuple_5.root
      - ffNtuple_6.root
      - ffNtuple_7.root
      - ffNtuple_8.root
      - ffNtuple_9.root
      path: SIDM_XXTo2ATo4Mu_mXX-200_mA-1p2_ctau-4p8_TuneCP5_13TeV-madgraph-pythia8/RunIIAutumn18DRPremix-102X_upgrade2018_realistic_v15-v1/200322_041105/0000/
    4Mu_200GeV_5GeV_0p2mm:
      files:
      - ffNtuple_1.root
      - ffNtuple_2.root
      - ffNtuple_3.root
      - ffNtuple_4.root
      - ffNtuple_5.root
      - ffNtuple_6.root
      - ffNtuple_7.root
      - ffNtuple_8.root
      path: SIDM_XXTo2ATo4Mu_mXX-200_mA-5_ctau-0p2_TuneCP5_13TeV-madgraph-pythia8/RunIIAutumn18DRPremix-102X_upgrade2018_realistic_v15-v1/200323_183738/0000/
    4Mu_200GeV_5GeV_100mm:
      files:
      - ffNtuple_1.root
      - ffNtuple_10.root
      - ffNtuple_11.root
      - ffNtuple_12.root
      - ffNtuple_13.root
      - ffNtuple_14.root
      - ffNtuple_15.root
      - ffNtuple_16.root
      - ffNtuple_2.root
      - ffNtuple_3.root
      - ffNtuple_4.root
      - ffNtuple_5.root
      - ffNtuple_6.root
      - ffNtuple_7.root
      - ffNtuple_8.root
      - ffNtuple_9.root
      path: SIDM_XXTo2ATo4Mu_mXX-200_mA-5_ctau-100_TuneCP5_13TeV-madgraph-pythia8/RunIIAutumn18DRPremix-102X_upgrade2018_realistic_v15-v1/200321_051034/0000/
    4Mu_200GeV_5GeV_200mm:
      files:
      - ffNtuple_1.root
      - ffNtuple_10.root
      - ffNtuple_11.root
      - ffNtuple_12.root
      - ffNtuple_13.root
      - ffNtuple_2.root
      - ffNtuple_3.root
      - ffNtuple_4.root
      - ffNtuple_5.root
      - ffNtuple_6.root
      - ffNtuple_7.root
      - ffNtuple_8.root
      - ffNtuple_9.root
      path: SIDM_XXTo2ATo4Mu_mXX-200_mA-5_ctau-200_TuneCP5_13TeV-madgraph-pythia8/RunIIAutumn18DRPremix-102X_upgrade2018_realistic_v15-v1/200322_041254/0000/
    4Mu_200GeV_5GeV_20mm:
      files:
      - ffNtuple_1.root
      - ffNtuple_10.root
      - ffNtuple_11.root
      - ffNtuple_12.root
      - ffNtuple_13.root
      - ffNtuple_14.root
      - ffNtuple_15.root
      - ffNtuple_16.root
      - ffNtuple_17.root
      - ffNtuple_2.root
      - ffNtuple_3.root
      - ffNtuple_4.root
      - ffNtuple_5.root
      - ffNtuple_6.root
      - ffNtuple_7.root
      - ffNtuple_8.root
      - ffNtuple_9.root
      path: SIDM_XXTo2ATo4Mu_mXX-200_mA-5_ctau-20_TuneCP5_13TeV-madgraph-pythia8/RunIIAutumn18DRPremix-102X_upgrade2018_realistic_v15-v1/200330_144216/0000/
    4Mu_200GeV_5GeV_2mm:
      files:
      - ffNtuple_14.root
      - ffNtuple_15.root
      path: SIDM_XXTo2ATo4Mu_mXX-200_mA-5_ctau-2_TuneCP5_13TeV-madgraph-pythia8/RunIIAutumn18DRPremix-102X_upgrade2018_realistic_v15-v1/200321_051213/0000/
    4Mu_500GeV_0p25GeV_0p004mm:
      files:
      - ffNtuple_1.root
      - ffNtuple_2.root
      - ffNtuple_3.root
      - ffNtuple_4.root
      - ffNtuple_5.root
      - ffNtuple_6.root
      - ffNtuple_7.root
      - ffNtuple_8.root
      - ffNtuple_9.root
      path: SIDM_XXTo2ATo4Mu_mXX-500_mA-0p25_ctau-0p004_TuneCP5_13TeV-madgraph-pythia8/RunIIAutumn18DRPremix-102X_upgrade2018_realistic_v15-v1/200322_041347/0000/
    4Mu_500GeV_0p25GeV_0p04mm:
      files:
      - ffNtuple_1.root
      - ffNtuple_10.root
      - ffNtuple_2.root
      - ffNtuple_3.root
      - ffNtuple_4.root
      - ffNtuple_5.root
      - ffNtuple_6.root
      - ffNtuple_7.root
      - ffNtuple_8.root
      - ffNtuple_9.root
      path: SIDM_XXTo2ATo4Mu_mXX-500_mA-0p25_ctau-0p04_TuneCP5_13TeV-madgraph-pythia8/RunIIAutumn18DRPremix-102X_upgrade2018_realistic_v15-v1/200321_051615/0000/
    4Mu_500GeV_0p25GeV_0p4mm:
      files:
      - ffNtuple_1.root
      - ffNtuple_10.root
      - ffNtuple_11.root
      - ffNtuple_12.root
      - ffNtuple_13.root
      - ffNtuple_14.root
      - ffNtuple_15.root
      - ffNtuple_2.root
      - ffNtuple_3.root
      - ffNtuple_4.root
      - ffNtuple_5.root
      - ffNtuple_6.root
      - ffNtuple_7.root
      - ffNtuple_8.root
      - ffNtuple_9.root
      path: SIDM_XXTo2ATo4Mu_mXX-500_mA-0p25_ctau-0p4_TuneCP5_13TeV-madgraph-pythia8/RunIIAutumn18DRPremix-102X_upgrade2018_realistic_v15-v1/200321_051531/0000/
    4Mu_500GeV_0p25GeV_2mm:
      files:
      - ffNtuple_1.root
      - ffNtuple_2.root
      - ffNtuple_3.root
      - ffNtuple_4.root
      - ffNtuple_5.root
      - ffNtuple_6.root
      - ffNtuple_7.root
      - ffNtuple_8.root
      - ffNtuple_9.root
      path: SIDM_XXTo2ATo4Mu_mXX-500_mA-0p25_ctau-2_TuneCP5_13TeV-madgraph-pythia8/RunIIAutumn18DRPremix-102X_upgrade2018_realistic_v15-v1/200323_183930/0000/
    4Mu_500GeV_0p25GeV_4mm:
      files:
      - ffNtuple_1.root
      - ffNtuple_10.root
      - ffNtuple_11.root
      - ffNtuple_12.root
      - ffNtuple_13.root
      - ffNtuple_14.root
      - ffNtuple_15.root
      - ffNtuple_2.root
      - ffNtuple_3.root
      - ffNtuple_4.root
      - ffNtuple_5.root
      - ffNtuple_6.root
      - ffNtuple_7.root
      - ffNtuple_8.root
      - ffNtuple_9.root
      path: SIDM_XXTo2ATo4Mu_mXX-500_mA-0p25_ctau-4_TuneCP5_13TeV-madgraph-pythia8/RunIIAutumn18DRPremix-102X_upgrade2018_realistic_v15-v1/200322_151623/0000/
    4Mu_500GeV_1p2GeV_0p019mm:
      files:
      - ffNtuple_0.root
      path: SIDM_XXTo2ATo4Mu_mXX-500_mA-1p2_ctau-0p019_TuneCP5_13TeV-madgraph-pythia8/RunIIAutumn18DRPremix-102X_upgrade2018_realistic_v15-v1/200317_180513/
    4Mu_500GeV_1p2GeV_0p19mm:
      files:
      - ffNtuple_1.root
      - ffNtuple_10.root
      - ffNtuple_11.root
      - ffNtuple_12.root
      - ffNtuple_13.root
      - ffNtuple_14.root
      - ffNtuple_15.root
      - ffNtuple_16.root
      - ffNtuple_2.root
      - ffNtuple_3.root
      - ffNtuple_4.root
      - ffNtuple_5.root
      - ffNtuple_6.root
      - ffNtuple_7.root
      - ffNtuple_8.root
      - ffNtuple_9.root
      path: SIDM_XXTo2ATo4Mu_mXX-500_mA-1p2_ctau-0p19_TuneCP5_13TeV-madgraph-pythia8/RunIIAutumn18DRPremix-102X_upgrade2018_realistic_v15-v1/200323_184125/0000/
    4Mu_500GeV_1p2GeV_19mm:
      files:
      - ffNtuple_0.root
      - ffNtuple_1.root
      path: SIDM_XXTo2ATo4Mu_mXX-500_mA-1p2_ctau-19_TuneCP5_13TeV-madgraph-pythia8/RunIIAutumn18DRPremix-102X_upgrade2018_realistic_v15-v1/200317_180513/
    4Mu_500GeV_1p2GeV_1p9mm:
      files:
      - ffNtuple_1.root
      - ffNtuple_2.root
      - ffNtuple_3.root
      - ffNtuple_4.root
      - ffNtuple_5.root
      path: SIDM_XXTo2ATo4Mu_mXX-500_mA-1p2_ctau-1p9_TuneCP5_13TeV-madgraph-pythia8/RunIIAutumn18DRPremix-102X_upgrade2018_realistic_v15-v1/200323_184029/0000/
    4Mu_500GeV_1p2GeV_9p6mm:
      files:
      - ffNtuple_0.root
      path: SIDM_XXTo2ATo4Mu_mXX-500_mA-1p2_ctau-9p6_TuneCP5_13TeV-madgraph-pythia8/RunIIAutumn18DRPremix-102X_upgrade2018_realistic_v15-v1/200317_180513/
    4Mu_500GeV_5GeV_0p08mm:
      files:
      - ffNtuple_1.root
      - ffNtuple_2.root
      - ffNtuple_3.root
      - ffNtuple_4.root
      - ffNtuple_5.root
      - ffNtuple_6.root
      - ffNtuple_7.root
      - ffNtuple_8.root
      path: SIDM_XXTo2ATo4Mu_mXX-500_mA-5_ctau-0p08_TuneCP5_13TeV-madgraph-pythia8/RunIIAutumn18DRPremix-102X_upgrade2018_realistic_v15-v1/200321_051748/0000/
    4Mu_500GeV_5GeV_0p8mm:
      files:
      - ffNtuple_1.root
      - ffNtuple_2.root
      - ffNtuple_3.root
      - ffNtuple_4.root
      - ffNtuple_6.root
      - ffNtuple_7.root
      - ffNtuple_8.root
      path: SIDM_XXTo2ATo4Mu_mXX-500_mA-5_ctau-0p8_TuneCP5_13TeV-madgraph-pythia8/RunIIAutumn18DRPremix-102X_upgrade2018_realistic_v15-v1/200323_184225/0000/
    4Mu_500GeV_5GeV_40mm:
      files:
      - ffNtuple_1.root
      - ffNtuple_10.root
      - ffNtuple_11.root
      - ffNtuple_12.root
      - ffNtuple_13.root
      - ffNtuple_14.root
      - ffNtuple_15.root
      - ffNtuple_16.root
      - ffNtuple_17.root
      - ffNtuple_2.root
      - ffNtuple_3.root
      - ffNtuple_4.root
      - ffNtuple_5.root
      - ffNtuple_6.root
      - ffNtuple_7.root
      - ffNtuple_8.root
      - ffNtuple_9.root
      path: SIDM_XXTo2ATo4Mu_mXX-500_mA-5_ctau-40_TuneCP5_13TeV-madgraph-pythia8/RunIIAutumn18DRPremix-102X_upgrade2018_realistic_v15-v1/200321_051841/0000/
    4Mu_500GeV_5GeV_80mm:
      files:
      - ffNtuple_1.root
      - ffNtuple_10.root
      - ffNtuple_2.root
      - ffNtuple_3.root
      - ffNtuple_4.root
      - ffNtuple_5.root
      - ffNtuple_6.root
      - ffNtuple_7.root
      - ffNtuple_8.root
      - ffNtuple_9.root
      path: SIDM_XXTo2ATo4Mu_mXX-500_mA-5_ctau-80_TuneCP5_13TeV-madgraph-pythia8/RunIIAutumn18DRPremix-102X_upgrade2018_realistic_v15-v1/200317_214820/0000/
    4Mu_500GeV_5GeV_8mm:
      files:
      - ffNtuple_1.root
      path: SIDM_XXTo2ATo4Mu_mXX-500_mA-5_ctau-8_TuneCP5_13TeV-madgraph-pythia8/RunIIAutumn18DRPremix-102X_upgrade2018_realistic_v15-v1/200317_214914/0000/
    4Mu_800GeV_0p25GeV_0p0025mm:
      files:
      - ffNtuple_1.root
      - ffNtuple_10.root
      - ffNtuple_11.root
      - ffNtuple_2.root
      - ffNtuple_3.root
      - ffNtuple_4.root
      - ffNtuple_5.root
      - ffNtuple_6.root
      - ffNtuple_7.root
      - ffNtuple_8.root
      - ffNtuple_9.root
      path: SIDM_XXTo2ATo4Mu_mXX-800_mA-0p25_ctau-0p0025_TuneCP5_13TeV-madgraph-pythia8/RunIIAutumn18DRPremix-102X_upgrade2018_realistic_v15-v1/200321_052200/0000/
    4Mu_800GeV_0p25GeV_0p025mm:
      files:
      - ffNtuple_1.root
      - ffNtuple_2.root
      - ffNtuple_3.root
      path: SIDM_XXTo2ATo4Mu_mXX-800_mA-0p25_ctau-0p025_TuneCP5_13TeV-madgraph-pythia8/RunIIAutumn18DRPremix-102X_upgrade2018_realistic_v15-v1/200323_184313/0000/
    4Mu_800GeV_0p25GeV_0p25mm:
      files:
      - ffNtuple_1.root
      - ffNtuple_10.root
      - ffNtuple_11.root
      - ffNtuple_12.root
      - ffNtuple_13.root
      - ffNtuple_14.root
      - ffNtuple_15.root
      - ffNtuple_16.root
      - ffNtuple_17.root
      - ffNtuple_18.root
      - ffNtuple_19.root
      - ffNtuple_2.root
      - ffNtuple_3.root
      - ffNtuple_4.root
      - ffNtuple_5.root
      - ffNtuple_6.root
      - ffNtuple_7.root
      - ffNtuple_8.root
      - ffNtuple_9.root
      path: SIDM_XXTo2ATo4Mu_mXX-800_mA-0p25_ctau-0p25_TuneCP5_13TeV-madgraph-pythia8/RunIIAutumn18DRPremix-102X_upgrade2018_realistic_v15-v1/200321_052438/0000/
    4Mu_800GeV_0p25GeV_1p2mm:
      files:
      - ffNtuple_1.root
      - ffNtuple_10.root
      - ffNtuple_11.root
      - ffNtuple_12.root
      - ffNtuple_13.root
      - ffNtuple_14.root
      - ffNtuple_15.root
      - ffNtuple_16.root
      - ffNtuple_17.root
      - ffNtuple_18.root
      - ffNtuple_19.root
      - ffNtuple_2.root
      - ffNtuple_3.root
      - ffNtuple_4.root
      - ffNtuple_5.root
      - ffNtuple_6.root
      - ffNtuple_7.root
      - ffNtuple_8.root
      - ffNtuple_9.root
      path: SIDM_XXTo2ATo4Mu_mXX-800_mA-0p25_ctau-1p2_TuneCP5_13TeV-madgraph-pythia8/RunIIAutumn18DRPremix-102X_upgrade2018_realistic_v15-v1/200321_052259/0000/
    4Mu_800GeV_0p25GeV_2p5mm:
      files:
      - ffNtuple_1.root
      - ffNtuple_10.root
      - ffNtuple_11.root
      - ffNtuple_12.root
      - ffNtuple_13.root
      - ffNtuple_14.root
      - ffNtuple_15.root
      - ffNtuple_16.root
      - ffNtuple_17.root
      - ffNtuple_2.root
      - ffNtuple_3.root
      - ffNtuple_4.root
      - ffNtuple_5.root
      - ffNtuple_6.root
      - ffNtuple_7.root
      - ffNtuple_8.root
      - ffNtuple_9.root
      path: SIDM_XXTo2ATo4Mu_mXX-800_mA-0p25_ctau-2p5_TuneCP5_13TeV-madgraph-pythia8/RunIIAutumn18DRPremix-102X_upgrade2018_realistic_v15-v1/200321_052344/0000/
    4Mu_800GeV_1p2GeV_0p012mm:
      files:
      - ffNtuple_1.root
      - ffNtuple_10.root
      - ffNtuple_11.root
      - ffNtuple_12.root
      - ffNtuple_13.root
      - ffNtuple_14.root
      - ffNtuple_15.root
      - ffNtuple_16.root
      - ffNtuple_2.root
      - ffNtuple_3.root
      - ffNtuple_4.root
      - ffNtuple_5.root
      - ffNtuple_6.root
      - ffNtuple_7.root
      - ffNtuple_8.root
      - ffNtuple_9.root
      path: SIDM_XXTo2ATo4Mu_mXX-800_mA-1p2_ctau-0p012_TuneCP5_13TeV-madgraph-pythia8/RunIIAutumn18DRPremix-102X_upgrade2018_realistic_v15-v1/200321_052621/0000/
    4Mu_800GeV_1p2GeV_0p12mm:
      files:
      - ffNtuple_1.root
      - ffNtuple_10.root
      - ffNtuple_11.root
      - ffNtuple_12.root
      - ffNtuple_13.root
      - ffNtuple_14.root
      - ffNtuple_15.root
      - ffNtuple_16.root
      - ffNtuple_17.root
      - ffNtuple_2.root
      - ffNtuple_3.root
      - ffNtuple_4.root
      - ffNtuple_5.root
      - ffNtuple_6.root
      - ffNtuple_7.root
      - ffNtuple_8.root
      - ffNtuple_9.root
      path: SIDM_XXTo2ATo4Mu_mXX-800_mA-1p2_ctau-0p12_TuneCP5_13TeV-madgraph-pythia8/RunIIAutumn18DRPremix-102X_upgrade2018_realistic_v15-v1/200321_052934/0000/
    4Mu_800GeV_1p2GeV_12mm:
      files:
      - ffNtuple_1.root
      - ffNtuple_10.root
      - ffNtuple_11.root
      - ffNtuple_12.root
      - ffNtuple_13.root
      - ffNtuple_14.root
      - ffNtuple_15.root
      - ffNtuple_16.root
      - ffNtuple_17.root
      - ffNtuple_18.root
      - ffNtuple_2.root
      - ffNtuple_3.root
      - ffNtuple_4.root
      - ffNtuple_5.root
      - ffNtuple_6.root
      - ffNtuple_7.root
      - ffNtuple_8.root
      - ffNtuple_9.root
      path: SIDM_XXTo2ATo4Mu_mXX-800_mA-1p2_ctau-12_TuneCP5_13TeV-madgraph-pythia8/RunIIAutumn18DRPremix-102X_upgrade2018_realistic_v15-v1/200402_185529/0000/
    4Mu_800GeV_1p2GeV_1p2mm:
      files:
      - ffNtuple_1.root
      - ffNtuple_10.root
      - ffNtuple_11.root
      - ffNtuple_12.root
      - ffNtuple_13.root
      - ffNtuple_14.root
      - ffNtuple_15.root
      - ffNtuple_2.root
      - ffNtuple_3.root
      - ffNtuple_4.root
      - ffNtuple_5.root
      - ffNtuple_6.root
      - ffNtuple_7.root
      - ffNtuple_8.root
      - ffNtuple_9.root
      path: SIDM_XXTo2ATo4Mu_mXX-800_mA-1p2_ctau-1p2_TuneCP5_13TeV-madgraph-pythia8/RunIIAutumn18DRPremix-102X_upgrade2018_realistic_v15-v1/200321_052843/0000/
    4Mu_800GeV_1p2GeV_6mm:
      files:
      - ffNtuple_1.root
      - ffNtuple_10.root
      - ffNtuple_11.root
      - ffNtuple_12.root
      - ffNtuple_13.root
      - ffNtuple_14.root
      - ffNtuple_2.root
      - ffNtuple_3.root
      - ffNtuple_4.root
      - ffNtuple_5.root
      - ffNtuple_6.root
      - ffNtuple_7.root
      - ffNtuple_8.root
      - ffNtuple_9.root
      path: SIDM_XXTo2ATo4Mu_mXX-800_mA-1p2_ctau-6_TuneCP5_13TeV-madgraph-pythia8/RunIIAutumn18DRPremix-102X_upgrade2018_realistic_v15-v1/200321_052708/0000/
    4Mu_800GeV_5GeV_0p05mm:
      files:
      - ffNtuple_1.root
      - ffNtuple_10.root
      - ffNtuple_11.root
      - ffNtuple_12.root
      - ffNtuple_13.root
      - ffNtuple_14.root
      - ffNtuple_2.root
      - ffNtuple_3.root
      - ffNtuple_4.root
      - ffNtuple_5.root
      - ffNtuple_6.root
      - ffNtuple_7.root
      - ffNtuple_8.root
      - ffNtuple_9.root
      path: SIDM_XXTo2ATo4Mu_mXX-800_mA-5_ctau-0p05_TuneCP5_13TeV-madgraph-pythia8/RunIIAutumn18DRPremix-102X_upgrade2018_realistic_v15-v1/200321_053024/0000/
    4Mu_800GeV_5GeV_0p5mm:
      files:
      - ffNtuple_1.root
      - ffNtuple_10.root
      - ffNtuple_11.root
      - ffNtuple_12.root
      - ffNtuple_13.root
      - ffNtuple_14.root
      - ffNtuple_15.root
      - ffNtuple_2.root
      - ffNtuple_3.root
      - ffNtuple_4.root
      - ffNtuple_5.root
      - ffNtuple_6.root
      - ffNtuple_7.root
      - ffNtuple_8.root
      - ffNtuple_9.root
      path: SIDM_XXTo2ATo4Mu_mXX-800_mA-5_ctau-0p5_TuneCP5_13TeV-madgraph-pythia8/RunIIAutumn18DRPremix-102X_upgrade2018_realistic_v15-v1/200321_053338/0000/
    4Mu_800GeV_5GeV_25mm:
      files:
      - ffNtuple_1.root
      - ffNtuple_10.root
      - ffNtuple_11.root
      - ffNtuple_12.root
      - ffNtuple_13.root
      - ffNtuple_2.root
      - ffNtuple_3.root
      - ffNtuple_4.root
      - ffNtuple_5.root
      - ffNtuple_6.root
      - ffNtuple_7.root
      - ffNtuple_8.root
      - ffNtuple_9.root
      path: SIDM_XXTo2ATo4Mu_mXX-800_mA-5_ctau-25_TuneCP5_13TeV-madgraph-pythia8/RunIIAutumn18DRPremix-102X_upgrade2018_realistic_v15-v1/200321_053118/0000/
    4Mu_800GeV_5GeV_50mm:
      files:
      - ffNtuple_1.root
      - ffNtuple_10.root
      - ffNtuple_11.root
      - ffNtuple_12.root
      - ffNtuple_13.root
      - ffNtuple_14.root
      - ffNtuple_15.root
      - ffNtuple_16.root
      - ffNtuple_2.root
      - ffNtuple_3.root
      - ffNtuple_4.root
      - ffNtuple_5.root
      - ffNtuple_6.root
      - ffNtuple_7.root
      - ffNtuple_8.root
      - ffNtuple_9.root
      path: SIDM_XXTo2ATo4Mu_mXX-800_mA-5_ctau-50_TuneCP5_13TeV-madgraph-pythia8/RunIIAutumn18DRPremix-102X_upgrade2018_realistic_v15-v1/200402_185620/0000/
    4Mu_800GeV_5GeV_5mm:
      files:
      - ffNtuple_1.root
      - ffNtuple_10.root
      - ffNtuple_11.root
      - ffNtuple_12.root
      - ffNtuple_2.root
      - ffNtuple_3.root
      - ffNtuple_4.root
      - ffNtuple_5.root
      - ffNtuple_6.root
      - ffNtuple_7.root
      - ffNtuple_8.root
      - ffNtuple_9.root
      path: SIDM_XXTo2ATo4Mu_mXX-800_mA-5_ctau-5_TuneCP5_13TeV-madgraph-pythia8/RunIIAutumn18DRPremix-102X_upgrade2018_realistic_v15-v1/200323_184624/0000/
    DYJetsToLL_M10to50:
      files:
      - ffNtuple_0.root
      - ffNtuple_1.root
      - ffNtuple_10.root
      - ffNtuple_100.root
      - ffNtuple_101.root
      - ffNtuple_102.root
      - ffNtuple_103.root
      - ffNtuple_104.root
      - ffNtuple_105.root
      - ffNtuple_106.root
      - ffNtuple_107.root
      - ffNtuple_108.root
      - ffNtuple_109.root
      - ffNtuple_11.root
      - ffNtuple_110.root
      - ffNtuple_111.root
      - ffNtuple_112.root
      - ffNtuple_113.root
      - ffNtuple_114.root
      - ffNtuple_115.root
      - ffNtuple_116.root
      - ffNtuple_117.root
      - ffNtuple_118.root
      - ffNtuple_119.root
      - ffNtuple_12.root
      - ffNtuple_120.root
      - ffNtuple_121.root
      - ffNtuple_122.root
      - ffNtuple_123.root
      - ffNtuple_124.root
      - ffNtuple_125.root
      - ffNtuple_126.root
      - ffNtuple_127.root
      - ffNtuple_128.root
      - ffNtuple_129.root
      - ffNtuple_13.root
      - ffNtuple_130.root
      - ffNtuple_131.root
      - ffNtuple_132.root
      - ffNtuple_133.root
      - ffNtuple_134.root
      - ffNtuple_135.root
      - ffNtuple_136.root
      - ffNtuple_137.root
      - ffNtuple_138.root
      - ffNtuple_139.root
      - ffNtuple_14.root
      - ffNtuple_140.root
      - ffNtuple_141.root
      - ffNtuple_142.root
      - ffNtuple_143.root
      - ffNtuple_144.root
      - ffNtuple_145.root
      - ffNtuple_146.root
      - ffNtuple_147.root
      - ffNtuple_148.root
      - ffNtuple_149.root
      - ffNtuple_15.root
      - ffNtuple_150.root
      - ffNtuple_151.root
      - ffNtuple_152.root
      - ffNtuple_153.root
      - ffNtuple_154.root
      - ffNtuple_155.root
      - ffNtuple_156.root
      - ffNtuple_157.root
      - ffNtuple_158.root
      - ffNtuple_159.root
      - ffNtuple_16.root
      - ffNtuple_160.root
      - ffNtuple_161.root
      - ffNtuple_162.root
      - ffNtuple_163.root
      - ffNtuple_164.root
      - ffNtuple_165.root
      - ffNtuple_166.root
      - ffNtuple_167.root
      - ffNtuple_168.root
      - ffNtuple_169.root
      - ffNtuple_17.root
      - ffNtuple_170.root
      - ffNtuple_171.root
      - ffNtuple_172.root
      - ffNtuple_173.root
      - ffNtuple_174.root
      - ffNtuple_175.root
      - ffNtuple_176.root
      - ffNtuple_177.root
      - ffNtuple_178.root
      - ffNtuple_179.root
      - ffNtuple_18.root
      - ffNtuple_180.root
      - ffNtuple_181.root
      - ffNtuple_182.root
      - ffNtuple_183.root
      - ffNtuple_184.root
      - ffNtuple_185.root
      - ffNtuple_186.root
      - ffNtuple_187.root
      - ffNtuple_188.root
      - ffNtuple_189.root
      - ffNtuple_19.root
      - ffNtuple_190.root
      - ffNtuple_191.root
      - ffNtuple_192.root
      - ffNtuple_193.root
      - ffNtuple_194.root
      - ffNtuple_195.root
      - ffNtuple_196.root
      - ffNtuple_197.root
      - ffNtuple_198.root
      - ffNtuple_199.root
      - ffNtuple_2.root
      - ffNtuple_20.root
      - ffNtuple_200.root
      - ffNtuple_201.root
      - ffNtuple_202.root
      - ffNtuple_203.root
      - ffNtuple_204.root
      - ffNtuple_205.root
      - ffNtuple_206.root
      - ffNtuple_207.root
      - ffNtuple_208.root
      - ffNtuple_209.root
      - ffNtuple_21.root
      - ffNtuple_210.root
      - ffNtuple_211.root
      - ffNtuple_212.root
      - ffNtuple_213.root
      - ffNtuple_214.root
      - ffNtuple_215.root
      - ffNtuple_216.root
      - ffNtuple_217.root
      - ffNtuple_218.root
      - ffNtuple_219.root
      - ffNtuple_22.root
      - ffNtuple_220.root
      - ffNtuple_221.root
      - ffNtuple_222.root
      - ffNtuple_223.root
      - ffNtuple_224.root
      - ffNtuple_225.root
      - ffNtuple_226.root
      - ffNtuple_227.root
      - ffNtuple_228.root
      - ffNtuple_229.root
      - ffNtuple_23.root
      - ffNtuple_230.root
      - ffNtuple_231.root
      - ffNtuple_232.root
      - ffNtuple_24.root
      - ffNtuple_25.root
      - ffNtuple_26.root
      - ffNtuple_27.root
      - ffNtuple_28.root
      - ffNtuple_29.root
      - ffNtuple_3.root
      - ffNtuple_30.root
      - ffNtuple_31.root
      - ffNtuple_32.root
      - ffNtuple_33.root
      - ffNtuple_34.root
      - ffNtuple_35.root
      - ffNtuple_36.root
      - ffNtuple_37.root
      - ffNtuple_38.root
      - ffNtuple_39.root
      - ffNtuple_4.root
      - ffNtuple_40.root
      - ffNtuple_41.root
      - ffNtuple_42.root
      - ffNtuple_43.root
      - ffNtuple_44.root
      - ffNtuple_45.root
      - ffNtuple_46.root
      - ffNtuple_47.root
      - ffNtuple_48.root
      - ffNtuple_49.root
      - ffNtuple_5.root
      - ffNtuple_50.root
      - ffNtuple_51.root
      - ffNtuple_52.root
      - ffNtuple_53.root
      - ffNtuple_54.root
      - ffNtuple_55.root
      - ffNtuple_56.root
      - ffNtuple_57.root
      - ffNtuple_58.root
      - ffNtuple_59.root
      - ffNtuple_6.root
      - ffNtuple_60.root
      - ffNtuple_61.root
      - ffNtuple_62.root
      - ffNtuple_63.root
      - ffNtuple_64.root
      - ffNtuple_65.root
      - ffNtuple_66.root
      - ffNtuple_67.root
      - ffNtuple_68.root
      - ffNtuple_69.root
      - ffNtuple_7.root
      - ffNtuple_70.root
      - ffNtuple_71.root
      - ffNtuple_72.root
      - ffNtuple_73.root
      - ffNtuple_74.root
      - ffNtuple_75.root
      - ffNtuple_76.root
      - ffNtuple_77.root
      - ffNtuple_78.root
      - ffNtuple_79.root
      - ffNtuple_8.root
      - ffNtuple_80.root
      - ffNtuple_81.root
      - ffNtuple_82.root
      - ffNtuple_83.root
      - ffNtuple_84.root
      - ffNtuple_85.root
      - ffNtuple_86.root
      - ffNtuple_87.root
      - ffNtuple_88.root
      - ffNtuple_89.root
      - ffNtuple_9.root
      - ffNtuple_90.root
      - ffNtuple_91.root
      - ffNtuple_92.root
      - ffNtuple_93.root
      - ffNtuple_94.root
      - ffNtuple_95.root
      - ffNtuple_96.root
      - ffNtuple_97.root
      - ffNtuple_98.root
      - ffNtuple_99.root
      path: DYJetsToLL_M-10to50_TuneCP5_13TeV-madgraphMLM-pythia8/RunIIAutumn18DRPremix-102X_upgrade2018_realistic_v15-v2/190928_235723/
    DYJetsToLL_M50:
      files:
      - ffNtuple_0.root
      - ffNtuple_1.root
      - ffNtuple_10.root
      - ffNtuple_100.root
      - ffNtuple_1000.root
      - ffNtuple_1001.root
      - ffNtuple_1002.root
      - ffNtuple_1003.root
      - ffNtuple_1004.root
      - ffNtuple_1005.root
      - ffNtuple_1006.root
      - ffNtuple_1007.root
      - ffNtuple_1008.root
      - ffNtuple_1009.root
      - ffNtuple_101.root
      - ffNtuple_1010.root
      - ffNtuple_1011.root
      - ffNtuple_1012.root
      - ffNtuple_1013.root
      - ffNtuple_1014.root
      - ffNtuple_1015.root
      - ffNtuple_1016.root
      - ffNtuple_1017.root
      - ffNtuple_1018.root
      - ffNtuple_1019.root
      - ffNtuple_102.root
      - ffNtuple_1020.root
      - ffNtuple_1021.root
      - ffNtuple_1022.root
      - ffNtuple_1023.root
      - ffNtuple_1024.root
      - ffNtuple_1025.root
      - ffNtuple_1026.root
      - ffNtuple_1027.root
      - ffNtuple_1028.root
      - ffNtuple_1029.root
      - ffNtuple_103.root
      - ffNtuple_1030.root
      - ffNtuple_1031.root
      - ffNtuple_1032.root
      - ffNtuple_1033.root
      - ffNtuple_1034.root
      - ffNtuple_1035.root
      - ffNtuple_1036.root
      - ffNtuple_1037.root
      - ffNtuple_1038.root
      - ffNtuple_1039.root
      - ffNtuple_104.root
      - ffNtuple_1040.root
      - ffNtuple_1041.root
      - ffNtuple_1042.root
      - ffNtuple_1043.root
      - ffNtuple_1044.root
      - ffNtuple_1045.root
      - ffNtuple_1046.root
      - ffNtuple_1047.root
      - ffNtuple_1048.root
      - ffNtuple_1049.root
      - ffNtuple_105.root
      - ffNtuple_1050.root
      - ffNtuple_1051.root
      - ffNtuple_1052.root
      - ffNtuple_1053.root
      - ffNtuple_1054.root
      - ffNtuple_1055.root
      - ffNtuple_1056.root
      - ffNtuple_1057.root
      - ffNtuple_1058.root
      - ffNtuple_1059.root
      - ffNtuple_106.root
      - ffNtuple_1060.root
      - ffNtuple_1061.root
      - ffNtuple_1062.root
      - ffNtuple_1063.root
      - ffNtuple_1064.root
      - ffNtuple_1065.root
      - ffNtuple_1066.root
      - ffNtuple_1067.root
      - ffNtuple_1068.root
      - ffNtuple_1069.root
      - ffNtuple_107.root
      - ffNtuple_1070.root
      - ffNtuple_1071.root
      - ffNtuple_1072.root
      - ffNtuple_1073.root
      - ffNtuple_1074.root
      - ffNtuple_1075.root
      - ffNtuple_1076.root
      - ffNtuple_1077.root
      - ffNtuple_1078.root
      - ffNtuple_1079.root
      - ffNtuple_108.root
      - ffNtuple_1080.root
      - ffNtuple_1081.root
      - ffNtuple_1082.root
      - ffNtuple_1083.root
      - ffNtuple_1084.root
      - ffNtuple_1085.root
      - ffNtuple_1086.root
      - ffNtuple_1087.root
      - ffNtuple_1088.root
      - ffNtuple_1089.root
      - ffNtuple_109.root
      - ffNtuple_1090.root
      - ffNtuple_1091.root
      - ffNtuple_1092.root
      - ffNtuple_1093.root
      - ffNtuple_1094.root
      - ffNtuple_1095.root
      - ffNtuple_1096.root
      - ffNtuple_1097.root
      - ffNtuple_1098.root
      - ffNtuple_1099.root
      - ffNtuple_11.root
      - ffNtuple_110.root
      - ffNtuple_1100.root
      - ffNtuple_1101.root
      - ffNtuple_1102.root
      - ffNtuple_1103.root
      - ffNtuple_1104.root
      - ffNtuple_1105.root
      - ffNtuple_1106.root
      - ffNtuple_1107.root
      - ffNtuple_1108.root
      - ffNtuple_1109.root
      - ffNtuple_111.root
      - ffNtuple_1110.root
      - ffNtuple_1111.root
      - ffNtuple_1112.root
      - ffNtuple_1113.root
      - ffNtuple_1114.root
      - ffNtuple_1115.root
      - ffNtuple_1116.root
      - ffNtuple_1117.root
      - ffNtuple_1118.root
      - ffNtuple_1119.root
      - ffNtuple_112.root
      - ffNtuple_1120.root
      - ffNtuple_1121.root
      - ffNtuple_1122.root
      - ffNtuple_1123.root
      - ffNtuple_1124.root
      - ffNtuple_1125.root
      - ffNtuple_1126.root
      - ffNtuple_113.root
      - ffNtuple_114.root
      - ffNtuple_115.root
      - ffNtuple_116.root
      - ffNtuple_117.root
      - ffNtuple_118.root
      - ffNtuple_119.root
      - ffNtuple_12.root
      - ffNtuple_120.root
      - ffNtuple_121.root
      - ffNtuple_122.root
      - ffNtuple_123.root
      - ffNtuple_124.root
      - ffNtuple_125.root
      - ffNtuple_126.root
      - ffNtuple_127.root
      - ffNtuple_128.root
      - ffNtuple_129.root
      - ffNtuple_13.root
      - ffNtuple_130.root
      - ffNtuple_131.root
      - ffNtuple_132.root
      - ffNtuple_133.root
      - ffNtuple_134.root
      - ffNtuple_135.root
      - ffNtuple_136.root
      - ffNtuple_137.root
      - ffNtuple_138.root
      - ffNtuple_139.root
      - ffNtuple_14.root
      - ffNtuple_140.root
      - ffNtuple_141.root
      - ffNtuple_142.root
      - ffNtuple_143.root
      - ffNtuple_144.root
      - ffNtuple_145.root
      - ffNtuple_146.root
      - ffNtuple_147.root
      - ffNtuple_148.root
      - ffNtuple_149.root
      - ffNtuple_15.root
      - ffNtuple_150.root
      - ffNtuple_151.root
      - ffNtuple_152.root
      - ffNtuple_153.root
      - ffNtuple_154.root
      - ffNtuple_155.root
      - ffNtuple_156.root
      - ffNtuple_157.root
      - ffNtuple_158.root
      - ffNtuple_159.root
      - ffNtuple_16.root
      - ffNtuple_160.root
      - ffNtuple_161.root
      - ffNtuple_162.root
      - ffNtuple_163.root
      - ffNtuple_164.root
      - ffNtuple_165.root
      - ffNtuple_166.root
      - ffNtuple_167.root
      - ffNtuple_168.root
      - ffNtuple_169.root
      - ffNtuple_17.root
      - ffNtuple_170.root
      - ffNtuple_171.root
      - ffNtuple_172.root
      - ffNtuple_173.root
      - ffNtuple_174.root
      - ffNtuple_175.root
      - ffNtuple_176.root
      - ffNtuple_177.root
      - ffNtuple_178.root
      - ffNtuple_179.root
      - ffNtuple_18.root
      - ffNtuple_180.root
      - ffNtuple_181.root
      - ffNtuple_182.root
      - ffNtuple_183.root
      - ffNtuple_184.root
      - ffNtuple_185.root
      - ffNtuple_186.root
      - ffNtuple_187.root
      - ffNtuple_188.root
      - ffNtuple_189.root
      - ffNtuple_19.root
      - ffNtuple_190.root
      - ffNtuple_191.root
      - ffNtuple_192.root
      - ffNtuple_193.root
      - ffNtuple_194.root
      - ffNtuple_195.root
      - ffNtuple_196.root
      - ffNtuple_197.root
      - ffNtuple_198.root
      - ffNtuple_199.root
      - ffNtuple_2.root
      - ffNtuple_20.root
      - ffNtuple_200.root
      - ffNtuple_201.root
      - ffNtuple_202.root
      - ffNtuple_203.root
      - ffNtuple_204.root
      - ffNtuple_205.root
      - ffNtuple_206.root
      - ffNtuple_207.root
      - ffNtuple_208.root
      - ffNtuple_209.root
      - ffNtuple_21.root
      - ffNtuple_210.root
      - ffNtuple_211.root
      - ffNtuple_212.root
      - ffNtuple_213.root
      - ffNtuple_214.root
      - ffNtuple_215.root
      - ffNtuple_216.root
      - ffNtuple_217.root
      - ffNtuple_218.root
      - ffNtuple_219.root
      - ffNtuple_22.root
      - ffNtuple_220.root
      - ffNtuple_221.root
      - ffNtuple_222.root
      - ffNtuple_223.root
      - ffNtuple_224.root
      - ffNtuple_225.root
      - ffNtuple_226.root
      - ffNtuple_227.root
      - ffNtuple_228.root
      - ffNtuple_229.root
      - ffNtuple_23.root
      - ffNtuple_230.root
      - ffNtuple_231.root
      - ffNtuple_232.root
      - ffNtuple_233.root
      - ffNtuple_234.root
      - ffNtuple_235.root
      - ffNtuple_236.root
      - ffNtuple_237.root
      - ffNtuple_238.root
      - ffNtuple_239.root
      - ffNtuple_24.root
      - ffNtuple_240.root
      - ffNtuple_241.root
      - ffNtuple_242.root
      - ffNtuple_243.root
      - ffNtuple_244.root
      - ffNtuple_245.root
      - ffNtuple_246.root
      - ffNtuple_247.root
      - ffNtuple_248.root
      - ffNtuple_249.root
      - ffNtuple_25.root
      - ffNtuple_250.root
      - ffNtuple_251.root
      - ffNtuple_252.root
      - ffNtuple_253.root
      - ffNtuple_254.root
      - ffNtuple_255.root
      - ffNtuple_256.root
      - ffNtuple_257.root
      - ffNtuple_258.root
      - ffNtuple_259.root
      - ffNtuple_26.root
      - ffNtuple_260.root
      - ffNtuple_261.root
      - ffNtuple_262.root
      - ffNtuple_263.root
      - ffNtuple_264.root
      - ffNtuple_265.root
      - ffNtuple_266.root
      - ffNtuple_267.root
      - ffNtuple_268.root
      - ffNtuple_269.root
      - ffNtuple_27.root
      - ffNtuple_270.root
      - ffNtuple_271.root
      - ffNtuple_272.root
      - ffNtuple_273.root
      - ffNtuple_274.root
      - ffNtuple_275.root
      - ffNtuple_276.root
      - ffNtuple_277.root
      - ffNtuple_278.root
      - ffNtuple_279.root
      - ffNtuple_28.root
      - ffNtuple_280.root
      - ffNtuple_281.root
      - ffNtuple_282.root
      - ffNtuple_283.root
      - ffNtuple_284.root
      - ffNtuple_285.root
      - ffNtuple_286.root
      - ffNtuple_287.root
      - ffNtuple_288.root
      - ffNtuple_289.root
      - ffNtuple_29.root
      - ffNtuple_290.root
      - ffNtuple_291.root
      - ffNtuple_292.root
      - ffNtuple_293.root
      - ffNtuple_294.root
      - ffNtuple_295.root
      - ffNtuple_296.root
      - ffNtuple_297.root
      - ffNtuple_298.root
      - ffNtuple_299.root
      - ffNtuple_3.root
      - ffNtuple_30.root
      - ffNtuple_300.root
      - ffNtuple_301.root
      - ffNtuple_302.root
      - ffNtuple_303.root
      - ffNtuple_304.root
      - ffNtuple_305.root
      - ffNtuple_306.root
      - ffNtuple_307.root
      - ffNtuple_308.root
      - ffNtuple_309.root
      - ffNtuple_31.root
      - ffNtuple_310.root
      - ffNtuple_311.root
      - ffNtuple_312.root
      - ffNtuple_313.root
      - ffNtuple_314.root
      - ffNtuple_315.root
      - ffNtuple_316.root
      - ffNtuple_317.root
      - ffNtuple_318.root
      - ffNtuple_319.root
      - ffNtuple_32.root
      - ffNtuple_320.root
      - ffNtuple_321.root
      - ffNtuple_322.root
      - ffNtuple_323.root
      - ffNtuple_324.root
      - ffNtuple_325.root
      - ffNtuple_326.root
      - ffNtuple_327.root
      - ffNtuple_328.root
      - ffNtuple_329.root
      - ffNtuple_33.root
      - ffNtuple_330.root
      - ffNtuple_331.root
      - ffNtuple_332.root
      - ffNtuple_333.root
      - ffNtuple_334.root
      - ffNtuple_335.root
      - ffNtuple_336.root
      - ffNtuple_337.root
      - ffNtuple_338.root
      - ffNtuple_339.root
      - ffNtuple_34.root
      - ffNtuple_340.root
      - ffNtuple_341.root
      - ffNtuple_342.root
      - ffNtuple_343.root
      - ffNtuple_344.root
      - ffNtuple_345.root
      - ffNtuple_346.root
      - ffNtuple_347.root
      - ffNtuple_348.root
      - ffNtuple_349.root
      - ffNtuple_35.root
      - ffNtuple_350.root
      - ffNtuple_351.root
      - ffNtuple_352.root
      - ffNtuple_353.root
      - ffNtuple_354.root
      - ffNtuple_355.root
      - ffNtuple_356.root
      - ffNtuple_357.root
      - ffNtuple_358.root
      - ffNtuple_359.root
      - ffNtuple_36.root
      - ffNtuple_360.root
      - ffNtuple_361.root
      - ffNtuple_362.root
      - ffNtuple_363.root
      - ffNtuple_364.root
      - ffNtuple_365.root
      - ffNtuple_366.root
      - ffNtuple_367.root
      - ffNtuple_368.root
      - ffNtuple_369.root
      - ffNtuple_37.root
      - ffNtuple_370.root
      - ffNtuple_371.root
      - ffNtuple_372.root
      - ffNtuple_373.root
      - ffNtuple_374.root
      - ffNtuple_375.root
      - ffNtuple_376.root
      - ffNtuple_377.root
      - ffNtuple_378.root
      - ffNtuple_379.root
      - ffNtuple_38.root
      - ffNtuple_380.root
      - ffNtuple_381.root
      - ffNtuple_382.root
      - ffNtuple_383.root
      - ffNtuple_384.root
      - ffNtuple_385.root
      - ffNtuple_386.root
      - ffNtuple_387.root
      - ffNtuple_388.root
      - ffNtuple_389.root
      - ffNtuple_39.root
      - ffNtuple_390.root
      - ffNtuple_391.root
      - ffNtuple_392.root
      - ffNtuple_393.root
      - ffNtuple_394.root
      - ffNtuple_395.root
      - ffNtuple_396.root
      - ffNtuple_397.root
      - ffNtuple_398.root
      - ffNtuple_399.root
      - ffNtuple_4.root
      - ffNtuple_40.root
      - ffNtuple_400.root
      - ffNtuple_401.root
      - ffNtuple_402.root
      - ffNtuple_403.root
      - ffNtuple_404.root
      - ffNtuple_405.root
      - ffNtuple_406.root
      - ffNtuple_407.root
      - ffNtuple_408.root
      - ffNtuple_409.root
      - ffNtuple_41.root
      - ffNtuple_410.root
      - ffNtuple_411.root
      - ffNtuple_412.root
      - ffNtuple_413.root
      - ffNtuple_414.root
      - ffNtuple_415.root
      - ffNtuple_416.root
      - ffNtuple_417.root
      - ffNtuple_418.root
      - ffNtuple_419.root
      - ffNtuple_42.root
      - ffNtuple_420.root
      - ffNtuple_421.root
      - ffNtuple_422.root
      - ffNtuple_423.root
      - ffNtuple_424.root
      - ffNtuple_425.root
      - ffNtuple_426.root
      - ffNtuple_427.root
      - ffNtuple_428.root
      - ffNtuple_429.root
      - ffNtuple_43.root
      - ffNtuple_430.root
      - ffNtuple_431.root
      - ffNtuple_432.root
      - ffNtuple_433.root
      - ffNtuple_434.root
      - ffNtuple_435.root
      - ffNtuple_436.root
      - ffNtuple_437.root
      - ffNtuple_438.root
      - ffNtuple_439.root
      - ffNtuple_44.root
      - ffNtuple_440.root
      - ffNtuple_441.root
      - ffNtuple_442.root
      - ffNtuple_443.root
      - ffNtuple_444.root
      - ffNtuple_445.root
      - ffNtuple_446.root
      - ffNtuple_447.root
      - ffNtuple_448.root
      - ffNtuple_449.root
      - ffNtuple_45.root
      - ffNtuple_450.root
      - ffNtuple_451.root
      - ffNtuple_452.root
      - ffNtuple_453.root
      - ffNtuple_454.root
      - ffNtuple_455.root
      - ffNtuple_456.root
      - ffNtuple_457.root
      - ffNtuple_458.root
      - ffNtuple_459.root
      - ffNtuple_46.root
      - ffNtuple_460.root
      - ffNtuple_461.root
      - ffNtuple_462.root
      - ffNtuple_463.root
      - ffNtuple_464.root
      - ffNtuple_465.root
      - ffNtuple_466.root
      - ffNtuple_467.root
      - ffNtuple_468.root
      - ffNtuple_469.root
      - ffNtuple_47.root
      - ffNtuple_470.root
      - ffNtuple_471.root
      - ffNtuple_472.root
      - ffNtuple_473.root
      - ffNtuple_474.root
      - ffNtuple_475.root
      - ffNtuple_476.root
      - ffNtuple_477.root
      - ffNtuple_478.root
      - ffNtuple_479.root
      - ffNtuple_48.root
      - ffNtuple_480.root
      - ffNtuple_481.root
      - ffNtuple_482.root
      - ffNtuple_483.root
      - ffNtuple_484.root
      - ffNtuple_485.root
      - ffNtuple_486.root
      - ffNtuple_487.root
      - ffNtuple_488.root
      - ffNtuple_489.root
      - ffNtuple_49.root
      - ffNtuple_490.root
      - ffNtuple_491.root
      - ffNtuple_492.root
      - ffNtuple_493.root
      - ffNtuple_494.root
      - ffNtuple_495.root
      - ffNtuple_496.root
      - ffNtuple_497.root
      - ffNtuple_498.root
      - ffNtuple_499.root
      - ffNtuple_5.root
      - ffNtuple_50.root
      - ffNtuple_500.root
      - ffNtuple_501.root
      - ffNtuple_502.root
      - ffNtuple_503.root
      - ffNtuple_504.root
      - ffNtuple_505.root
      - ffNtuple_506.root
      - ffNtuple_507.root
      - ffNtuple_508.root
      - ffNtuple_509.root
      - ffNtuple_51.root
      - ffNtuple_510.root
      - ffNtuple_511.root
      - ffNtuple_512.root
      - ffNtuple_513.root
      - ffNtuple_514.root
      - ffNtuple_515.root
      - ffNtuple_516.root
      - ffNtuple_517.root
      - ffNtuple_518.root
      - ffNtuple_519.root
      - ffNtuple_52.root
      - ffNtuple_520.root
      - ffNtuple_521.root
      - ffNtuple_522.root
      - ffNtuple_523.root
      - ffNtuple_524.root
      - ffNtuple_525.root
      - ffNtuple_526.root
      - ffNtuple_527.root
      - ffNtuple_528.root
      - ffNtuple_529.root
      - ffNtuple_53.root
      - ffNtuple_530.root
      - ffNtuple_531.root
      - ffNtuple_532.root
      - ffNtuple_533.root
      - ffNtuple_534.root
      - ffNtuple_535.root
      - ffNtuple_536.root
      - ffNtuple_537.root
      - ffNtuple_538.root
      - ffNtuple_539.root
      - ffNtuple_54.root
      - ffNtuple_540.root
      - ffNtuple_541.root
      - ffNtuple_542.root
      - ffNtuple_543.root
      - ffNtuple_544.root
      - ffNtuple_545.root
      - ffNtuple_546.root
      - ffNtuple_547.root
      - ffNtuple_548.root
      - ffNtuple_549.root
      - ffNtuple_55.root
      - ffNtuple_550.root
      - ffNtuple_551.root
      - ffNtuple_552.root
      - ffNtuple_553.root
      - ffNtuple_554.root
      - ffNtuple_555.root
      - ffNtuple_556.root
      - ffNtuple_557.root
      - ffNtuple_558.root
      - ffNtuple_559.root
      - ffNtuple_56.root
      - ffNtuple_560.root
      - ffNtuple_561.root
      - ffNtuple_562.root
      - ffNtuple_563.root
      - ffNtuple_564.root
      - ffNtuple_565.root
      - ffNtuple_566.root
      - ffNtuple_567.root
      - ffNtuple_568.root
      - ffNtuple_569.root
      - ffNtuple_57.root
      - ffNtuple_570.root
      - ffNtuple_571.root
      - ffNtuple_572.root
      - ffNtuple_573.root
      - ffNtuple_574.root
      - ffNtuple_575.root
      - ffNtuple_576.root
      - ffNtuple_577.root
      - ffNtuple_578.root
      - ffNtuple_579.root
      - ffNtuple_58.root
      - ffNtuple_580.root
      - ffNtuple_581.root
      - ffNtuple_582.root
      - ffNtuple_583.root
      - ffNtuple_584.root
      - ffNtuple_585.root
      - ffNtuple_586.root
      - ffNtuple_587.root
      - ffNtuple_588.root
      - ffNtuple_589.root
      - ffNtuple_59.root
      - ffNtuple_590.root
      - ffNtuple_591.root
      - ffNtuple_592.root
      - ffNtuple_593.root
      - ffNtuple_594.root
      - ffNtuple_595.root
      - ffNtuple_596.root
      - ffNtuple_597.root
      - ffNtuple_598.root
      - ffNtuple_599.root
      - ffNtuple_6.root
      - ffNtuple_60.root
      - ffNtuple_600.root
      - ffNtuple_601.root
      - ffNtuple_602.root
      - ffNtuple_603.root
      - ffNtuple_604.root
      - ffNtuple_605.root
      - ffNtuple_606.root
      - ffNtuple_607.root
      - ffNtuple_608.root
      - ffNtuple_609.root
      - ffNtuple_61.root
      - ffNtuple_610.root
      - ffNtuple_611.root
      - ffNtuple_612.root
      - ffNtuple_613.root
      - ffNtuple_614.root
      - ffNtuple_615.root
      - ffNtuple_616.root
      - ffNtuple_617.root
      - ffNtuple_618.root
      - ffNtuple_619.root
      - ffNtuple_62.root
      - ffNtuple_620.root
      - ffNtuple_621.root
      - ffNtuple_622.root
      - ffNtuple_623.root
      - ffNtuple_624.root
      - ffNtuple_625.root
      - ffNtuple_626.root
      - ffNtuple_627.root
      - ffNtuple_628.root
      - ffNtuple_629.root
      - ffNtuple_63.root
      - ffNtuple_630.root
      - ffNtuple_631.root
      - ffNtuple_632.root
      - ffNtuple_633.root
      - ffNtuple_634.root
      - ffNtuple_635.root
      - ffNtuple_636.root
      - ffNtuple_637.root
      - ffNtuple_638.root
      - ffNtuple_639.root
      - ffNtuple_64.root
      - ffNtuple_640.root
      - ffNtuple_641.root
      - ffNtuple_642.root
      - ffNtuple_643.root
      - ffNtuple_644.root
      - ffNtuple_645.root
      - ffNtuple_646.root
      - ffNtuple_647.root
      - ffNtuple_648.root
      - ffNtuple_649.root
      - ffNtuple_65.root
      - ffNtuple_650.root
      - ffNtuple_651.root
      - ffNtuple_652.root
      - ffNtuple_653.root
      - ffNtuple_654.root
      - ffNtuple_655.root
      - ffNtuple_656.root
      - ffNtuple_657.root
      - ffNtuple_658.root
      - ffNtuple_659.root
      - ffNtuple_66.root
      - ffNtuple_660.root
      - ffNtuple_661.root
      - ffNtuple_662.root
      - ffNtuple_663.root
      - ffNtuple_664.root
      - ffNtuple_665.root
      - ffNtuple_666.root
      - ffNtuple_667.root
      - ffNtuple_668.root
      - ffNtuple_669.root
      - ffNtuple_67.root
      - ffNtuple_670.root
      - ffNtuple_671.root
      - ffNtuple_672.root
      - ffNtuple_673.root
      - ffNtuple_674.root
      - ffNtuple_675.root
      - ffNtuple_676.root
      - ffNtuple_677.root
      - ffNtuple_678.root
      - ffNtuple_679.root
      - ffNtuple_68.root
      - ffNtuple_680.root
      - ffNtuple_681.root
      - ffNtuple_682.root
      - ffNtuple_683.root
      - ffNtuple_684.root
      - ffNtuple_685.root
      - ffNtuple_686.root
      - ffNtuple_687.root
      - ffNtuple_688.root
      - ffNtuple_689.root
      - ffNtuple_69.root
      - ffNtuple_690.root
      - ffNtuple_691.root
      - ffNtuple_692.root
      - ffNtuple_693.root
      - ffNtuple_694.root
      - ffNtuple_695.root
      - ffNtuple_696.root
      - ffNtuple_697.root
      - ffNtuple_698.root
      - ffNtuple_699.root
      - ffNtuple_7.root
      - ffNtuple_70.root
      - ffNtuple_700.root
      - ffNtuple_701.root
      - ffNtuple_702.root
      - ffNtuple_703.root
      - ffNtuple_704.root
      - ffNtuple_705.root
      - ffNtuple_706.root
      - ffNtuple_707.root
      - ffNtuple_708.root
      - ffNtuple_709.root
      - ffNtuple_71.root
      - ffNtuple_710.root
      - ffNtuple_711.root
      - ffNtuple_712.root
      - ffNtuple_713.root
      - ffNtuple_714.root
      - ffNtuple_715.root
      - ffNtuple_716.root
      - ffNtuple_717.root
      - ffNtuple_718.root
      - ffNtuple_719.root
      - ffNtuple_72.root
      - ffNtuple_720.root
      - ffNtuple_721.root
      - ffNtuple_722.root
      - ffNtuple_723.root
      - ffNtuple_724.root
      - ffNtuple_725.root
      - ffNtuple_726.root
      - ffNtuple_727.root
      - ffNtuple_728.root
      - ffNtuple_729.root
      - ffNtuple_73.root
      - ffNtuple_730.root
      - ffNtuple_731.root
      - ffNtuple_732.root
      - ffNtuple_733.root
      - ffNtuple_734.root
      - ffNtuple_735.root
      - ffNtuple_736.root
      - ffNtuple_737.root
      - ffNtuple_738.root
      - ffNtuple_739.root
      - ffNtuple_74.root
      - ffNtuple_740.root
      - ffNtuple_741.root
      - ffNtuple_742.root
      - ffNtuple_743.root
      - ffNtuple_744.root
      - ffNtuple_745.root
      - ffNtuple_746.root
      - ffNtuple_747.root
      - ffNtuple_748.root
      - ffNtuple_749.root
      - ffNtuple_75.root
      - ffNtuple_750.root
      - ffNtuple_751.root
      - ffNtuple_752.root
      - ffNtuple_753.root
      - ffNtuple_754.root
      - ffNtuple_755.root
      - ffNtuple_756.root
      - ffNtuple_757.root
      - ffNtuple_758.root
      - ffNtuple_759.root
      - ffNtuple_76.root
      - ffNtuple_760.root
      - ffNtuple_761.root
      - ffNtuple_762.root
      - ffNtuple_763.root
      - ffNtuple_764.root
      - ffNtuple_765.root
      - ffNtuple_766.root
      - ffNtuple_767.root
      - ffNtuple_768.root
      - ffNtuple_769.root
      - ffNtuple_77.root
      - ffNtuple_770.root
      - ffNtuple_771.root
      - ffNtuple_772.root
      - ffNtuple_773.root
      - ffNtuple_774.root
      - ffNtuple_775.root
      - ffNtuple_776.root
      - ffNtuple_777.root
      - ffNtuple_778.root
      - ffNtuple_779.root
      - ffNtuple_78.root
      - ffNtuple_780.root
      - ffNtuple_781.root
      - ffNtuple_782.root
      - ffNtuple_783.root
      - ffNtuple_784.root
      - ffNtuple_785.root
      - ffNtuple_786.root
      - ffNtuple_787.root
      - ffNtuple_788.root
      - ffNtuple_789.root
      - ffNtuple_79.root
      - ffNtuple_790.root
      - ffNtuple_791.root
      - ffNtuple_792.root
      - ffNtuple_793.root
      - ffNtuple_794.root
      - ffNtuple_795.root
      - ffNtuple_796.root
      - ffNtuple_797.root
      - ffNtuple_798.root
      - ffNtuple_799.root
      - ffNtuple_8.root
      - ffNtuple_80.root
      - ffNtuple_800.root
      - ffNtuple_801.root
      - ffNtuple_802.root
      - ffNtuple_803.root
      - ffNtuple_804.root
      - ffNtuple_805.root
      - ffNtuple_806.root
      - ffNtuple_807.root
      - ffNtuple_808.root
      - ffNtuple_809.root
      - ffNtuple_81.root
      - ffNtuple_810.root
      - ffNtuple_811.root
      - ffNtuple_812.root
      - ffNtuple_813.root
      - ffNtuple_814.root
      - ffNtuple_815.root
      - ffNtuple_816.root
      - ffNtuple_817.root
      - ffNtuple_818.root
      - ffNtuple_819.root
      - ffNtuple_82.root
      - ffNtuple_820.root
      - ffNtuple_821.root
      - ffNtuple_822.root
      - ffNtuple_823.root
      - ffNtuple_824.root
      - ffNtuple_825.root
      - ffNtuple_826.root
      - ffNtuple_827.root
      - ffNtuple_828.root
      - ffNtuple_829.root
      - ffNtuple_83.root
      - ffNtuple_830.root
      - ffNtuple_831.root
      - ffNtuple_832.root
      - ffNtuple_833.root
      - ffNtuple_834.root
      - ffNtuple_835.root
      - ffNtuple_836.root
      - ffNtuple_837.root
      - ffNtuple_838.root
      - ffNtuple_839.root
      - ffNtuple_84.root
      - ffNtuple_840.root
      - ffNtuple_841.root
      - ffNtuple_842.root
      - ffNtuple_843.root
      - ffNtuple_844.root
      - ffNtuple_845.root
      - ffNtuple_846.root
      - ffNtuple_847.root
      - ffNtuple_848.root
      - ffNtuple_849.root
      - ffNtuple_85.root
      - ffNtuple_850.root
      - ffNtuple_851.root
      - ffNtuple_852.root
      - ffNtuple_853.root
      - ffNtuple_854.root
      - ffNtuple_855.root
      - ffNtuple_856.root
      - ffNtuple_857.root
      - ffNtuple_858.root
      - ffNtuple_859.root
      - ffNtuple_86.root
      - ffNtuple_860.root
      - ffNtuple_861.root
      - ffNtuple_862.root
      - ffNtuple_863.root
      - ffNtuple_864.root
      - ffNtuple_865.root
      - ffNtuple_866.root
      - ffNtuple_867.root
      - ffNtuple_868.root
      - ffNtuple_869.root
      - ffNtuple_87.root
      - ffNtuple_870.root
      - ffNtuple_871.root
      - ffNtuple_872.root
      - ffNtuple_873.root
      - ffNtuple_874.root
      - ffNtuple_875.root
      - ffNtuple_876.root
      - ffNtuple_877.root
      - ffNtuple_878.root
      - ffNtuple_879.root
      - ffNtuple_88.root
      - ffNtuple_880.root
      - ffNtuple_881.root
      - ffNtuple_882.root
      - ffNtuple_883.root
      - ffNtuple_884.root
      - ffNtuple_885.root
      - ffNtuple_886.root
      - ffNtuple_887.root
      - ffNtuple_888.root
      - ffNtuple_889.root
      - ffNtuple_89.root
      - ffNtuple_890.root
      - ffNtuple_891.root
      - ffNtuple_892.root
      - ffNtuple_893.root
      - ffNtuple_894.root
      - ffNtuple_895.root
      - ffNtuple_896.root
      - ffNtuple_897.root
      - ffNtuple_898.root
      - ffNtuple_899.root
      - ffNtuple_9.root
      - ffNtuple_90.root
      - ffNtuple_900.root
      - ffNtuple_901.root
      - ffNtuple_902.root
      - ffNtuple_903.root
      - ffNtuple_904.root
      - ffNtuple_905.root
      - ffNtuple_906.root
      - ffNtuple_907.root
      - ffNtuple_908.root
      - ffNtuple_909.root
      - ffNtuple_91.root
      - ffNtuple_910.root
      - ffNtuple_911.root
      - ffNtuple_912.root
      - ffNtuple_913.root
      - ffNtuple_914.root
      - ffNtuple_915.root
      - ffNtuple_916.root
      - ffNtuple_917.root
      - ffNtuple_918.root
      - ffNtuple_919.root
      - ffNtuple_92.root
      - ffNtuple_920.root
      - ffNtuple_921.root
      - ffNtuple_922.root
      - ffNtuple_923.root
      - ffNtuple_924.root
      - ffNtuple_925.root
      - ffNtuple_926.root
      - ffNtuple_927.root
      - ffNtuple_928.root
      - ffNtuple_929.root
      - ffNtuple_93.root
      - ffNtuple_930.root
      - ffNtuple_931.root
      - ffNtuple_932.root
      - ffNtuple_933.root
      - ffNtuple_934.root
      - ffNtuple_935.root
      - ffNtuple_936.root
      - ffNtuple_937.root
      - ffNtuple_938.root
      - ffNtuple_939.root
      - ffNtuple_94.root
      - ffNtuple_940.root
      - ffNtuple_941.root
      - ffNtuple_942.root
      - ffNtuple_943.root
      - ffNtuple_944.root
      - ffNtuple_945.root
      - ffNtuple_946.root
      - ffNtuple_947.root
      - ffNtuple_948.root
      - ffNtuple_949.root
      - ffNtuple_95.root
      - ffNtuple_950.root
      - ffNtuple_951.root
      - ffNtuple_952.root
      - ffNtuple_953.root
      - ffNtuple_954.root
      - ffNtuple_955.root
      - ffNtuple_956.root
      - ffNtuple_957.root
      - ffNtuple_958.root
      - ffNtuple_959.root
      - ffNtuple_96.root
      - ffNtuple_960.root
      - ffNtuple_961.root
      - ffNtuple_962.root
      - ffNtuple_963.root
      - ffNtuple_964.root
      - ffNtuple_965.root
      - ffNtuple_966.root
      - ffNtuple_967.root
      - ffNtuple_968.root
      - ffNtuple_969.root
      - ffNtuple_97.root
      - ffNtuple_970.root
      - ffNtuple_971.root
      - ffNtuple_972.root
      - ffNtuple_973.root
      - ffNtuple_974.root
      - ffNtuple_975.root
      - ffNtuple_976.root
      - ffNtuple_977.root
      - ffNtuple_978.root
      - ffNtuple_979.root
      - ffNtuple_98.root
      - ffNtuple_980.root
      - ffNtuple_981.root
      - ffNtuple_982.root
      - ffNtuple_983.root
      - ffNtuple_984.root
      - ffNtuple_985.root
      - ffNtuple_986.root
      - ffNtuple_987.root
      - ffNtuple_988.root
      - ffNtuple_989.root
      - ffNtuple_99.root
      - ffNtuple_990.root
      - ffNtuple_991.root
      - ffNtuple_992.root
      - ffNtuple_993.root
      - ffNtuple_994.root
      - ffNtuple_995.root
      - ffNtuple_996.root
      - ffNtuple_997.root
      - ffNtuple_998.root
      - ffNtuple_999.root
      path: DYJetsToLL_M-50_TuneCP5_13TeV-madgraphMLM-pythia8/RunIIAutumn18DRPremix-102X_upgrade2018_realistic_v15-v1/190928_235739/
    QCD_Pt1000toInf:
      files:
      - ffNtuple_1.root
      - ffNtuple_11.root
      - ffNtuple_12.root
      - ffNtuple_13.root
      - ffNtuple_14.root
      - ffNtuple_15.root
      - ffNtuple_16.root
      - ffNtuple_17.root
      - ffNtuple_18.root
      - ffNtuple_19.root
      - ffNtuple_2.root
      - ffNtuple_20.root
      - ffNtuple_21.root
      - ffNtuple_23.root
      - ffNtuple_25.root
      - ffNtuple_26.root
      - ffNtuple_27.root
      - ffNtuple_29.root
      - ffNtuple_3.root
      - ffNtuple_31.root
      - ffNtuple_32.root
      - ffNtuple_33.root
      - ffNtuple_35.root
      - ffNtuple_36.root
      - ffNtuple_37.root
      - ffNtuple_38.root
      - ffNtuple_39.root
      - ffNtuple_4.root
      - ffNtuple_41.root
      - ffNtuple_42.root
      - ffNtuple_44.root
      - ffNtuple_45.root
      - ffNtuple_47.root
      - ffNtuple_49.root
      - ffNtuple_50.root
      - ffNtuple_51.root
      - ffNtuple_54.root
      - ffNtuple_55.root
      - ffNtuple_56.root
      - ffNtuple_58.root
      - ffNtuple_59.root
      - ffNtuple_6.root
      - ffNtuple_8.root
      - ffNtuple_9.root
      path: QCD_Pt-1000toInf_MuEnrichedPt5_TuneCP5_13TeV_pythia8/RunIIAutumn18DRPremix-102X_upgrade2018_realistic_v15-v1/190929_050510/0000/
    QCD_Pt120to170:
      files:
      - ffNtuple_0.root
      - ffNtuple_1.root
      - ffNtuple_10.root
      - ffNtuple_100.root
      - ffNtuple_101.root
      - ffNtuple_102.root
      - ffNtuple_103.root
      - ffNtuple_104.root
      - ffNtuple_105.root
      - ffNtuple_106.root
      - ffNtuple_107.root
      - ffNtuple_108.root
      - ffNtuple_109.root
      - ffNtuple_11.root
      - ffNtuple_110.root
      - ffNtuple_111.root
      - ffNtuple_112.root
      - ffNtuple_113.root
      - ffNtuple_114.root
      - ffNtuple_115.root
      - ffNtuple_116.root
      - ffNtuple_117.root
      - ffNtuple_118.root
      - ffNtuple_119.root
      - ffNtuple_12.root
      - ffNtuple_120.root
      - ffNtuple_121.root
      - ffNtuple_13.root
      - ffNtuple_14.root
      - ffNtuple_15.root
      - ffNtuple_16.root
      - ffNtuple_17.root
      - ffNtuple_18.root
      - ffNtuple_19.root
      - ffNtuple_2.root
      - ffNtuple_20.root
      - ffNtuple_21.root
      - ffNtuple_22.root
      - ffNtuple_23.root
      - ffNtuple_24.root
      - ffNtuple_25.root
      - ffNtuple_26.root
      - ffNtuple_27.root
      - ffNtuple_28.root
      - ffNtuple_29.root
      - ffNtuple_3.root
      - ffNtuple_30.root
      - ffNtuple_31.root
      - ffNtuple_32.root
      - ffNtuple_33.root
      - ffNtuple_34.root
      - ffNtuple_35.root
      - ffNtuple_36.root
      - ffNtuple_37.root
      - ffNtuple_38.root
      - ffNtuple_39.root
      - ffNtuple_4.root
      - ffNtuple_40.root
      - ffNtuple_41.root
      - ffNtuple_42.root
      - ffNtuple_43.root
      - ffNtuple_44.root
      - ffNtuple_45.root
      - ffNtuple_46.root
      - ffNtuple_47.root
      - ffNtuple_48.root
      - ffNtuple_49.root
      - ffNtuple_5.root
      - ffNtuple_50.root
      - ffNtuple_51.root
      - ffNtuple_52.root
      - ffNtuple_53.root
      - ffNtuple_55.root
      - ffNtuple_56.root
      - ffNtuple_57.root
      - ffNtuple_58.root
      - ffNtuple_59.root
      - ffNtuple_6.root
      - ffNtuple_60.root
      - ffNtuple_61.root
      - ffNtuple_62.root
      - ffNtuple_63.root
      - ffNtuple_64.root
      - ffNtuple_65.root
      - ffNtuple_66.root
      - ffNtuple_67.root
      - ffNtuple_68.root
      - ffNtuple_69.root
      - ffNtuple_7.root
      - ffNtuple_70.root
      - ffNtuple_71.root
      - ffNtuple_72.root
      - ffNtuple_73.root
      - ffNtuple_74.root
      - ffNtuple_75.root
      - ffNtuple_76.root
      - ffNtuple_77.root
      - ffNtuple_78.root
      - ffNtuple_79.root
      - ffNtuple_8.root
      - ffNtuple_80.root
      - ffNtuple_81.root
      - ffNtuple_82.root
      - ffNtuple_83.root
      - ffNtuple_84.root
      - ffNtuple_85.root
      - ffNtuple_86.root
      - ffNtuple_87.root
      - ffNtuple_88.root
      - ffNtuple_89.root
      - ffNtuple_9.root
      - ffNtuple_90.root
      - ffNtuple_91.root
      - ffNtuple_92.root
      - ffNtuple_93.root
      - ffNtuple_94.root
      - ffNtuple_95.root
      - ffNtuple_96.root
      - ffNtuple_97.root
      - ffNtuple_98.root
      - ffNtuple_99.root
      path: QCD_Pt-120to170_MuEnrichedPt5_TuneCP5_13TeV_pythia8/RunIIAutumn18DRPremix-102X_upgrade2018_realistic_v15-v1/190920_155659/
    QCD_Pt15to20:
      files:
      - ffNtuple_1.root
      - ffNtuple_10.root
      - ffNtuple_11.root
      - ffNtuple_12.root
      - ffNtuple_13.root
      - ffNtuple_14.root
      - ffNtuple_15.root
      - ffNtuple_16.root
      - ffNtuple_17.root
      - ffNtuple_18.root
      - ffNtuple_19.root
      - ffNtuple_2.root
      - ffNtuple_20.root
      - ffNtuple_21.root
      - ffNtuple_22.root
      - ffNtuple_23.root
      - ffNtuple_24.root
      - ffNtuple_25.root
      - ffNtuple_26.root
      - ffNtuple_27.root
      - ffNtuple_28.root
      - ffNtuple_29.root
      - ffNtuple_3.root
      - ffNtuple_30.root
      - ffNtuple_31.root
      - ffNtuple_32.root
      - ffNtuple_4.root
      - ffNtuple_5.root
      - ffNtuple_6.root
      - ffNtuple_7.root
      - ffNtuple_8.root
      - ffNtuple_9.root
      path: QCD_Pt-15to20_MuEnrichedPt5_TuneCP5_13TeV_pythia8/RunIIAutumn18DRPremix-102X_upgrade2018_realistic_v15-v3/190930_195105/0000/
    QCD_Pt170to300:
      files:
      - ffNtuple_1.root
      - ffNtuple_10.root
      - ffNtuple_100.root
      - ffNtuple_101.root
      - ffNtuple_102.root
      - ffNtuple_103.root
      - ffNtuple_104.root
      - ffNtuple_105.root
      - ffNtuple_106.root
      - ffNtuple_107.root
      - ffNtuple_108.root
      - ffNtuple_109.root
      - ffNtuple_11.root
      - ffNtuple_110.root
      - ffNtuple_111.root
      - ffNtuple_112.root
      - ffNtuple_113.root
      - ffNtuple_114.root
      - ffNtuple_115.root
      - ffNtuple_116.root
      - ffNtuple_117.root
      - ffNtuple_118.root
      - ffNtuple_119.root
      - ffNtuple_12.root
      - ffNtuple_120.root
      - ffNtuple_121.root
      - ffNtuple_122.root
      - ffNtuple_123.root
      - ffNtuple_124.root
      - ffNtuple_125.root
      - ffNtuple_126.root
      - ffNtuple_127.root
      - ffNtuple_128.root
      - ffNtuple_129.root
      - ffNtuple_13.root
      - ffNtuple_130.root
      - ffNtuple_131.root
      - ffNtuple_132.root
      - ffNtuple_133.root
      - ffNtuple_134.root
      - ffNtuple_135.root
      - ffNtuple_136.root
      - ffNtuple_137.root
      - ffNtuple_138.root
      - ffNtuple_139.root
      - ffNtuple_14.root
      - ffNtuple_140.root
      - ffNtuple_141.root
      - ffNtuple_142.root
      - ffNtuple_143.root
      - ffNtuple_144.root
      - ffNtuple_145.root
      - ffNtuple_146.root
      - ffNtuple_147.root
      - ffNtuple_148.root
      - ffNtuple_149.root
      - ffNtuple_15.root
      - ffNtuple_150.root
      - ffNtuple_151.root
      - ffNtuple_152.root
      - ffNtuple_153.root
      - ffNtuple_154.root
      - ffNtuple_155.root
      - ffNtuple_156.root
      - ffNtuple_157.root
      - ffNtuple_158.root
      - ffNtuple_159.root
      - ffNtuple_16.root
      - ffNtuple_160.root
      - ffNtuple_161.root
      - ffNtuple_162.root
      - ffNtuple_163.root
      - ffNtuple_164.root
      - ffNtuple_165.root
      - ffNtuple_166.root
      - ffNtuple_167.root
      - ffNtuple_168.root
      - ffNtuple_169.root
      - ffNtuple_17.root
      - ffNtuple_170.root
      - ffNtuple_171.root
      - ffNtuple_172.root
      - ffNtuple_173.root
      - ffNtuple_174.root
      - ffNtuple_175.root
      - ffNtuple_176.root
      - ffNtuple_177.root
      - ffNtuple_178.root
      - ffNtuple_179.root
      - ffNtuple_18.root
      - ffNtuple_180.root
      - ffNtuple_181.root
      - ffNtuple_182.root
      - ffNtuple_183.root
      - ffNtuple_184.root
      - ffNtuple_185.root
      - ffNtuple_186.root
      - ffNtuple_187.root
      - ffNtuple_188.root
      - ffNtuple_189.root
      - ffNtuple_19.root
      - ffNtuple_190.root
      - ffNtuple_191.root
      - ffNtuple_192.root
      - ffNtuple_193.root
      - ffNtuple_194.root
      - ffNtuple_195.root
      - ffNtuple_196.root
      - ffNtuple_197.root
      - ffNtuple_198.root
      - ffNtuple_199.root
      - ffNtuple_2.root
      - ffNtuple_20.root
      - ffNtuple_200.root
      - ffNtuple_201.root
      - ffNtuple_202.root
      - ffNtuple_203.root
      - ffNtuple_204.root
      - ffNtuple_205.root
      - ffNtuple_206.root
      - ffNtuple_207.root
      - ffNtuple_208.root
      - ffNtuple_209.root
      - ffNtuple_21.root
      - ffNtuple_210.root
      - ffNtuple_22.root
      - ffNtuple_23.root
      - ffNtuple_24.root
      - ffNtuple_25.root
      - ffNtuple_26.root
      - ffNtuple_27.root
      - ffNtuple_28.root
      - ffNtuple_29.root
      - ffNtuple_3.root
      - ffNtuple_30.root
      - ffNtuple_31.root
      - ffNtuple_32.root
      - ffNtuple_33.root
      - ffNtuple_34.root
      - ffNtuple_35.root
      - ffNtuple_36.root
      - ffNtuple_37.root
      - ffNtuple_38.root
      - ffNtuple_39.root
      - ffNtuple_4.root
      - ffNtuple_40.root
      - ffNtuple_41.root
      - ffNtuple_42.root
      - ffNtuple_43.root
      - ffNtuple_44.root
      - ffNtuple_45.root
      - ffNtuple_46.root
      - ffNtuple_47.root
      - ffNtuple_48.root
      - ffNtuple_49.root
      - ffNtuple_5.root
      - ffNtuple_50.root
      - ffNtuple_51.root
      - ffNtuple_52.root
      - ffNtuple_53.root
      - ffNtuple_54.root
      - ffNtuple_55.root
      - ffNtuple_56.root
      - ffNtuple_57.root
      - ffNtuple_58.root
      - ffNtuple_59.root
      - ffNtuple_6.root
      - ffNtuple_60.root
      - ffNtuple_61.root
      - ffNtuple_62.root
      - ffNtuple_63.root
      - ffNtuple_64.root
      - ffNtuple_65.root
      - ffNtuple_66.root
      - ffNtuple_67.root
      - ffNtuple_68.root
      - ffNtuple_69.root
      - ffNtuple_7.root
      - ffNtuple_70.root
      - ffNtuple_71.root
      - ffNtuple_72.root
      - ffNtuple_73.root
      - ffNtuple_74.root
      - ffNtuple_75.root
      - ffNtuple_76.root
      - ffNtuple_77.root
      - ffNtuple_78.root
      - ffNtuple_79.root
      - ffNtuple_8.root
      - ffNtuple_80.root
      - ffNtuple_81.root
      - ffNtuple_82.root
      - ffNtuple_83.root
      - ffNtuple_84.root
      - ffNtuple_85.root
      - ffNtuple_86.root
      - ffNtuple_87.root
      - ffNtuple_88.root
      - ffNtuple_89.root
      - ffNtuple_9.root
      - ffNtuple_90.root
      - ffNtuple_91.root
      - ffNtuple_92.root
      - ffNtuple_93.root
      - ffNtuple_94.root
      - ffNtuple_95.root
      - ffNtuple_96.root
      - ffNtuple_97.root
      - ffNtuple_98.root
      - ffNtuple_99.root
      path: QCD_Pt-170to300_MuEnrichedPt5_TuneCP5_13TeV_pythia8/RunIIAutumn18DRPremix-102X_upgrade2018_realistic_v15-v3/190929_051314/0000/
    QCD_Pt20to30:
      files:
      - ffNtuple_1.root
      - ffNtuple_10.root
      - ffNtuple_100.root
      - ffNtuple_101.root
      - ffNtuple_103.root
      - ffNtuple_104.root
      - ffNtuple_105.root
      - ffNtuple_106.root
      - ffNtuple_107.root
      - ffNtuple_108.root
      - ffNtuple_109.root
      - ffNtuple_11.root
      - ffNtuple_110.root
      - ffNtuple_111.root
      - ffNtuple_112.root
      - ffNtuple_113.root
      - ffNtuple_114.root
      - ffNtuple_115.root
      - ffNtuple_116.root
      - ffNtuple_117.root
      - ffNtuple_118.root
      - ffNtuple_119.root
      - ffNtuple_12.root
      - ffNtuple_120.root
      - ffNtuple_121.root
      - ffNtuple_122.root
      - ffNtuple_123.root
      - ffNtuple_124.root
      - ffNtuple_125.root
      - ffNtuple_126.root
      - ffNtuple_127.root
      - ffNtuple_128.root
      - ffNtuple_129.root
      - ffNtuple_13.root
      - ffNtuple_130.root
      - ffNtuple_131.root
      - ffNtuple_132.root
      - ffNtuple_133.root
      - ffNtuple_134.root
      - ffNtuple_135.root
      - ffNtuple_136.root
      - ffNtuple_137.root
      - ffNtuple_138.root
      - ffNtuple_139.root
      - ffNtuple_14.root
      - ffNtuple_140.root
      - ffNtuple_141.root
      - ffNtuple_143.root
      - ffNtuple_145.root
      - ffNtuple_146.root
      - ffNtuple_147.root
      - ffNtuple_148.root
      - ffNtuple_149.root
      - ffNtuple_15.root
      - ffNtuple_150.root
      - ffNtuple_151.root
      - ffNtuple_152.root
      - ffNtuple_153.root
      - ffNtuple_154.root
      - ffNtuple_155.root
      - ffNtuple_156.root
      - ffNtuple_157.root
      - ffNtuple_158.root
      - ffNtuple_159.root
      - ffNtuple_16.root
      - ffNtuple_160.root
      - ffNtuple_161.root
      - ffNtuple_162.root
      - ffNtuple_163.root
      - ffNtuple_164.root
      - ffNtuple_165.root
      - ffNtuple_166.root
      - ffNtuple_167.root
      - ffNtuple_168.root
      - ffNtuple_169.root
      - ffNtuple_17.root
      - ffNtuple_18.root
      - ffNtuple_19.root
      - ffNtuple_2.root
      - ffNtuple_20.root
      - ffNtuple_21.root
      - ffNtuple_22.root
      - ffNtuple_23.root
      - ffNtuple_24.root
      - ffNtuple_25.root
      - ffNtuple_26.root
      - ffNtuple_27.root
      - ffNtuple_28.root
      - ffNtuple_29.root
      - ffNtuple_3.root
      - ffNtuple_30.root
      - ffNtuple_31.root
      - ffNtuple_32.root
      - ffNtuple_33.root
      - ffNtuple_34.root
      - ffNtuple_35.root
      - ffNtuple_36.root
      - ffNtuple_37.root
      - ffNtuple_38.root
      - ffNtuple_39.root
      - ffNtuple_4.root
      - ffNtuple_40.root
      - ffNtuple_41.root
      - ffNtuple_42.root
      - ffNtuple_43.root
      - ffNtuple_44.root
      - ffNtuple_45.root
      - ffNtuple_46.root
      - ffNtuple_47.root
      - ffNtuple_48.root
      - ffNtuple_49.root
      - ffNtuple_5.root
      - ffNtuple_50.root
      - ffNtuple_51.root
      - ffNtuple_52.root
      - ffNtuple_53.root
      - ffNtuple_54.root
      - ffNtuple_55.root
      - ffNtuple_56.root
      - ffNtuple_57.root
      - ffNtuple_58.root
      - ffNtuple_59.root
      - ffNtuple_6.root
      - ffNtuple_60.root
      - ffNtuple_61.root
      - ffNtuple_62.root
      - ffNtuple_64.root
      - ffNtuple_65.root
      - ffNtuple_66.root
      - ffNtuple_67.root
      - ffNtuple_68.root
      - ffNtuple_69.root
      - ffNtuple_7.root
      - ffNtuple_70.root
      - ffNtuple_71.root
      - ffNtuple_74.root
      - ffNtuple_75.root
      - ffNtuple_76.root
      - ffNtuple_77.root
      - ffNtuple_78.root
      - ffNtuple_79.root
      - ffNtuple_8.root
      - ffNtuple_80.root
      - ffNtuple_81.root
      - ffNtuple_82.root
      - ffNtuple_83.root
      - ffNtuple_84.root
      - ffNtuple_85.root
      - ffNtuple_86.root
      - ffNtuple_87.root
      - ffNtuple_88.root
      - ffNtuple_89.root
      - ffNtuple_9.root
      - ffNtuple_90.root
      - ffNtuple_91.root
      - ffNtuple_92.root
      - ffNtuple_93.root
      - ffNtuple_94.root
      - ffNtuple_95.root
      - ffNtuple_96.root
      - ffNtuple_97.root
      - ffNtuple_98.root
      - ffNtuple_99.root
      path: QCD_Pt-20to30_MuEnrichedPt5_TuneCP5_13TeV_pythia8/RunIIAutumn18DRPremix-102X_upgrade2018_realistic_v15-v4/190929_051412/0000/
    QCD_Pt300to470:
      files:
      - ffNtuple_1.root
      - ffNtuple_2.root
      - ffNtuple_3.root
      - ffNtuple_4.root
      path: QCD_Pt-300to470_MuEnrichedPt5_TuneCP5_13TeV_pythia8/RunIIAutumn18DRPremix-102X_upgrade2018_realistic_v15-v3/190929_051557/0000/
    QCD_Pt30to50:
      files:
      - ffNtuple_0.root
      - ffNtuple_1.root
      - ffNtuple_10.root
      - ffNtuple_100.root
      - ffNtuple_101.root
      - ffNtuple_102.root
      - ffNtuple_103.root
      - ffNtuple_104.root
      - ffNtuple_105.root
      - ffNtuple_106.root
      - ffNtuple_107.root
      - ffNtuple_108.root
      - ffNtuple_109.root
      - ffNtuple_11.root
      - ffNtuple_110.root
      - ffNtuple_111.root
      - ffNtuple_112.root
      - ffNtuple_113.root
      - ffNtuple_114.root
      - ffNtuple_115.root
      - ffNtuple_116.root
      - ffNtuple_117.root
      - ffNtuple_118.root
      - ffNtuple_119.root
      - ffNtuple_12.root
      - ffNtuple_120.root
      - ffNtuple_121.root
      - ffNtuple_122.root
      - ffNtuple_123.root
      - ffNtuple_124.root
      - ffNtuple_125.root
      - ffNtuple_126.root
      - ffNtuple_127.root
      - ffNtuple_128.root
      - ffNtuple_129.root
      - ffNtuple_13.root
      - ffNtuple_130.root
      - ffNtuple_131.root
      - ffNtuple_132.root
      - ffNtuple_133.root
      - ffNtuple_134.root
      - ffNtuple_135.root
      - ffNtuple_136.root
      - ffNtuple_137.root
      - ffNtuple_138.root
      - ffNtuple_139.root
      - ffNtuple_14.root
      - ffNtuple_140.root
      - ffNtuple_141.root
      - ffNtuple_142.root
      - ffNtuple_143.root
      - ffNtuple_144.root
      - ffNtuple_145.root
      - ffNtuple_146.root
      - ffNtuple_147.root
      - ffNtuple_148.root
      - ffNtuple_149.root
      - ffNtuple_15.root
      - ffNtuple_150.root
      - ffNtuple_151.root
      - ffNtuple_152.root
      - ffNtuple_153.root
      - ffNtuple_154.root
      - ffNtuple_155.root
      - ffNtuple_156.root
      - ffNtuple_157.root
      - ffNtuple_158.root
      - ffNtuple_159.root
      - ffNtuple_16.root
      - ffNtuple_160.root
      - ffNtuple_161.root
      - ffNtuple_162.root
      - ffNtuple_163.root
      - ffNtuple_164.root
      - ffNtuple_165.root
      - ffNtuple_166.root
      - ffNtuple_167.root
      - ffNtuple_168.root
      - ffNtuple_169.root
      - ffNtuple_17.root
      - ffNtuple_170.root
      - ffNtuple_171.root
      - ffNtuple_172.root
      - ffNtuple_173.root
      - ffNtuple_174.root
      - ffNtuple_175.root
      - ffNtuple_176.root
      - ffNtuple_177.root
      - ffNtuple_178.root
      - ffNtuple_18.root
      - ffNtuple_19.root
      - ffNtuple_2.root
      - ffNtuple_20.root
      - ffNtuple_21.root
      - ffNtuple_22.root
      - ffNtuple_23.root
      - ffNtuple_24.root
      - ffNtuple_25.root
      - ffNtuple_26.root
      - ffNtuple_27.root
      - ffNtuple_28.root
      - ffNtuple_29.root
      - ffNtuple_3.root
      - ffNtuple_30.root
      - ffNtuple_31.root
      - ffNtuple_32.root
      - ffNtuple_33.root
      - ffNtuple_34.root
      - ffNtuple_35.root
      - ffNtuple_36.root
      - ffNtuple_37.root
      - ffNtuple_38.root
      - ffNtuple_39.root
      - ffNtuple_4.root
      - ffNtuple_40.root
      - ffNtuple_41.root
      - ffNtuple_42.root
      - ffNtuple_43.root
      - ffNtuple_44.root
      - ffNtuple_45.root
      - ffNtuple_46.root
      - ffNtuple_47.root
      - ffNtuple_48.root
      - ffNtuple_49.root
      - ffNtuple_5.root
      - ffNtuple_50.root
      - ffNtuple_51.root
      - ffNtuple_52.root
      - ffNtuple_53.root
      - ffNtuple_54.root
      - ffNtuple_55.root
      - ffNtuple_56.root
      - ffNtuple_57.root
      - ffNtuple_58.root
      - ffNtuple_59.root
      - ffNtuple_6.root
      - ffNtuple_60.root
      - ffNtuple_61.root
      - ffNtuple_62.root
      - ffNtuple_63.root
      - ffNtuple_64.root
      - ffNtuple_65.root
      - ffNtuple_66.root
      - ffNtuple_67.root
      - ffNtuple_68.root
      - ffNtuple_69.root
      - ffNtuple_7.root
      - ffNtuple_70.root
      - ffNtuple_71.root
      - ffNtuple_72.root
      - ffNtuple_73.root
      - ffNtuple_74.root
      - ffNtuple_75.root
      - ffNtuple_76.root
      - ffNtuple_77.root
      - ffNtuple_78.root
      - ffNtuple_79.root
      - ffNtuple_8.root
      - ffNtuple_80.root
      - ffNtuple_81.root
      - ffNtuple_82.root
      - ffNtuple_83.root
      - ffNtuple_84.root
      - ffNtuple_85.root
      - ffNtuple_86.root
      - ffNtuple_87.root
      - ffNtuple_88.root
      - ffNtuple_89.root
      - ffNtuple_9.root
      - ffNtuple_90.root
      - ffNtuple_91.root
      - ffNtuple_92.root
      - ffNtuple_93.root
      - ffNtuple_94.root
      - ffNtuple_95.root
      - ffNtuple_96.root
      - ffNtuple_97.root
      - ffNtuple_98.root
      - ffNtuple_99.root
      path: QCD_Pt-30to50_MuEnrichedPt5_TuneCP5_13TeV_pythia8/RunIIAutumn18DRPremix-102X_upgrade2018_realistic_v15-v3/191008_230910/
    QCD_Pt470to600:
      files:
      - ffNtuple_1.root
      - ffNtuple_2.root
      - ffNtuple_3.root
      - ffNtuple_4.root
      path: QCD_Pt-470to600_MuEnrichedPt5_TuneCP5_13TeV_pythia8/RunIIAutumn18DRPremix-102X_upgrade2018_realistic_v15-v1/190929_051922/0000/
    QCD_Pt50to80:
      files:
      - ffNtuple_1.root
      - ffNtuple_10.root
      - ffNtuple_100.root
      - ffNtuple_101.root
      - ffNtuple_102.root
      - ffNtuple_103.root
      - ffNtuple_104.root
      - ffNtuple_105.root
      - ffNtuple_106.root
      - ffNtuple_107.root
      - ffNtuple_108.root
      - ffNtuple_109.root
      - ffNtuple_11.root
      - ffNtuple_110.root
      - ffNtuple_111.root
      - ffNtuple_112.root
      - ffNtuple_113.root
      - ffNtuple_114.root
      - ffNtuple_12.root
      - ffNtuple_13.root
      - ffNtuple_14.root
      - ffNtuple_15.root
      - ffNtuple_16.root
      - ffNtuple_17.root
      - ffNtuple_18.root
      - ffNtuple_19.root
      - ffNtuple_2.root
      - ffNtuple_20.root
      - ffNtuple_21.root
      - ffNtuple_22.root
      - ffNtuple_23.root
      - ffNtuple_24.root
      - ffNtuple_25.root
      - ffNtuple_26.root
      - ffNtuple_27.root
      - ffNtuple_28.root
      - ffNtuple_29.root
      - ffNtuple_3.root
      - ffNtuple_30.root
      - ffNtuple_31.root
      - ffNtuple_32.root
      - ffNtuple_33.root
      - ffNtuple_34.root
      - ffNtuple_35.root
      - ffNtuple_36.root
      - ffNtuple_37.root
      - ffNtuple_38.root
      - ffNtuple_39.root
      - ffNtuple_4.root
      - ffNtuple_40.root
      - ffNtuple_41.root
      - ffNtuple_42.root
      - ffNtuple_43.root
      - ffNtuple_44.root
      - ffNtuple_45.root
      - ffNtuple_46.root
      - ffNtuple_47.root
      - ffNtuple_48.root
      - ffNtuple_49.root
      - ffNtuple_5.root
      - ffNtuple_50.root
      - ffNtuple_51.root
      - ffNtuple_52.root
      - ffNtuple_53.root
      - ffNtuple_54.root
      - ffNtuple_55.root
      - ffNtuple_56.root
      - ffNtuple_57.root
      - ffNtuple_58.root
      - ffNtuple_59.root
      - ffNtuple_6.root
      - ffNtuple_60.root
      - ffNtuple_61.root
      - ffNtuple_62.root
      - ffNtuple_63.root
      - ffNtuple_64.root
      - ffNtuple_65.root
      - ffNtuple_66.root
      - ffNtuple_67.root
      - ffNtuple_68.root
      - ffNtuple_69.root
      - ffNtuple_7.root
      - ffNtuple_70.root
      - ffNtuple_71.root
      - ffNtuple_72.root
      - ffNtuple_73.root
      - ffNtuple_74.root
      - ffNtuple_75.root
      - ffNtuple_76.root
      - ffNtuple_77.root
      - ffNtuple_78.root
      - ffNtuple_79.root
      - ffNtuple_8.root
      - ffNtuple_80.root
      - ffNtuple_81.root
      - ffNtuple_82.root
      - ffNtuple_83.root
      - ffNtuple_84.root
      - ffNtuple_85.root
      - ffNtuple_86.root
      - ffNtuple_87.root
      - ffNtuple_88.root
      - ffNtuple_89.root
      - ffNtuple_9.root
      - ffNtuple_90.root
      - ffNtuple_91.root
      - ffNtuple_92.root
      - ffNtuple_93.root
      - ffNtuple_94.root
      - ffNtuple_95.root
      - ffNtuple_96.root
      - ffNtuple_97.root
      - ffNtuple_98.root
      - ffNtuple_99.root
      path: QCD_Pt-50to80_MuEnrichedPt5_TuneCP5_13TeV_pythia8/RunIIAutumn18DRPremix-102X_upgrade2018_realistic_v15-v3/190929_052017/0000/
    QCD_Pt600to800:
      files:
      - ffNtuple_1.root
      - ffNtuple_10.root
      - ffNtuple_11.root
      - ffNtuple_12.root
      - ffNtuple_13.root
      - ffNtuple_14.root
      - ffNtuple_15.root
      - ffNtuple_17.root
      - ffNtuple_18.root
      - ffNtuple_19.root
      - ffNtuple_2.root
      - ffNtuple_20.root
      - ffNtuple_21.root
      - ffNtuple_22.root
      - ffNtuple_23.root
      - ffNtuple_24.root
      - ffNtuple_25.root
      - ffNtuple_26.root
      - ffNtuple_27.root
      - ffNtuple_28.root
      - ffNtuple_29.root
      - ffNtuple_3.root
      - ffNtuple_30.root
      - ffNtuple_31.root
      - ffNtuple_32.root
      - ffNtuple_33.root
      - ffNtuple_35.root
      - ffNtuple_36.root
      - ffNtuple_37.root
      - ffNtuple_38.root
      - ffNtuple_4.root
      - ffNtuple_40.root
      - ffNtuple_41.root
      - ffNtuple_42.root
      - ffNtuple_43.root
      - ffNtuple_44.root
      - ffNtuple_45.root
      - ffNtuple_46.root
      - ffNtuple_47.root
      - ffNtuple_48.root
      - ffNtuple_49.root
      - ffNtuple_5.root
      - ffNtuple_50.root
      - ffNtuple_51.root
      - ffNtuple_52.root
      - ffNtuple_53.root
      - ffNtuple_54.root
      - ffNtuple_55.root
      - ffNtuple_56.root
      - ffNtuple_57.root
      - ffNtuple_58.root
      - ffNtuple_59.root
      - ffNtuple_6.root
      - ffNtuple_60.root
      - ffNtuple_61.root
      - ffNtuple_62.root
      - ffNtuple_63.root
      - ffNtuple_64.root
      - ffNtuple_66.root
      - ffNtuple_67.root
      - ffNtuple_68.root
      - ffNtuple_69.root
      - ffNtuple_7.root
      - ffNtuple_70.root
      - ffNtuple_71.root
      - ffNtuple_72.root
      - ffNtuple_73.root
      - ffNtuple_74.root
      - ffNtuple_75.root
      - ffNtuple_76.root
      - ffNtuple_77.root
      - ffNtuple_78.root
      - ffNtuple_79.root
      - ffNtuple_8.root
      - ffNtuple_80.root
      - ffNtuple_81.root
      - ffNtuple_82.root
      - ffNtuple_83.root
      - ffNtuple_84.root
      - ffNtuple_85.root
      - ffNtuple_86.root
      - ffNtuple_87.root
      - ffNtuple_88.root
      - ffNtuple_89.root
      - ffNtuple_9.root
      - ffNtuple_90.root
      - ffNtuple_91.root
      - ffNtuple_92.root
      - ffNtuple_93.root
      - ffNtuple_94.root
      path: QCD_Pt-600to800_MuEnrichedPt5_TuneCP5_13TeV_pythia8/RunIIAutumn18DRPremix-102X_upgrade2018_realistic_v15-v1/190929_052157/0000/
    QCD_Pt800to1000:
      files:
      - ffNtuple_1.root
      - ffNtuple_10.root
      - ffNtuple_11.root
      - ffNtuple_12.root
      - ffNtuple_13.root
      - ffNtuple_14.root
      - ffNtuple_15.root
      - ffNtuple_16.root
      - ffNtuple_17.root
      - ffNtuple_18.root
      - ffNtuple_19.root
      - ffNtuple_2.root
      - ffNtuple_20.root
      - ffNtuple_21.root
      - ffNtuple_22.root
      - ffNtuple_23.root
      - ffNtuple_24.root
      - ffNtuple_25.root
      - ffNtuple_26.root
      - ffNtuple_27.root
      - ffNtuple_28.root
      - ffNtuple_29.root
      - ffNtuple_3.root
      - ffNtuple_30.root
      - ffNtuple_31.root
      - ffNtuple_32.root
      - ffNtuple_33.root
      - ffNtuple_34.root
      - ffNtuple_35.root
      - ffNtuple_36.root
      - ffNtuple_37.root
      - ffNtuple_38.root
      - ffNtuple_39.root
      - ffNtuple_4.root
      - ffNtuple_40.root
      - ffNtuple_41.root
      - ffNtuple_42.root
      - ffNtuple_43.root
      - ffNtuple_44.root
      - ffNtuple_45.root
      - ffNtuple_46.root
      - ffNtuple_47.root
      - ffNtuple_48.root
      - ffNtuple_49.root
      - ffNtuple_5.root
      - ffNtuple_50.root
      - ffNtuple_51.root
      - ffNtuple_52.root
      - ffNtuple_53.root
      - ffNtuple_54.root
      - ffNtuple_55.root
      - ffNtuple_56.root
      - ffNtuple_57.root
      - ffNtuple_58.root
      - ffNtuple_59.root
      - ffNtuple_6.root
      - ffNtuple_60.root
      - ffNtuple_61.root
      - ffNtuple_62.root
      - ffNtuple_63.root
      - ffNtuple_64.root
      - ffNtuple_65.root
      - ffNtuple_66.root
      - ffNtuple_67.root
      - ffNtuple_68.root
      - ffNtuple_69.root
      - ffNtuple_7.root
      - ffNtuple_70.root
      - ffNtuple_71.root
      - ffNtuple_72.root
      - ffNtuple_73.root
      - ffNtuple_74.root
      - ffNtuple_75.root
      - ffNtuple_76.root
      - ffNtuple_77.root
      - ffNtuple_78.root
      - ffNtuple_79.root
      - ffNtuple_8.root
      - ffNtuple_80.root
      - ffNtuple_81.root
      - ffNtuple_82.root
      - ffNtuple_83.root
      - ffNtuple_84.root
      - ffNtuple_85.root
      - ffNtuple_86.root
      - ffNtuple_87.root
      - ffNtuple_88.root
      - ffNtuple_89.root
      - ffNtuple_9.root
      - ffNtuple_90.root
      - ffNtuple_91.root
      - ffNtuple_92.root
      - ffNtuple_93.root
      - ffNtuple_94.root
      - ffNtuple_95.root
      - ffNtuple_96.root
      - ffNtuple_97.root
      path: QCD_Pt-800to1000_MuEnrichedPt5_TuneCP5_13TeV_pythia8/RunIIAutumn18DRPremix-102X_upgrade2018_realistic_v15_ext3-v2/190929_052248/0000/
    QCD_Pt80to120:
      files:
      - ffNtuple_0.root
      - ffNtuple_1.root
      - ffNtuple_10.root
      - ffNtuple_100.root
      - ffNtuple_101.root
      - ffNtuple_102.root
      - ffNtuple_103.root
      - ffNtuple_104.root
      - ffNtuple_105.root
      - ffNtuple_106.root
      - ffNtuple_107.root
      - ffNtuple_108.root
      - ffNtuple_109.root
      - ffNtuple_11.root
      - ffNtuple_110.root
      - ffNtuple_111.root
      - ffNtuple_112.root
      - ffNtuple_113.root
      - ffNtuple_114.root
      - ffNtuple_115.root
      - ffNtuple_116.root
      - ffNtuple_117.root
      - ffNtuple_118.root
      - ffNtuple_119.root
      - ffNtuple_12.root
      - ffNtuple_120.root
      - ffNtuple_121.root
      - ffNtuple_122.root
      - ffNtuple_123.root
      - ffNtuple_124.root
      - ffNtuple_125.root
      - ffNtuple_126.root
      - ffNtuple_127.root
      - ffNtuple_128.root
      - ffNtuple_129.root
      - ffNtuple_13.root
      - ffNtuple_130.root
      - ffNtuple_131.root
      - ffNtuple_132.root
      - ffNtuple_133.root
      - ffNtuple_134.root
      - ffNtuple_135.root
      - ffNtuple_136.root
      - ffNtuple_137.root
      - ffNtuple_138.root
      - ffNtuple_139.root
      - ffNtuple_14.root
      - ffNtuple_140.root
      - ffNtuple_141.root
      - ffNtuple_142.root
      - ffNtuple_143.root
      - ffNtuple_144.root
      - ffNtuple_145.root
      - ffNtuple_15.root
      - ffNtuple_16.root
      - ffNtuple_17.root
      - ffNtuple_18.root
      - ffNtuple_19.root
      - ffNtuple_2.root
      - ffNtuple_20.root
      - ffNtuple_21.root
      - ffNtuple_22.root
      - ffNtuple_23.root
      - ffNtuple_24.root
      - ffNtuple_25.root
      - ffNtuple_26.root
      - ffNtuple_27.root
      - ffNtuple_28.root
      - ffNtuple_29.root
      - ffNtuple_3.root
      - ffNtuple_30.root
      - ffNtuple_31.root
      - ffNtuple_32.root
      - ffNtuple_33.root
      - ffNtuple_34.root
      - ffNtuple_35.root
      - ffNtuple_36.root
      - ffNtuple_37.root
      - ffNtuple_38.root
      - ffNtuple_39.root
      - ffNtuple_4.root
      - ffNtuple_40.root
      - ffNtuple_41.root
      - ffNtuple_42.root
      - ffNtuple_43.root
      - ffNtuple_44.root
      - ffNtuple_45.root
      - ffNtuple_46.root
      - ffNtuple_47.root
      - ffNtuple_48.root
      - ffNtuple_49.root
      - ffNtuple_5.root
      - ffNtuple_50.root
      - ffNtuple_51.root
      - ffNtuple_52.root
      - ffNtuple_53.root
      - ffNtuple_54.root
      - ffNtuple_55.root
      - ffNtuple_56.root
      - ffNtuple_57.root
      - ffNtuple_58.root
      - ffNtuple_59.root
      - ffNtuple_6.root
      - ffNtuple_60.root
      - ffNtuple_61.root
      - ffNtuple_62.root
      - ffNtuple_63.root
      - ffNtuple_64.root
      - ffNtuple_65.root
      - ffNtuple_66.root
      - ffNtuple_67.root
      - ffNtuple_68.root
      - ffNtuple_69.root
      - ffNtuple_7.root
      - ffNtuple_70.root
      - ffNtuple_71.root
      - ffNtuple_72.root
      - ffNtuple_73.root
      - ffNtuple_74.root
      - ffNtuple_75.root
      - ffNtuple_76.root
      - ffNtuple_77.root
      - ffNtuple_78.root
      - ffNtuple_79.root
      - ffNtuple_8.root
      - ffNtuple_80.root
      - ffNtuple_81.root
      - ffNtuple_82.root
      - ffNtuple_83.root
      - ffNtuple_84.root
      - ffNtuple_85.root
      - ffNtuple_86.root
      - ffNtuple_87.root
      - ffNtuple_88.root
      - ffNtuple_89.root
      - ffNtuple_9.root
      - ffNtuple_90.root
      - ffNtuple_91.root
      - ffNtuple_92.root
      - ffNtuple_93.root
      - ffNtuple_94.root
      - ffNtuple_95.root
      - ffNtuple_96.root
      - ffNtuple_97.root
      - ffNtuple_98.root
      - ffNtuple_99.root
      path: QCD_Pt-80to120_MuEnrichedPt5_TuneCP5_13TeV_pythia8/RunIIAutumn18DRPremix-102X_upgrade2018_realistic_v15-v1/190926_093652/
    TTJets:
      files:
      - ffNtuple_0.root
      - ffNtuple_1.root
      - ffNtuple_10.root
      - ffNtuple_11.root
      - ffNtuple_12.root
      - ffNtuple_13.root
      - ffNtuple_14.root
      - ffNtuple_15.root
      - ffNtuple_16.root
      - ffNtuple_17.root
      - ffNtuple_18.root
      - ffNtuple_19.root
      - ffNtuple_2.root
      - ffNtuple_20.root
      - ffNtuple_21.root
      - ffNtuple_22.root
      - ffNtuple_23.root
      - ffNtuple_24.root
      - ffNtuple_25.root
      - ffNtuple_26.root
      - ffNtuple_27.root
      - ffNtuple_28.root
      - ffNtuple_29.root
      - ffNtuple_3.root
      - ffNtuple_30.root
      - ffNtuple_31.root
      - ffNtuple_32.root
      - ffNtuple_33.root
      - ffNtuple_34.root
      - ffNtuple_35.root
      - ffNtuple_36.root
      - ffNtuple_37.root
      - ffNtuple_38.root
      - ffNtuple_39.root
      - ffNtuple_4.root
      - ffNtuple_40.root
      - ffNtuple_41.root
      - ffNtuple_42.root
      - ffNtuple_43.root
      - ffNtuple_44.root
      - ffNtuple_45.root
      - ffNtuple_46.root
      - ffNtuple_47.root
      - ffNtuple_48.root
      - ffNtuple_49.root
      - ffNtuple_5.root
      - ffNtuple_50.root
      - ffNtuple_51.root
      - ffNtuple_52.root
      - ffNtuple_53.root
      - ffNtuple_54.root
      - ffNtuple_55.root
      - ffNtuple_56.root
      - ffNtuple_57.root
      - ffNtuple_58.root
      - ffNtuple_59.root
      - ffNtuple_6.root
      - ffNtuple_60.root
      - ffNtuple_61.root
      - ffNtuple_62.root
      - ffNtuple_63.root
      - ffNtuple_64.root
      - ffNtuple_65.root
      - ffNtuple_66.root
      - ffNtuple_67.root
      - ffNtuple_68.root
      - ffNtuple_7.root
      - ffNtuple_8.root
      - ffNtuple_9.root
      path: TTJets_TuneCP5_13TeV-madgraphMLM-pythia8/RunIIAutumn18DRPremix-102X_upgrade2018_realistic_v15-v1/190928_235806/
    WW:
      files:
      - ffNtuple_0.root
      path: WW_TuneCP5_13TeV-pythia8/RunIIAutumn18DRPremix-102X_upgrade2018_realistic_v15-v2/191101_160456/
    WZ:
      files:
      - ffNtuple_0.root
      path: WZ_TuneCP5_13TeV-pythia8/RunIIAutumn18DRPremix-102X_upgrade2018_realistic_v15-v3/191101_160457/
    ZZ:
      files:
      - ffNtuple_0.root
      path: ZZ_TuneCP5_13TeV-pythia8/RunIIAutumn18DRPremix-102X_upgrade2018_realistic_v15-v2/191101_160458/
<|MERGE_RESOLUTION|>--- conflicted
+++ resolved
@@ -1,9 +1,6 @@
 # Config to specify paths to all availabe ntuples
 # Automatically generated using sidm/scripts/add_ntuples.py
 
-<<<<<<< HEAD
-# 2018 UL LLPNanoAOD signal
-=======
 # New ffntuple from Sunil
 ffntuple_official:
   path: root://xcache//store/group/lpcmetx/SIDM/ULSignalSamples/2018_v6/
@@ -53,7 +50,6 @@
       - ffNtuple_SIDM_BsTo2DpTo4Mu_MBs-500_MDp-5p0_ctau-80p0_v6.root
       path: ffNuple/Private/
 
->>>>>>> 9fad462e
 llpNanoAOD_v2_merged:
   path: root://xcache//store/user/
   samples:
@@ -113,13 +109,8 @@
       - TTJets_TuneCP5_part1_part-15.root
       - TTJets_TuneCP5_part1_part-16.root
       - TTJets_TuneCP5_part1_part-17.root
-<<<<<<< HEAD
       #- TTJets_TuneCP5_part1_part-18.root
       - TTJets_TuneCP5_part1_part-19.root
-=======
-#      - TTJets_TuneCP5_part1_part-18.root # LZMAError: Corrupt input data
-      - TTJets_TuneCP5_part1_part-19.root    
->>>>>>> 9fad462e
       - TTJets_TuneCP5_part1_part-2.root
       - TTJets_TuneCP5_part1_part-20.root
       - TTJets_TuneCP5_part1_part-21.root
@@ -130,11 +121,7 @@
       - TTJets_TuneCP5_part1_part-26.root
       - TTJets_TuneCP5_part1_part-27.root
       - TTJets_TuneCP5_part1_part-28.root
-<<<<<<< HEAD
       - TTJets_TuneCP5_part1_part-29.root
-=======
-      - TTJets_TuneCP5_part1_part-29.root       
->>>>>>> 9fad462e
       - TTJets_TuneCP5_part1_part-3.root
       - TTJets_TuneCP5_part1_part-30.root
       - TTJets_TuneCP5_part1_part-31.root
@@ -145,11 +132,7 @@
       - TTJets_TuneCP5_part1_part-36.root
       - TTJets_TuneCP5_part1_part-37.root
       - TTJets_TuneCP5_part1_part-38.root
-<<<<<<< HEAD
       - TTJets_TuneCP5_part1_part-39.root
-=======
-      - TTJets_TuneCP5_part1_part-39.root   
->>>>>>> 9fad462e
       - TTJets_TuneCP5_part1_part-4.root
       - TTJets_TuneCP5_part1_part-40.root
       - TTJets_TuneCP5_part1_part-41.root
@@ -160,11 +143,7 @@
       - TTJets_TuneCP5_part1_part-46.root
       - TTJets_TuneCP5_part1_part-47.root
       - TTJets_TuneCP5_part1_part-48.root
-<<<<<<< HEAD
       - TTJets_TuneCP5_part1_part-49.root
-=======
-      - TTJets_TuneCP5_part1_part-49.root      
->>>>>>> 9fad462e
       - TTJets_TuneCP5_part1_part-5.root
       - TTJets_TuneCP5_part1_part-50.root
       - TTJets_TuneCP5_part1_part-51.root
@@ -175,11 +154,7 @@
       - TTJets_TuneCP5_part1_part-9.root
       - TTJets_TuneCP5_part2_part-0.root
       - TTJets_TuneCP5_part2_part-1.root
-<<<<<<< HEAD
       - TTJets_TuneCP5_part2_part-10.root
-=======
-      - TTJets_TuneCP5_part2_part-10.root  
->>>>>>> 9fad462e
       - TTJets_TuneCP5_part2_part-100.root
       - TTJets_TuneCP5_part2_part-101.root
       - TTJets_TuneCP5_part2_part-102.root
@@ -190,11 +165,7 @@
       - TTJets_TuneCP5_part2_part-107.root
       - TTJets_TuneCP5_part2_part-108.root
       - TTJets_TuneCP5_part2_part-109.root
-<<<<<<< HEAD
       - TTJets_TuneCP5_part2_part-11.root
-=======
-      - TTJets_TuneCP5_part2_part-11.root        
->>>>>>> 9fad462e
       - TTJets_TuneCP5_part2_part-110.root
       - TTJets_TuneCP5_part2_part-111.root
       - TTJets_TuneCP5_part2_part-112.root
@@ -205,30 +176,18 @@
       - TTJets_TuneCP5_part2_part-117.root
       - TTJets_TuneCP5_part2_part-118.root
       - TTJets_TuneCP5_part2_part-119.root
-<<<<<<< HEAD
       - TTJets_TuneCP5_part2_part-12.root
       - TTJets_TuneCP5_part2_part-120.root
       - TTJets_TuneCP5_part2_part-121.root
       - TTJets_TuneCP5_part2_part-122.root
       #- TTJets_TuneCP5_part2_part-123.root
-=======
-      - TTJets_TuneCP5_part2_part-12.root   
-      - TTJets_TuneCP5_part2_part-120.root
-      - TTJets_TuneCP5_part2_part-121.root
-      - TTJets_TuneCP5_part2_part-122.root
-#      - TTJets_TuneCP5_part2_part-123.root # LZMAError: Corrupt input data
->>>>>>> 9fad462e
       - TTJets_TuneCP5_part2_part-124.root
       - TTJets_TuneCP5_part2_part-125.root
       - TTJets_TuneCP5_part2_part-126.root
       - TTJets_TuneCP5_part2_part-127.root
       - TTJets_TuneCP5_part2_part-128.root
       - TTJets_TuneCP5_part2_part-129.root
-<<<<<<< HEAD
       - TTJets_TuneCP5_part2_part-13.root
-=======
-      - TTJets_TuneCP5_part2_part-13.root       
->>>>>>> 9fad462e
       - TTJets_TuneCP5_part2_part-130.root
       - TTJets_TuneCP5_part2_part-131.root
       - TTJets_TuneCP5_part2_part-132.root
@@ -239,11 +198,7 @@
       - TTJets_TuneCP5_part2_part-137.root
       - TTJets_TuneCP5_part2_part-138.root
       - TTJets_TuneCP5_part2_part-139.root
-<<<<<<< HEAD
       - TTJets_TuneCP5_part2_part-14.root
-=======
-      - TTJets_TuneCP5_part2_part-14.root   
->>>>>>> 9fad462e
       - TTJets_TuneCP5_part2_part-140.root
       - TTJets_TuneCP5_part2_part-141.root
       - TTJets_TuneCP5_part2_part-142.root
@@ -254,69 +209,40 @@
       - TTJets_TuneCP5_part2_part-147.root
       - TTJets_TuneCP5_part2_part-148.root
       - TTJets_TuneCP5_part2_part-149.root
-<<<<<<< HEAD
       - TTJets_TuneCP5_part2_part-15.root
-=======
-      - TTJets_TuneCP5_part2_part-15.root        
->>>>>>> 9fad462e
       - TTJets_TuneCP5_part2_part-150.root
       - TTJets_TuneCP5_part2_part-151.root
       - TTJets_TuneCP5_part2_part-152.root
       - TTJets_TuneCP5_part2_part-153.root
       - TTJets_TuneCP5_part2_part-154.root
       - TTJets_TuneCP5_part2_part-155.root
-<<<<<<< HEAD
       #- TTJets_TuneCP5_part2_part-156.root      
       - TTJets_TuneCP5_part2_part-157.root
       - TTJets_TuneCP5_part2_part-158.root
       - TTJets_TuneCP5_part2_part-159.root
       - TTJets_TuneCP5_part2_part-16.root
-=======
-#      - TTJets_TuneCP5_part2_part-156.root # LZMAError: Corrupt input data    
-      - TTJets_TuneCP5_part2_part-157.root
-      - TTJets_TuneCP5_part2_part-158.root
-      - TTJets_TuneCP5_part2_part-159.root
-      - TTJets_TuneCP5_part2_part-16.root    
->>>>>>> 9fad462e
       - TTJets_TuneCP5_part2_part-160.root
       - TTJets_TuneCP5_part2_part-161.root
       - TTJets_TuneCP5_part2_part-162.root
       - TTJets_TuneCP5_part2_part-163.root
       - TTJets_TuneCP5_part2_part-164.root
       - TTJets_TuneCP5_part2_part-165.root
-<<<<<<< HEAD
       #- TTJets_TuneCP5_part2_part-166.root
       - TTJets_TuneCP5_part2_part-167.root
       - TTJets_TuneCP5_part2_part-168.root
       - TTJets_TuneCP5_part2_part-169.root
       - TTJets_TuneCP5_part2_part-17.root
-=======
-#      - TTJets_TuneCP5_part2_part-166.root # LZMAError: Corrupt input data
-      - TTJets_TuneCP5_part2_part-167.root
-      - TTJets_TuneCP5_part2_part-168.root
-      - TTJets_TuneCP5_part2_part-169.root
-      - TTJets_TuneCP5_part2_part-17.root        
->>>>>>> 9fad462e
       - TTJets_TuneCP5_part2_part-170.root
       - TTJets_TuneCP5_part2_part-171.root
       - TTJets_TuneCP5_part2_part-172.root
       - TTJets_TuneCP5_part2_part-173.root
-<<<<<<< HEAD
       #- TTJets_TuneCP5_part2_part-174.root # File not found error
       #- TTJets_TuneCP5_part2_part-175.root
-=======
-      - TTJets_TuneCP5_part2_part-174.root
-#      - TTJets_TuneCP5_part2_part-175.root # LZMAError: Corrupt input data
->>>>>>> 9fad462e
       - TTJets_TuneCP5_part2_part-176.root
       - TTJets_TuneCP5_part2_part-177.root
       - TTJets_TuneCP5_part2_part-178.root
       - TTJets_TuneCP5_part2_part-179.root
-<<<<<<< HEAD
       #- TTJets_TuneCP5_part2_part-18.root # LZMA - corrupt input data error
-=======
-#      - TTJets_TuneCP5_part2_part-18.root # LZMAError: Corrupt input data
->>>>>>> 9fad462e
       - TTJets_TuneCP5_part2_part-180.root
       - TTJets_TuneCP5_part2_part-181.root
       - TTJets_TuneCP5_part2_part-182.root
@@ -327,31 +253,19 @@
       - TTJets_TuneCP5_part2_part-187.root
       - TTJets_TuneCP5_part2_part-188.root
       - TTJets_TuneCP5_part2_part-189.root
-<<<<<<< HEAD
       #- TTJets_TuneCP5_part2_part-19.root # LZMA - corrupt input data error
-=======
-#      - TTJets_TuneCP5_part2_part-19.root # LZMAError: Corrupt input data      
->>>>>>> 9fad462e
       - TTJets_TuneCP5_part2_part-190.root
       - TTJets_TuneCP5_part2_part-191.root
       - TTJets_TuneCP5_part2_part-192.root
       - TTJets_TuneCP5_part2_part-193.root
       - TTJets_TuneCP5_part2_part-194.root
-<<<<<<< HEAD
       #- TTJets_TuneCP5_part2_part-195.root # LZMA - corrupt input data error
-=======
-#      - TTJets_TuneCP5_part2_part-195.root # LZMAError: Corrupt input data
->>>>>>> 9fad462e
       - TTJets_TuneCP5_part2_part-196.root
       - TTJets_TuneCP5_part2_part-197.root
       - TTJets_TuneCP5_part2_part-198.root
       - TTJets_TuneCP5_part2_part-2.root
       - TTJets_TuneCP5_part2_part-20.root
-<<<<<<< HEAD
       #- TTJets_TuneCP5_part2_part-21.root # LZMA - corrupt input data error
-=======
-#      - TTJets_TuneCP5_part2_part-21.root # LZMAError: Corrupt input data
->>>>>>> 9fad462e
       - TTJets_TuneCP5_part2_part-22.root
       - TTJets_TuneCP5_part2_part-23.root
       - TTJets_TuneCP5_part2_part-24.root
@@ -397,7 +311,6 @@
       - TTJets_TuneCP5_part2_part-61.root
       - TTJets_TuneCP5_part2_part-62.root
       - TTJets_TuneCP5_part2_part-63.root
-<<<<<<< HEAD
       #- TTJets_TuneCP5_part2_part-64.root # LZMA - corrupt input data error
       - TTJets_TuneCP5_part2_part-65.root
       - TTJets_TuneCP5_part2_part-66.root
@@ -405,28 +318,13 @@
       - TTJets_TuneCP5_part2_part-68.root
       #- TTJets_TuneCP5_part2_part-69.root # LZMA - corrupt input data error
       #- TTJets_TuneCP5_part2_part-7.root # LZMA - corrupt input data error
-=======
-#      - TTJets_TuneCP5_part2_part-64.root # LZMAError: Corrupt input data
-      - TTJets_TuneCP5_part2_part-65.root
-      - TTJets_TuneCP5_part2_part-66.root
-#      - TTJets_TuneCP5_part2_part-67.root # LZMAError: Corrupt input data
-      - TTJets_TuneCP5_part2_part-68.root
-#      - TTJets_TuneCP5_part2_part-69.root # LZMAError: Corrupt input data
-#      - TTJets_TuneCP5_part2_part-7.root  # LZMAError: Corrupt input data
->>>>>>> 9fad462e
       - TTJets_TuneCP5_part2_part-70.root
       - TTJets_TuneCP5_part2_part-71.root
       - TTJets_TuneCP5_part2_part-72.root
       - TTJets_TuneCP5_part2_part-73.root
-<<<<<<< HEAD
       #- TTJets_TuneCP5_part2_part-74.root # LZMA - corrupt input data error
       - TTJets_TuneCP5_part2_part-75.root
       #- TTJets_TuneCP5_part2_part-76.root # LZMA - corrupt input data error
-=======
-#      - TTJets_TuneCP5_part2_part-74.root # LZMAError: Corrupt input data
-      - TTJets_TuneCP5_part2_part-75.root
-#      - TTJets_TuneCP5_part2_part-76.root # LZMAError: Corrupt input data
->>>>>>> 9fad462e
       - TTJets_TuneCP5_part2_part-77.root
       - TTJets_TuneCP5_part2_part-79.root
       - TTJets_TuneCP5_part2_part-8.root
@@ -452,1111 +350,12 @@
       - TTJets_TuneCP5_part2_part-98.root
       - TTJets_TuneCP5_part2_part-99.root
       path: BackGrounds/TTJets_TuneCP5/LLPnanoAODv2/
-<<<<<<< HEAD
   
     4mu_500GeV_5GeV_0p08mm:
-=======
-
-    2mu2e_500GeV_5p0GeV_0p08mm:
-      files:
-#      - SIDM_BsTo1DpTo2Mu2e_MBs-500_MDp-5p0_ctau-0p08_part-0.root # OSError: XRootD error: [ERROR] Operation expired
-#      - SIDM_BsTo1DpTo2Mu2e_MBs-500_MDp-5p0_ctau-0p08_part-1.root # OSError: XRootD error: [ERROR] Operation expired
-#      - SIDM_BsTo1DpTo2Mu2e_MBs-500_MDp-5p0_ctau-0p08_part-2.root # OSError: XRootD error: [ERROR] Operation expired
-#      - SIDM_BsTo1DpTo2Mu2e_MBs-500_MDp-5p0_ctau-0p08_part-3.root # OSError: XRootD error: [ERROR] Operation expired
-#      - SIDM_BsTo1DpTo2Mu2e_MBs-500_MDp-5p0_ctau-0p08_part-4.root # OSError: XRootD error: [ERROR] Operation expired
-#      - SIDM_BsTo1DpTo2Mu2e_MBs-500_MDp-5p0_ctau-0p08_part-5.root # OSError: XRootD error: [ERROR] Operation expired
-      - SIDM_BsTo1DpTo2Mu2e_MBs-500_MDp-5p0_ctau-0p08_part-6.root
-#      - SIDM_BsTo1DpTo2Mu2e_MBs-500_MDp-5p0_ctau-0p08_part-7.root # OSError: XRootD error: [ERROR] Operation expired
-      - SIDM_BsTo1DpTo2Mu2e_MBs-500_MDp-5p0_ctau-0p08_part-8.root
-      - SIDM_BsTo1DpTo2Mu2e_MBs-500_MDp-5p0_ctau-0p08_part-9.root
-#      - SIDM_BsTo1DpTo2Mu2e_MBs-500_MDp-5p0_ctau-0p08_part-10.root # OSError: XRootD error: [ERROR] Operation expired
-      - SIDM_BsTo1DpTo2Mu2e_MBs-500_MDp-5p0_ctau-0p08_part-11.root
-#      - SIDM_BsTo1DpTo2Mu2e_MBs-500_MDp-5p0_ctau-0p08_part-12.root # OSError: XRootD error: [ERROR] Operation expired
-#      - SIDM_BsTo1DpTo2Mu2e_MBs-500_MDp-5p0_ctau-0p08_part-13.root # OSError: XRootD error: [ERROR] Operation expired
-      - SIDM_BsTo1DpTo2Mu2e_MBs-500_MDp-5p0_ctau-0p08_part-14.root
-      - SIDM_BsTo1DpTo2Mu2e_MBs-500_MDp-5p0_ctau-0p08_part-15.root
-#      - SIDM_BsTo1DpTo2Mu2e_MBs-500_MDp-5p0_ctau-0p08_part-16.root # OSError: XRootD error: [ERROR] Operation expired
-#      - SIDM_BsTo1DpTo2Mu2e_MBs-500_MDp-5p0_ctau-0p08_part-17.root # OSError: XRootD error: [ERROR] Operation expired
-#      - SIDM_BsTo1DpTo2Mu2e_MBs-500_MDp-5p0_ctau-0p08_part-18.root # OSError: XRootD error: [ERROR] Operation expired
-      - SIDM_BsTo1DpTo2Mu2e_MBs-500_MDp-5p0_ctau-0p08_part-19.root
-#      - SIDM_BsTo1DpTo2Mu2e_MBs-500_MDp-5p0_ctau-0p08_part-20.root # OSError: XRootD error: [ERROR] Operation expired
-      path: SIDM_BsTo1DpTo2Mu2e_MBs-500_MDp-5p0_ctau-0p08/LLPnanoAODv2/
-      
-    2mu2e_500GeV_5p0GeV_0p8mm:
-      files:
-      - SIDM_BsTo2DpTo2Mu2e_MBs-500_MDp-5p0_ctau-0p8_part-0.root
-#      - SIDM_BsTo2DpTo2Mu2e_MBs-500_MDp-5p0_ctau-0p8_part-1.root # OSError: XRootD error: [ERROR] Operation expired
-#      - SIDM_BsTo2DpTo2Mu2e_MBs-500_MDp-5p0_ctau-0p8_part-2.root # OSError: XRootD error: [ERROR] Operation expired
-#      - SIDM_BsTo2DpTo2Mu2e_MBs-500_MDp-5p0_ctau-0p8_part-3.root # OSError: XRootD error: [ERROR] Operation expired
-#      - SIDM_BsTo2DpTo2Mu2e_MBs-500_MDp-5p0_ctau-0p8_part-4.root # OSError: XRootD error: [ERROR] Operation expired
-      - SIDM_BsTo2DpTo2Mu2e_MBs-500_MDp-5p0_ctau-0p8_part-5.root
-      - SIDM_BsTo2DpTo2Mu2e_MBs-500_MDp-5p0_ctau-0p8_part-6.root
-      - SIDM_BsTo2DpTo2Mu2e_MBs-500_MDp-5p0_ctau-0p8_part-7.root
-#      - SIDM_BsTo2DpTo2Mu2e_MBs-500_MDp-5p0_ctau-0p8_part-8.root # OSError: XRootD error: [ERROR] Operation expired
-#      - SIDM_BsTo2DpTo2Mu2e_MBs-500_MDp-5p0_ctau-0p8_part-9.root # OSError: XRootD error: [ERROR] Operation expired
-      path: SIDM_BsTo2DpTo2Mu2e_MBs-500_MDp-5p0_ctau-0p8/LLPnanoAODv2/
-      
-    2mu2e_500GeV_5p0GeV_8p0mm:
-      files:
-#      - SIDM_BsTo2DpTo2Mu2e_MBs-500_MDp-5p0_ctau-8p0_part-0.root # OSError: XRootD error: [ERROR] Operation expired
-#      - SIDM_BsTo2DpTo2Mu2e_MBs-500_MDp-5p0_ctau-8p0_part-1.root # OSError: XRootD error: [ERROR] Operation expired
-#      - SIDM_BsTo2DpTo2Mu2e_MBs-500_MDp-5p0_ctau-8p0_part-2.root # OSError: XRootD error: [ERROR] Operation expired
-      - SIDM_BsTo2DpTo2Mu2e_MBs-500_MDp-5p0_ctau-8p0_part-3.root
-#      - SIDM_BsTo2DpTo2Mu2e_MBs-500_MDp-5p0_ctau-8p0_part-4.root # OSError: XRootD error: [ERROR] Operation expired
-#      - SIDM_BsTo2DpTo2Mu2e_MBs-500_MDp-5p0_ctau-8p0_part-5.root # OSError: XRootD error: [ERROR] Operation expired
-      - SIDM_BsTo2DpTo2Mu2e_MBs-500_MDp-5p0_ctau-8p0_part-6.root
-      - SIDM_BsTo2DpTo2Mu2e_MBs-500_MDp-5p0_ctau-8p0_part-7.root
-#      - SIDM_BsTo2DpTo2Mu2e_MBs-500_MDp-5p0_ctau-8p0_part-8.root # OSError: XRootD error: [ERROR] Operation expired
-      - SIDM_BsTo2DpTo2Mu2e_MBs-500_MDp-5p0_ctau-8p0_part-9.root
-      path: SIDM_BsTo2DpTo2Mu2e_MBs-500_MDp-5p0_ctau-8p0/LLPnanoAODv2/
-      
-    2mu2e_500GeV_5p0GeV_40p0mm:
-      files:
-#      - SIDM_BsTo2DpTo2Mu2e_MBs-500_MDp-5p0_ctau-40p0_part-0.root # OSError: XRootD error: [ERROR] Operation expired
-#      - SIDM_BsTo2DpTo2Mu2e_MBs-500_MDp-5p0_ctau-40p0_part-1.root # OSError: XRootD error: [ERROR] Operation expired
-#      - SIDM_BsTo2DpTo2Mu2e_MBs-500_MDp-5p0_ctau-40p0_part-2.root # OSError: XRootD error: [ERROR] Operation expired
-#      - SIDM_BsTo2DpTo2Mu2e_MBs-500_MDp-5p0_ctau-40p0_part-3.root # OSError: XRootD error: [ERROR] Operation expired
-#      - SIDM_BsTo2DpTo2Mu2e_MBs-500_MDp-5p0_ctau-40p0_part-4.root # OSError: XRootD error: [ERROR] Operation expired
-      - SIDM_BsTo2DpTo2Mu2e_MBs-500_MDp-5p0_ctau-40p0_part-5.root
-#      - SIDM_BsTo2DpTo2Mu2e_MBs-500_MDp-5p0_ctau-40p0_part-6.root # OSError: XRootD error: [ERROR] Operation expired
-#      - SIDM_BsTo2DpTo2Mu2e_MBs-500_MDp-5p0_ctau-40p0_part-7.root # OSError: XRootD error: [ERROR] Operation expired
-      - SIDM_BsTo2DpTo2Mu2e_MBs-500_MDp-5p0_ctau-40p0_part-8.root
-#      - SIDM_BsTo2DpTo2Mu2e_MBs-500_MDp-5p0_ctau-40p0_part-9.root # OSError: XRootD error: [ERROR] Operation expired
-      path: SIDM_BsTo2DpTo2Mu2e_MBs-500_MDp-5p0_ctau-40p0/LLPnanoAODv2/
-      
-    2mu2e_500GeV_5p0GeV_80p0mm:
-      files:
-#      - SIDM_BsTo2DpTo2Mu2e_MBs-500_MDp-5p0_ctau-80p0_part-0.root # OSError: XRootD error: [ERROR] Operation expired
-      - SIDM_BsTo2DpTo2Mu2e_MBs-500_MDp-5p0_ctau-80p0_part-1.root
-#      - SIDM_BsTo2DpTo2Mu2e_MBs-500_MDp-5p0_ctau-80p0_part-2.root # OSError: XRootD error: [ERROR] Operation expired
-      - SIDM_BsTo2DpTo2Mu2e_MBs-500_MDp-5p0_ctau-80p0_part-3.root
-#      - SIDM_BsTo2DpTo2Mu2e_MBs-500_MDp-5p0_ctau-80p0_part-4.root # OSError: XRootD error: [ERROR] Operation expired
-#      - SIDM_BsTo2DpTo2Mu2e_MBs-500_MDp-5p0_ctau-80p0_part-5.root # OSError: XRootD error: [ERROR] Operation expired
-#      - SIDM_BsTo2DpTo2Mu2e_MBs-500_MDp-5p0_ctau-80p0_part-6.root # OSError: XRootD error: [ERROR] Operation expired
-#      - SIDM_BsTo2DpTo2Mu2e_MBs-500_MDp-5p0_ctau-80p0_part-7.root # OSError: XRootD error: [ERROR] Operation expired
-#      - SIDM_BsTo2DpTo2Mu2e_MBs-500_MDp-5p0_ctau-80p0_part-8.root # OSError: XRootD error: [ERROR] Operation expired
-      - SIDM_BsTo2DpTo2Mu2e_MBs-500_MDp-5p0_ctau-80p0_part-9.root
-      path: SIDM_BsTo2DpTo2Mu2e_MBs-500_MDp-5p0_ctau-80p0/LLPnanoAODv2/
-      
-    4mu_1000GeV_0p25GeV_0p002mm:
-      files:
-      - SIDM_BsTo2DpTo4Mu_MBs-1000_MDp-0p25_ctau-0p002_part-0.root
-      - SIDM_BsTo2DpTo4Mu_MBs-1000_MDp-0p25_ctau-0p002_part-1.root
-      - SIDM_BsTo2DpTo4Mu_MBs-1000_MDp-0p25_ctau-0p002_part-2.root
-      - SIDM_BsTo2DpTo4Mu_MBs-1000_MDp-0p25_ctau-0p002_part-3.root
-      - SIDM_BsTo2DpTo4Mu_MBs-1000_MDp-0p25_ctau-0p002_part-4.root
-      - SIDM_BsTo2DpTo4Mu_MBs-1000_MDp-0p25_ctau-0p002_part-5.root
-      - SIDM_BsTo2DpTo4Mu_MBs-1000_MDp-0p25_ctau-0p002_part-6.root
-      - SIDM_BsTo2DpTo4Mu_MBs-1000_MDp-0p25_ctau-0p002_part-7.root
-      - SIDM_BsTo2DpTo4Mu_MBs-1000_MDp-0p25_ctau-0p002_part-8.root
-      - SIDM_BsTo2DpTo4Mu_MBs-1000_MDp-0p25_ctau-0p002_part-9.root
-      path: SIDM_BsTo2DpTo4Mu_MBs-1000_MDp-0p25_ctau-0p002/LLPnanoAODv2/
-    
-    4mu_1000GeV_0p25GeV_0p02mm:
-      files:
-      - SIDM_BsTo2DpTo4Mu_MBs-1000_MDp-0p25_ctau-0p02_part-0.root
-      - SIDM_BsTo2DpTo4Mu_MBs-1000_MDp-0p25_ctau-0p02_part-1.root
-      - SIDM_BsTo2DpTo4Mu_MBs-1000_MDp-0p25_ctau-0p02_part-2.root
-      - SIDM_BsTo2DpTo4Mu_MBs-1000_MDp-0p25_ctau-0p02_part-3.root
-      - SIDM_BsTo2DpTo4Mu_MBs-1000_MDp-0p25_ctau-0p02_part-4.root
-      - SIDM_BsTo2DpTo4Mu_MBs-1000_MDp-0p25_ctau-0p02_part-5.root
-      - SIDM_BsTo2DpTo4Mu_MBs-1000_MDp-0p25_ctau-0p02_part-6.root
-      - SIDM_BsTo2DpTo4Mu_MBs-1000_MDp-0p25_ctau-0p02_part-7.root
-      - SIDM_BsTo2DpTo4Mu_MBs-1000_MDp-0p25_ctau-0p02_part-8.root
-      - SIDM_BsTo2DpTo4Mu_MBs-1000_MDp-0p25_ctau-0p02_part-9.root
-      path: SIDM_BsTo2DpTo4Mu_MBs-1000_MDp-0p25_ctau-0p02/LLPnanoAODv2/
-      
-    4mu_1000GeV_0p25GeV_0p2mm:
-      files:
-      - SIDM_BsTo2DpTo4Mu_MBs-1000_MDp-0p25_ctau-0p2_part-0.root
-      - SIDM_BsTo2DpTo4Mu_MBs-1000_MDp-0p25_ctau-0p2_part-1.root
-      - SIDM_BsTo2DpTo4Mu_MBs-1000_MDp-0p25_ctau-0p2_part-2.root
-      - SIDM_BsTo2DpTo4Mu_MBs-1000_MDp-0p25_ctau-0p2_part-3.root
-      - SIDM_BsTo2DpTo4Mu_MBs-1000_MDp-0p25_ctau-0p2_part-4.root
-      - SIDM_BsTo2DpTo4Mu_MBs-1000_MDp-0p25_ctau-0p2_part-5.root
-      - SIDM_BsTo2DpTo4Mu_MBs-1000_MDp-0p25_ctau-0p2_part-6.root
-      - SIDM_BsTo2DpTo4Mu_MBs-1000_MDp-0p25_ctau-0p2_part-7.root
-      - SIDM_BsTo2DpTo4Mu_MBs-1000_MDp-0p25_ctau-0p2_part-8.root
-      - SIDM_BsTo2DpTo4Mu_MBs-1000_MDp-0p25_ctau-0p2_part-9.root
-      path: SIDM_BsTo2DpTo4Mu_MBs-1000_MDp-0p25_ctau-0p2/LLPnanoAODv2/
-      
-    4mu_1000GeV_0p25GeV_1p0mm:
-      files:
-      - SIDM_BsTo2DpTo4Mu_MBs-1000_MDp-0p25_ctau-1p0_part-0.root
-      - SIDM_BsTo2DpTo4Mu_MBs-1000_MDp-0p25_ctau-1p0_part-1.root
-      - SIDM_BsTo2DpTo4Mu_MBs-1000_MDp-0p25_ctau-1p0_part-2.root
-      - SIDM_BsTo2DpTo4Mu_MBs-1000_MDp-0p25_ctau-1p0_part-3.root
-      - SIDM_BsTo2DpTo4Mu_MBs-1000_MDp-0p25_ctau-1p0_part-4.root
-      - SIDM_BsTo2DpTo4Mu_MBs-1000_MDp-0p25_ctau-1p0_part-5.root
-      - SIDM_BsTo2DpTo4Mu_MBs-1000_MDp-0p25_ctau-1p0_part-6.root
-      - SIDM_BsTo2DpTo4Mu_MBs-1000_MDp-0p25_ctau-1p0_part-7.root
-      - SIDM_BsTo2DpTo4Mu_MBs-1000_MDp-0p25_ctau-1p0_part-8.root
-      - SIDM_BsTo2DpTo4Mu_MBs-1000_MDp-0p25_ctau-1p0_part-9.root
-      path: SIDM_BsTo2DpTo4Mu_MBs-1000_MDp-0p25_ctau-1p0/LLPnanoAODv2/
-      
-    4mu_1000GeV_0p25GeV_2p0mm:
-      files:
-      - SIDM_BsTo2DpTo4Mu_MBs-1000_MDp-0p25_ctau-2p0_part-0.root
-      - SIDM_BsTo2DpTo4Mu_MBs-1000_MDp-0p25_ctau-2p0_part-1.root
-      - SIDM_BsTo2DpTo4Mu_MBs-1000_MDp-0p25_ctau-2p0_part-2.root
-      - SIDM_BsTo2DpTo4Mu_MBs-1000_MDp-0p25_ctau-2p0_part-3.root
-      - SIDM_BsTo2DpTo4Mu_MBs-1000_MDp-0p25_ctau-2p0_part-4.root
-      - SIDM_BsTo2DpTo4Mu_MBs-1000_MDp-0p25_ctau-2p0_part-5.root
-      - SIDM_BsTo2DpTo4Mu_MBs-1000_MDp-0p25_ctau-2p0_part-6.root
-      - SIDM_BsTo2DpTo4Mu_MBs-1000_MDp-0p25_ctau-2p0_part-7.root
-      - SIDM_BsTo2DpTo4Mu_MBs-1000_MDp-0p25_ctau-2p0_part-8.root
-      - SIDM_BsTo2DpTo4Mu_MBs-1000_MDp-0p25_ctau-2p0_part-9.root
-      path: SIDM_BsTo2DpTo4Mu_MBs-1000_MDp-0p25_ctau-2p0/LLPnanoAODv2/
-      
-    4mu_1000GeV_1p2GeV_0p0096mm:
-      files:
-      - SIDM_BsTo2DpTo4Mu_MBs-1000_MDp-1p2_ctau-0p0096_part-0.root
-      - SIDM_BsTo2DpTo4Mu_MBs-1000_MDp-1p2_ctau-0p0096_part-1.root
-      - SIDM_BsTo2DpTo4Mu_MBs-1000_MDp-1p2_ctau-0p0096_part-2.root
-      - SIDM_BsTo2DpTo4Mu_MBs-1000_MDp-1p2_ctau-0p0096_part-3.root
-      - SIDM_BsTo2DpTo4Mu_MBs-1000_MDp-1p2_ctau-0p0096_part-4.root
-      - SIDM_BsTo2DpTo4Mu_MBs-1000_MDp-1p2_ctau-0p0096_part-5.root
-      - SIDM_BsTo2DpTo4Mu_MBs-1000_MDp-1p2_ctau-0p0096_part-6.root
-      - SIDM_BsTo2DpTo4Mu_MBs-1000_MDp-1p2_ctau-0p0096_part-7.root
-      - SIDM_BsTo2DpTo4Mu_MBs-1000_MDp-1p2_ctau-0p0096_part-8.root
-      - SIDM_BsTo2DpTo4Mu_MBs-1000_MDp-1p2_ctau-0p0096_part-9.root
-      path: SIDM_BsTo2DpTo4Mu_MBs-1000_MDp-1p2_ctau-0p0096/LLPnanoAODv2/
-      
-    4mu_1000GeV_1p2GeV_0p096mm:
-      files:
-      - SIDM_BsTo2DpTo4Mu_MBs-1000_MDp-1p2_ctau-0p096_part-0.root
-      - SIDM_BsTo2DpTo4Mu_MBs-1000_MDp-1p2_ctau-0p096_part-1.root
-      - SIDM_BsTo2DpTo4Mu_MBs-1000_MDp-1p2_ctau-0p096_part-2.root
-      - SIDM_BsTo2DpTo4Mu_MBs-1000_MDp-1p2_ctau-0p096_part-3.root
-      - SIDM_BsTo2DpTo4Mu_MBs-1000_MDp-1p2_ctau-0p096_part-4.root
-      - SIDM_BsTo2DpTo4Mu_MBs-1000_MDp-1p2_ctau-0p096_part-5.root
-      - SIDM_BsTo2DpTo4Mu_MBs-1000_MDp-1p2_ctau-0p096_part-6.root
-      - SIDM_BsTo2DpTo4Mu_MBs-1000_MDp-1p2_ctau-0p096_part-7.root
-      - SIDM_BsTo2DpTo4Mu_MBs-1000_MDp-1p2_ctau-0p096_part-8.root
-      - SIDM_BsTo2DpTo4Mu_MBs-1000_MDp-1p2_ctau-0p096_part-9.root
-      path: SIDM_BsTo2DpTo4Mu_MBs-1000_MDp-1p2_ctau-0p096/LLPnanoAODv2/     
-    
-    4mu_1000GeV_1p2GeV_0p96mm:
-      files:
-      - SIDM_BsTo2DpTo4Mu_MBs-1000_MDp-1p2_ctau-0p96_part-0.root
-      - SIDM_BsTo2DpTo4Mu_MBs-1000_MDp-1p2_ctau-0p96_part-1.root
-      - SIDM_BsTo2DpTo4Mu_MBs-1000_MDp-1p2_ctau-0p96_part-2.root
-      - SIDM_BsTo2DpTo4Mu_MBs-1000_MDp-1p2_ctau-0p96_part-3.root
-      - SIDM_BsTo2DpTo4Mu_MBs-1000_MDp-1p2_ctau-0p96_part-4.root
-      - SIDM_BsTo2DpTo4Mu_MBs-1000_MDp-1p2_ctau-0p96_part-5.root
-      - SIDM_BsTo2DpTo4Mu_MBs-1000_MDp-1p2_ctau-0p96_part-6.root
-      - SIDM_BsTo2DpTo4Mu_MBs-1000_MDp-1p2_ctau-0p96_part-7.root
-      - SIDM_BsTo2DpTo4Mu_MBs-1000_MDp-1p2_ctau-0p96_part-8.root
-      - SIDM_BsTo2DpTo4Mu_MBs-1000_MDp-1p2_ctau-0p96_part-9.root
-      path: SIDM_BsTo2DpTo4Mu_MBs-1000_MDp-1p2_ctau-0p96/LLPnanoAODv2/
-      
-    4mu_1000GeV_1p2GeV_4p8mm:
-      files:
-      - SIDM_BsTo2DpTo4Mu_MBs-1000_MDp-1p2_ctau-4p8_part-0.root
-      - SIDM_BsTo2DpTo4Mu_MBs-1000_MDp-1p2_ctau-4p8_part-1.root
-      - SIDM_BsTo2DpTo4Mu_MBs-1000_MDp-1p2_ctau-4p8_part-2.root
-      - SIDM_BsTo2DpTo4Mu_MBs-1000_MDp-1p2_ctau-4p8_part-3.root
-      - SIDM_BsTo2DpTo4Mu_MBs-1000_MDp-1p2_ctau-4p8_part-4.root
-      - SIDM_BsTo2DpTo4Mu_MBs-1000_MDp-1p2_ctau-4p8_part-5.root
-      - SIDM_BsTo2DpTo4Mu_MBs-1000_MDp-1p2_ctau-4p8_part-6.root
-      - SIDM_BsTo2DpTo4Mu_MBs-1000_MDp-1p2_ctau-4p8_part-7.root
-      - SIDM_BsTo2DpTo4Mu_MBs-1000_MDp-1p2_ctau-4p8_part-8.root
-      - SIDM_BsTo2DpTo4Mu_MBs-1000_MDp-1p2_ctau-4p8_part-9.root
-      path: SIDM_BsTo2DpTo4Mu_MBs-1000_MDp-1p2_ctau-4p8/LLPnanoAODv2/
-      
-    4mu_1000GeV_1p2GeV_9p6mm:
-      files:
-      - SIDM_BsTo2DpTo4Mu_MBs-1000_MDp-1p2_ctau-9p6_part-0.root
-      - SIDM_BsTo2DpTo4Mu_MBs-1000_MDp-1p2_ctau-9p6_part-1.root
-      - SIDM_BsTo2DpTo4Mu_MBs-1000_MDp-1p2_ctau-9p6_part-2.root
-      - SIDM_BsTo2DpTo4Mu_MBs-1000_MDp-1p2_ctau-9p6_part-3.root
-      - SIDM_BsTo2DpTo4Mu_MBs-1000_MDp-1p2_ctau-9p6_part-4.root
-      - SIDM_BsTo2DpTo4Mu_MBs-1000_MDp-1p2_ctau-9p6_part-5.root
-      - SIDM_BsTo2DpTo4Mu_MBs-1000_MDp-1p2_ctau-9p6_part-6.root
-      - SIDM_BsTo2DpTo4Mu_MBs-1000_MDp-1p2_ctau-9p6_part-7.root
-      - SIDM_BsTo2DpTo4Mu_MBs-1000_MDp-1p2_ctau-9p6_part-8.root
-      - SIDM_BsTo2DpTo4Mu_MBs-1000_MDp-1p2_ctau-9p6_part-9.root
-      path: SIDM_BsTo2DpTo4Mu_MBs-1000_MDp-1p2_ctau-9p6/LLPnanoAODv2/
-      
-    4mu_1000GeV_5p0GeV_0p04mm:
-      files:
-      - SIDM_BsTo2DpTo4Mu_MBs-1000_MDp-5p0_ctau-0p04_part-0.root
-      - SIDM_BsTo2DpTo4Mu_MBs-1000_MDp-5p0_ctau-0p04_part-1.root
-      - SIDM_BsTo2DpTo4Mu_MBs-1000_MDp-5p0_ctau-0p04_part-2.root
-      - SIDM_BsTo2DpTo4Mu_MBs-1000_MDp-5p0_ctau-0p04_part-3.root
-      - SIDM_BsTo2DpTo4Mu_MBs-1000_MDp-5p0_ctau-0p04_part-4.root
-#      - SIDM_BsTo2DpTo4Mu_MBs-1000_MDp-5p0_ctau-0p04_part-5.root # LZMAError: Corrupt input data
-      - SIDM_BsTo2DpTo4Mu_MBs-1000_MDp-5p0_ctau-0p04_part-6.root
-      - SIDM_BsTo2DpTo4Mu_MBs-1000_MDp-5p0_ctau-0p04_part-7.root
-      - SIDM_BsTo2DpTo4Mu_MBs-1000_MDp-5p0_ctau-0p04_part-8.root
-      - SIDM_BsTo2DpTo4Mu_MBs-1000_MDp-5p0_ctau-0p04_part-9.root
-      path: SIDM_BsTo2DpTo4Mu_MBs-1000_MDp-5p0_ctau-0p04/LLPnanoAODv2/
-      
-    4mu_1000GeV_5p0GeV_0p4mm:
-      files:
-      - SIDM_BsTo2DpTo4Mu_MBs-1000_MDp-5p0_ctau-0p4_part-0.root
-      - SIDM_BsTo2DpTo4Mu_MBs-1000_MDp-5p0_ctau-0p4_part-1.root
-      - SIDM_BsTo2DpTo4Mu_MBs-1000_MDp-5p0_ctau-0p4_part-2.root
-      - SIDM_BsTo2DpTo4Mu_MBs-1000_MDp-5p0_ctau-0p4_part-3.root
-      - SIDM_BsTo2DpTo4Mu_MBs-1000_MDp-5p0_ctau-0p4_part-4.root
-      - SIDM_BsTo2DpTo4Mu_MBs-1000_MDp-5p0_ctau-0p4_part-5.root
-      - SIDM_BsTo2DpTo4Mu_MBs-1000_MDp-5p0_ctau-0p4_part-6.root
-      - SIDM_BsTo2DpTo4Mu_MBs-1000_MDp-5p0_ctau-0p4_part-7.root
-      - SIDM_BsTo2DpTo4Mu_MBs-1000_MDp-5p0_ctau-0p4_part-8.root
-      - SIDM_BsTo2DpTo4Mu_MBs-1000_MDp-5p0_ctau-0p4_part-9.root
-      path: SIDM_BsTo2DpTo4Mu_MBs-1000_MDp-5p0_ctau-0p4/LLPnanoAODv2/
-      
-    4mu_1000GeV_5p0GeV_4p0mm:
-      files:
-      - SIDM_BsTo2DpTo4Mu_MBs-1000_MDp-5p0_ctau-4p0_part-0.root
-      - SIDM_BsTo2DpTo4Mu_MBs-1000_MDp-5p0_ctau-4p0_part-1.root
-      - SIDM_BsTo2DpTo4Mu_MBs-1000_MDp-5p0_ctau-4p0_part-2.root
-      - SIDM_BsTo2DpTo4Mu_MBs-1000_MDp-5p0_ctau-4p0_part-3.root
-      - SIDM_BsTo2DpTo4Mu_MBs-1000_MDp-5p0_ctau-4p0_part-4.root
-      - SIDM_BsTo2DpTo4Mu_MBs-1000_MDp-5p0_ctau-4p0_part-5.root
-#      - SIDM_BsTo2DpTo4Mu_MBs-1000_MDp-5p0_ctau-4p0_part-6.root # LZMAError: Corrupt input data
-      - SIDM_BsTo2DpTo4Mu_MBs-1000_MDp-5p0_ctau-4p0_part-7.root
-      - SIDM_BsTo2DpTo4Mu_MBs-1000_MDp-5p0_ctau-4p0_part-8.root
-      - SIDM_BsTo2DpTo4Mu_MBs-1000_MDp-5p0_ctau-4p0_part-9.root
-      path: SIDM_BsTo2DpTo4Mu_MBs-1000_MDp-5p0_ctau-4p0/LLPnanoAODv2/
-      
-    4mu_1000GeV_5p0GeV_20p0mm:
-      files:
-      - SIDM_BsTo2DpTo4Mu_MBs-1000_MDp-5p0_ctau-20p0_part-0.root
-      - SIDM_BsTo2DpTo4Mu_MBs-1000_MDp-5p0_ctau-20p0_part-1.root
-      - SIDM_BsTo2DpTo4Mu_MBs-1000_MDp-5p0_ctau-20p0_part-2.root
-      - SIDM_BsTo2DpTo4Mu_MBs-1000_MDp-5p0_ctau-20p0_part-3.root
-      - SIDM_BsTo2DpTo4Mu_MBs-1000_MDp-5p0_ctau-20p0_part-4.root
-      - SIDM_BsTo2DpTo4Mu_MBs-1000_MDp-5p0_ctau-20p0_part-5.root
-      - SIDM_BsTo2DpTo4Mu_MBs-1000_MDp-5p0_ctau-20p0_part-6.root
-      - SIDM_BsTo2DpTo4Mu_MBs-1000_MDp-5p0_ctau-20p0_part-7.root
-      - SIDM_BsTo2DpTo4Mu_MBs-1000_MDp-5p0_ctau-20p0_part-8.root
-      - SIDM_BsTo2DpTo4Mu_MBs-1000_MDp-5p0_ctau-20p0_part-9.root
-      path: SIDM_BsTo2DpTo4Mu_MBs-1000_MDp-5p0_ctau-20p0/LLPnanoAODv2/
-    
-    4mu_1000GeV_5p0GeV_40p0mm:
-      files:
-      - SIDM_BsTo2DpTo4Mu_MBs-1000_MDp-5p0_ctau-40p0_part-0.root
-      - SIDM_BsTo2DpTo4Mu_MBs-1000_MDp-5p0_ctau-40p0_part-1.root
-      - SIDM_BsTo2DpTo4Mu_MBs-1000_MDp-5p0_ctau-40p0_part-2.root
-      - SIDM_BsTo2DpTo4Mu_MBs-1000_MDp-5p0_ctau-40p0_part-3.root
-      - SIDM_BsTo2DpTo4Mu_MBs-1000_MDp-5p0_ctau-40p0_part-4.root
-      - SIDM_BsTo2DpTo4Mu_MBs-1000_MDp-5p0_ctau-40p0_part-5.root
-      - SIDM_BsTo2DpTo4Mu_MBs-1000_MDp-5p0_ctau-40p0_part-6.root
-      - SIDM_BsTo2DpTo4Mu_MBs-1000_MDp-5p0_ctau-40p0_part-7.root
-      - SIDM_BsTo2DpTo4Mu_MBs-1000_MDp-5p0_ctau-40p0_part-8.root
-      - SIDM_BsTo2DpTo4Mu_MBs-1000_MDp-5p0_ctau-40p0_part-9.root
-      path: SIDM_BsTo2DpTo4Mu_MBs-1000_MDp-5p0_ctau-40p0/LLPnanoAODv2/
-    
-    4mu_100GeV_0p25GeV_0p02mm:
-      files:
-      - SIDM_BsTo2DpTo4Mu_MBs-100_MDp-0p25_ctau-0p02_part-0.root
-      - SIDM_BsTo2DpTo4Mu_MBs-100_MDp-0p25_ctau-0p02_part-1.root
-      - SIDM_BsTo2DpTo4Mu_MBs-100_MDp-0p25_ctau-0p02_part-2.root
-      - SIDM_BsTo2DpTo4Mu_MBs-100_MDp-0p25_ctau-0p02_part-3.root
-      - SIDM_BsTo2DpTo4Mu_MBs-100_MDp-0p25_ctau-0p02_part-4.root
-      - SIDM_BsTo2DpTo4Mu_MBs-100_MDp-0p25_ctau-0p02_part-5.root
-      - SIDM_BsTo2DpTo4Mu_MBs-100_MDp-0p25_ctau-0p02_part-6.root
-      - SIDM_BsTo2DpTo4Mu_MBs-100_MDp-0p25_ctau-0p02_part-7.root
-      - SIDM_BsTo2DpTo4Mu_MBs-100_MDp-0p25_ctau-0p02_part-8.root
-      - SIDM_BsTo2DpTo4Mu_MBs-100_MDp-0p25_ctau-0p02_part-9.root
-      path: SIDM_BsTo2DpTo4Mu_MBs-100_MDp-0p25_ctau-0p02/LLPnanoAODv2/
-      
-    4mu_100GeV_0p25GeV_0p2mm:
-      files:
-      - SIDM_BsTo2DpTo4Mu_MBs-100_MDp-0p25_ctau-0p2_part-0.root
-      - SIDM_BsTo2DpTo4Mu_MBs-100_MDp-0p25_ctau-0p2_part-1.root
-      - SIDM_BsTo2DpTo4Mu_MBs-100_MDp-0p25_ctau-0p2_part-2.root
-      - SIDM_BsTo2DpTo4Mu_MBs-100_MDp-0p25_ctau-0p2_part-3.root
-      - SIDM_BsTo2DpTo4Mu_MBs-100_MDp-0p25_ctau-0p2_part-4.root
-      - SIDM_BsTo2DpTo4Mu_MBs-100_MDp-0p25_ctau-0p2_part-5.root
-      - SIDM_BsTo2DpTo4Mu_MBs-100_MDp-0p25_ctau-0p2_part-6.root
-      - SIDM_BsTo2DpTo4Mu_MBs-100_MDp-0p25_ctau-0p2_part-7.root
-      - SIDM_BsTo2DpTo4Mu_MBs-100_MDp-0p25_ctau-0p2_part-8.root
-      - SIDM_BsTo2DpTo4Mu_MBs-100_MDp-0p25_ctau-0p2_part-9.root
-      path: SIDM_BsTo2DpTo4Mu_MBs-100_MDp-0p25_ctau-0p2/LLPnanoAODv2/
-      
-    4mu_100GeV_0p25GeV_2p0mm:
-      files:
-      - SIDM_BsTo2DpTo4Mu_MBs-100_MDp-0p25_ctau-2p0_part-0.root
-      - SIDM_BsTo2DpTo4Mu_MBs-100_MDp-0p25_ctau-2p0_part-1.root
-      - SIDM_BsTo2DpTo4Mu_MBs-100_MDp-0p25_ctau-2p0_part-2.root
-      - SIDM_BsTo2DpTo4Mu_MBs-100_MDp-0p25_ctau-2p0_part-3.root
-      - SIDM_BsTo2DpTo4Mu_MBs-100_MDp-0p25_ctau-2p0_part-4.root
-      - SIDM_BsTo2DpTo4Mu_MBs-100_MDp-0p25_ctau-2p0_part-5.root
-      - SIDM_BsTo2DpTo4Mu_MBs-100_MDp-0p25_ctau-2p0_part-6.root
-      - SIDM_BsTo2DpTo4Mu_MBs-100_MDp-0p25_ctau-2p0_part-7.root
-      - SIDM_BsTo2DpTo4Mu_MBs-100_MDp-0p25_ctau-2p0_part-8.root
-      - SIDM_BsTo2DpTo4Mu_MBs-100_MDp-0p25_ctau-2p0_part-9.root
-      path: SIDM_BsTo2DpTo4Mu_MBs-100_MDp-0p25_ctau-2p0/LLPnanoAODv2/
-      
-    4mu_100GeV_0p25GeV_10p0mm:
-      files:
-      - SIDM_BsTo2DpTo4Mu_MBs-100_MDp-0p25_ctau-10p0_part-0.root
-      - SIDM_BsTo2DpTo4Mu_MBs-100_MDp-0p25_ctau-10p0_part-1.root
-      - SIDM_BsTo2DpTo4Mu_MBs-100_MDp-0p25_ctau-10p0_part-2.root
-      - SIDM_BsTo2DpTo4Mu_MBs-100_MDp-0p25_ctau-10p0_part-3.root
-      - SIDM_BsTo2DpTo4Mu_MBs-100_MDp-0p25_ctau-10p0_part-4.root
-      - SIDM_BsTo2DpTo4Mu_MBs-100_MDp-0p25_ctau-10p0_part-5.root
-      - SIDM_BsTo2DpTo4Mu_MBs-100_MDp-0p25_ctau-10p0_part-6.root
-      - SIDM_BsTo2DpTo4Mu_MBs-100_MDp-0p25_ctau-10p0_part-7.root
-#      - SIDM_BsTo2DpTo4Mu_MBs-100_MDp-0p25_ctau-10p0_part-8.root # LZMAError: Corrupt input data
-      - SIDM_BsTo2DpTo4Mu_MBs-100_MDp-0p25_ctau-10p0_part-9.root
-      path: SIDM_BsTo2DpTo4Mu_MBs-100_MDp-0p25_ctau-10p0/LLPnanoAODv2/
-      
-    4mu_100GeV_0p25GeV_20p0mm:
-      files:
-      - SIDM_BsTo2DpTo4Mu_MBs-100_MDp-0p25_ctau-20p0_part-0.root
-      - SIDM_BsTo2DpTo4Mu_MBs-100_MDp-0p25_ctau-20p0_part-1.root
-      - SIDM_BsTo2DpTo4Mu_MBs-100_MDp-0p25_ctau-20p0_part-2.root
-      - SIDM_BsTo2DpTo4Mu_MBs-100_MDp-0p25_ctau-20p0_part-3.root
-      - SIDM_BsTo2DpTo4Mu_MBs-100_MDp-0p25_ctau-20p0_part-4.root
-      - SIDM_BsTo2DpTo4Mu_MBs-100_MDp-0p25_ctau-20p0_part-5.root
-      - SIDM_BsTo2DpTo4Mu_MBs-100_MDp-0p25_ctau-20p0_part-6.root
-      - SIDM_BsTo2DpTo4Mu_MBs-100_MDp-0p25_ctau-20p0_part-7.root
-      - SIDM_BsTo2DpTo4Mu_MBs-100_MDp-0p25_ctau-20p0_part-8.root
-      - SIDM_BsTo2DpTo4Mu_MBs-100_MDp-0p25_ctau-20p0_part-9.root
-      path: SIDM_BsTo2DpTo4Mu_MBs-100_MDp-0p25_ctau-20p0/LLPnanoAODv2/
-      
-    4mu_100GeV_1p2GeV_0p096mm:
-      files:
-      - SIDM_BsTo2DpTo4Mu_MBs-100_MDp-1p2_ctau-0p096_part-0.root
-      - SIDM_BsTo2DpTo4Mu_MBs-100_MDp-1p2_ctau-0p096_part-1.root
-      - SIDM_BsTo2DpTo4Mu_MBs-100_MDp-1p2_ctau-0p096_part-2.root
-      - SIDM_BsTo2DpTo4Mu_MBs-100_MDp-1p2_ctau-0p096_part-3.root
-      - SIDM_BsTo2DpTo4Mu_MBs-100_MDp-1p2_ctau-0p096_part-4.root
-      - SIDM_BsTo2DpTo4Mu_MBs-100_MDp-1p2_ctau-0p096_part-5.root
-      - SIDM_BsTo2DpTo4Mu_MBs-100_MDp-1p2_ctau-0p096_part-6.root
-      - SIDM_BsTo2DpTo4Mu_MBs-100_MDp-1p2_ctau-0p096_part-7.root
-      - SIDM_BsTo2DpTo4Mu_MBs-100_MDp-1p2_ctau-0p096_part-8.root
-#      - SIDM_BsTo2DpTo4Mu_MBs-100_MDp-1p2_ctau-0p096_part-9.root # LZMAError: Corrupt input data
-      path: SIDM_BsTo2DpTo4Mu_MBs-100_MDp-1p2_ctau-0p096/LLPnanoAODv2/
-      
-    4mu_100GeV_1p2GeV_0p96mm:
-      files:
-      - SIDM_BsTo2DpTo4Mu_MBs-100_MDp-1p2_ctau-0p96_part-0.root
-      - SIDM_BsTo2DpTo4Mu_MBs-100_MDp-1p2_ctau-0p96_part-1.root
-      - SIDM_BsTo2DpTo4Mu_MBs-100_MDp-1p2_ctau-0p96_part-2.root
-      - SIDM_BsTo2DpTo4Mu_MBs-100_MDp-1p2_ctau-0p96_part-3.root
-      - SIDM_BsTo2DpTo4Mu_MBs-100_MDp-1p2_ctau-0p96_part-4.root
-      - SIDM_BsTo2DpTo4Mu_MBs-100_MDp-1p2_ctau-0p96_part-5.root
-#      - SIDM_BsTo2DpTo4Mu_MBs-100_MDp-1p2_ctau-0p96_part-6.root # LZMAError: Corrupt input data
-      - SIDM_BsTo2DpTo4Mu_MBs-100_MDp-1p2_ctau-0p96_part-7.root
-      - SIDM_BsTo2DpTo4Mu_MBs-100_MDp-1p2_ctau-0p96_part-8.root
-      - SIDM_BsTo2DpTo4Mu_MBs-100_MDp-1p2_ctau-0p96_part-9.root
-      path: SIDM_BsTo2DpTo4Mu_MBs-100_MDp-1p2_ctau-0p96/LLPnanoAODv2/
-      
-    4mu_100GeV_1p2GeV_9p6mm:
-      files:
-      - SIDM_BsTo2DpTo4Mu_MBs-100_MDp-1p2_ctau-9p6_part-0.root
-      - SIDM_BsTo2DpTo4Mu_MBs-100_MDp-1p2_ctau-9p6_part-1.root
-      - SIDM_BsTo2DpTo4Mu_MBs-100_MDp-1p2_ctau-9p6_part-2.root
-      - SIDM_BsTo2DpTo4Mu_MBs-100_MDp-1p2_ctau-9p6_part-3.root
-      - SIDM_BsTo2DpTo4Mu_MBs-100_MDp-1p2_ctau-9p6_part-4.root
-      - SIDM_BsTo2DpTo4Mu_MBs-100_MDp-1p2_ctau-9p6_part-5.root
-#      - SIDM_BsTo2DpTo4Mu_MBs-100_MDp-1p2_ctau-9p6_part-6.root # LZMAError: Corrupt input data
-      - SIDM_BsTo2DpTo4Mu_MBs-100_MDp-1p2_ctau-9p6_part-7.root
-      - SIDM_BsTo2DpTo4Mu_MBs-100_MDp-1p2_ctau-9p6_part-8.root
-      - SIDM_BsTo2DpTo4Mu_MBs-100_MDp-1p2_ctau-9p6_part-9.root
-      path: SIDM_BsTo2DpTo4Mu_MBs-100_MDp-1p2_ctau-9p6/LLPnanoAODv2/
-      
-    4mu_100GeV_1p2GeV_48p0mm:
-      files:
-      - SIDM_BsTo2DpTo4Mu_MBs-100_MDp-1p2_ctau-48p0_part-0.root
-      - SIDM_BsTo2DpTo4Mu_MBs-100_MDp-1p2_ctau-48p0_part-1.root
-      - SIDM_BsTo2DpTo4Mu_MBs-100_MDp-1p2_ctau-48p0_part-2.root
-      - SIDM_BsTo2DpTo4Mu_MBs-100_MDp-1p2_ctau-48p0_part-3.root
-      - SIDM_BsTo2DpTo4Mu_MBs-100_MDp-1p2_ctau-48p0_part-4.root
-      - SIDM_BsTo2DpTo4Mu_MBs-100_MDp-1p2_ctau-48p0_part-5.root
-      - SIDM_BsTo2DpTo4Mu_MBs-100_MDp-1p2_ctau-48p0_part-6.root
-      - SIDM_BsTo2DpTo4Mu_MBs-100_MDp-1p2_ctau-48p0_part-7.root
-      - SIDM_BsTo2DpTo4Mu_MBs-100_MDp-1p2_ctau-48p0_part-8.root
-      - SIDM_BsTo2DpTo4Mu_MBs-100_MDp-1p2_ctau-48p0_part-9.root
-      path: SIDM_BsTo2DpTo4Mu_MBs-100_MDp-1p2_ctau-48p0/LLPnanoAODv2/
-      
-    4mu_100GeV_1p2GeV_96p0mm:
-      files:
-      - SIDM_BsTo2DpTo4Mu_MBs-100_MDp-1p2_ctau-96p0_part-0.root
-      - SIDM_BsTo2DpTo4Mu_MBs-100_MDp-1p2_ctau-96p0_part-1.root
-      - SIDM_BsTo2DpTo4Mu_MBs-100_MDp-1p2_ctau-96p0_part-2.root
-      - SIDM_BsTo2DpTo4Mu_MBs-100_MDp-1p2_ctau-96p0_part-3.root
-      - SIDM_BsTo2DpTo4Mu_MBs-100_MDp-1p2_ctau-96p0_part-4.root
-      - SIDM_BsTo2DpTo4Mu_MBs-100_MDp-1p2_ctau-96p0_part-5.root
-      - SIDM_BsTo2DpTo4Mu_MBs-100_MDp-1p2_ctau-96p0_part-6.root
-      - SIDM_BsTo2DpTo4Mu_MBs-100_MDp-1p2_ctau-96p0_part-7.root
-      - SIDM_BsTo2DpTo4Mu_MBs-100_MDp-1p2_ctau-96p0_part-8.root
-      - SIDM_BsTo2DpTo4Mu_MBs-100_MDp-1p2_ctau-96p0_part-9.root
-      path: SIDM_BsTo2DpTo4Mu_MBs-100_MDp-1p2_ctau-96p0/LLPnanoAODv2/
-      
-    4mu_100GeV_5p0GeV_0p4mm:
-      files:
-      - SIDM_BsTo2DpTo4Mu_MBs-100_MDp-5p0_ctau-0p4_part-0.root
-      - SIDM_BsTo2DpTo4Mu_MBs-100_MDp-5p0_ctau-0p4_part-1.root
-      - SIDM_BsTo2DpTo4Mu_MBs-100_MDp-5p0_ctau-0p4_part-2.root
-      - SIDM_BsTo2DpTo4Mu_MBs-100_MDp-5p0_ctau-0p4_part-3.root
-      - SIDM_BsTo2DpTo4Mu_MBs-100_MDp-5p0_ctau-0p4_part-4.root
-      - SIDM_BsTo2DpTo4Mu_MBs-100_MDp-5p0_ctau-0p4_part-5.root
-      - SIDM_BsTo2DpTo4Mu_MBs-100_MDp-5p0_ctau-0p4_part-6.root
-      - SIDM_BsTo2DpTo4Mu_MBs-100_MDp-5p0_ctau-0p4_part-7.root
-      - SIDM_BsTo2DpTo4Mu_MBs-100_MDp-5p0_ctau-0p4_part-8.root
-      - SIDM_BsTo2DpTo4Mu_MBs-100_MDp-5p0_ctau-0p4_part-9.root
-      path: SIDM_BsTo2DpTo4Mu_MBs-100_MDp-5p0_ctau-0p4/LLPnanoAODv2/
-      
-    4mu_100GeV_5p0GeV_4p0mm:
-      files:
-      - SIDM_BsTo2DpTo4Mu_MBs-100_MDp-5p0_ctau-4p0_part-0.root
-      - SIDM_BsTo2DpTo4Mu_MBs-100_MDp-5p0_ctau-4p0_part-1.root
-      - SIDM_BsTo2DpTo4Mu_MBs-100_MDp-5p0_ctau-4p0_part-2.root
-      - SIDM_BsTo2DpTo4Mu_MBs-100_MDp-5p0_ctau-4p0_part-3.root
-      - SIDM_BsTo2DpTo4Mu_MBs-100_MDp-5p0_ctau-4p0_part-4.root
-      - SIDM_BsTo2DpTo4Mu_MBs-100_MDp-5p0_ctau-4p0_part-5.root
-      - SIDM_BsTo2DpTo4Mu_MBs-100_MDp-5p0_ctau-4p0_part-6.root
-      - SIDM_BsTo2DpTo4Mu_MBs-100_MDp-5p0_ctau-4p0_part-7.root
-      - SIDM_BsTo2DpTo4Mu_MBs-100_MDp-5p0_ctau-4p0_part-8.root
-      - SIDM_BsTo2DpTo4Mu_MBs-100_MDp-5p0_ctau-4p0_part-9.root
-      path: SIDM_BsTo2DpTo4Mu_MBs-100_MDp-5p0_ctau-4p0/LLPnanoAODv2/
-      
-    4mu_100GeV_5p0GeV_40p0mm:
-      files:
-      - SIDM_BsTo2DpTo4Mu_MBs-100_MDp-5p0_ctau-40p0_part-0.root
-      - SIDM_BsTo2DpTo4Mu_MBs-100_MDp-5p0_ctau-40p0_part-1.root
-      - SIDM_BsTo2DpTo4Mu_MBs-100_MDp-5p0_ctau-40p0_part-2.root
-      - SIDM_BsTo2DpTo4Mu_MBs-100_MDp-5p0_ctau-40p0_part-3.root
-#      - SIDM_BsTo2DpTo4Mu_MBs-100_MDp-5p0_ctau-40p0_part-4.root # LZMAError: Corrupt input data
-      - SIDM_BsTo2DpTo4Mu_MBs-100_MDp-5p0_ctau-40p0_part-5.root
-      - SIDM_BsTo2DpTo4Mu_MBs-100_MDp-5p0_ctau-40p0_part-6.root
-      - SIDM_BsTo2DpTo4Mu_MBs-100_MDp-5p0_ctau-40p0_part-7.root
-      - SIDM_BsTo2DpTo4Mu_MBs-100_MDp-5p0_ctau-40p0_part-8.root
-      - SIDM_BsTo2DpTo4Mu_MBs-100_MDp-5p0_ctau-40p0_part-9.root
-      path: SIDM_BsTo2DpTo4Mu_MBs-100_MDp-5p0_ctau-40p0/LLPnanoAODv2/
-      
-    4mu_100GeV_5p0GeV_200p0mm:
-      files:
-      - SIDM_BsTo2DpTo4Mu_MBs-100_MDp-5p0_ctau-200p0_part-0.root
-      - SIDM_BsTo2DpTo4Mu_MBs-100_MDp-5p0_ctau-200p0_part-1.root
-      - SIDM_BsTo2DpTo4Mu_MBs-100_MDp-5p0_ctau-200p0_part-2.root
-      - SIDM_BsTo2DpTo4Mu_MBs-100_MDp-5p0_ctau-200p0_part-3.root
-      - SIDM_BsTo2DpTo4Mu_MBs-100_MDp-5p0_ctau-200p0_part-4.root
-      - SIDM_BsTo2DpTo4Mu_MBs-100_MDp-5p0_ctau-200p0_part-5.root
-      - SIDM_BsTo2DpTo4Mu_MBs-100_MDp-5p0_ctau-200p0_part-6.root
-      - SIDM_BsTo2DpTo4Mu_MBs-100_MDp-5p0_ctau-200p0_part-7.root
-      - SIDM_BsTo2DpTo4Mu_MBs-100_MDp-5p0_ctau-200p0_part-8.root
-      - SIDM_BsTo2DpTo4Mu_MBs-100_MDp-5p0_ctau-200p0_part-9.root
-      path: SIDM_BsTo2DpTo4Mu_MBs-100_MDp-5p0_ctau-200p0/LLPnanoAODv2/
-      
-    4mu_100GeV_5p0GeV_400p0mm:
-      files:
-      - SIDM_BsTo2DpTo4Mu_MBs-100_MDp-5p0_ctau-400p0_part-0.root
-      - SIDM_BsTo2DpTo4Mu_MBs-100_MDp-5p0_ctau-400p0_part-1.root
-      - SIDM_BsTo2DpTo4Mu_MBs-100_MDp-5p0_ctau-400p0_part-2.root
-      - SIDM_BsTo2DpTo4Mu_MBs-100_MDp-5p0_ctau-400p0_part-3.root
-      - SIDM_BsTo2DpTo4Mu_MBs-100_MDp-5p0_ctau-400p0_part-4.root
-      - SIDM_BsTo2DpTo4Mu_MBs-100_MDp-5p0_ctau-400p0_part-5.root
-      - SIDM_BsTo2DpTo4Mu_MBs-100_MDp-5p0_ctau-400p0_part-6.root
-      - SIDM_BsTo2DpTo4Mu_MBs-100_MDp-5p0_ctau-400p0_part-7.root
-      - SIDM_BsTo2DpTo4Mu_MBs-100_MDp-5p0_ctau-400p0_part-8.root
-      - SIDM_BsTo2DpTo4Mu_MBs-100_MDp-5p0_ctau-400p0_part-9.root
-      path: SIDM_BsTo2DpTo4Mu_MBs-100_MDp-5p0_ctau-400p0/LLPnanoAODv2/
-      
-    4mu_150GeV_0p25GeV_0p013mm:
-      files:
-      - SIDM_BsTo2DpTo4Mu_MBs-150_MDp-0p25_ctau-0p013_part-0.root
-      - SIDM_BsTo2DpTo4Mu_MBs-150_MDp-0p25_ctau-0p013_part-1.root
-      - SIDM_BsTo2DpTo4Mu_MBs-150_MDp-0p25_ctau-0p013_part-2.root
-      - SIDM_BsTo2DpTo4Mu_MBs-150_MDp-0p25_ctau-0p013_part-3.root
-      - SIDM_BsTo2DpTo4Mu_MBs-150_MDp-0p25_ctau-0p013_part-4.root
-#      - SIDM_BsTo2DpTo4Mu_MBs-150_MDp-0p25_ctau-0p013_part-5.root # LZMAError: Corrupt input data
-      - SIDM_BsTo2DpTo4Mu_MBs-150_MDp-0p25_ctau-0p013_part-6.root
-      - SIDM_BsTo2DpTo4Mu_MBs-150_MDp-0p25_ctau-0p013_part-7.root
-      - SIDM_BsTo2DpTo4Mu_MBs-150_MDp-0p25_ctau-0p013_part-8.root
-      - SIDM_BsTo2DpTo4Mu_MBs-150_MDp-0p25_ctau-0p013_part-9.root
-      path: SIDM_BsTo2DpTo4Mu_MBs-150_MDp-0p25_ctau-0p013/LLPnanoAODv2/
-      
-    4mu_150GeV_0p25GeV_0p13mm:
-      files:
-      - SIDM_BsTo2DpTo4Mu_MBs-150_MDp-0p25_ctau-0p13_part-0.root
-      - SIDM_BsTo2DpTo4Mu_MBs-150_MDp-0p25_ctau-0p13_part-1.root
-      - SIDM_BsTo2DpTo4Mu_MBs-150_MDp-0p25_ctau-0p13_part-2.root
-      - SIDM_BsTo2DpTo4Mu_MBs-150_MDp-0p25_ctau-0p13_part-3.root
-      - SIDM_BsTo2DpTo4Mu_MBs-150_MDp-0p25_ctau-0p13_part-4.root
-      - SIDM_BsTo2DpTo4Mu_MBs-150_MDp-0p25_ctau-0p13_part-5.root
-      - SIDM_BsTo2DpTo4Mu_MBs-150_MDp-0p25_ctau-0p13_part-6.root
-      - SIDM_BsTo2DpTo4Mu_MBs-150_MDp-0p25_ctau-0p13_part-7.root
-      - SIDM_BsTo2DpTo4Mu_MBs-150_MDp-0p25_ctau-0p13_part-8.root
-      - SIDM_BsTo2DpTo4Mu_MBs-150_MDp-0p25_ctau-0p13_part-9.root
-      path: SIDM_BsTo2DpTo4Mu_MBs-150_MDp-0p25_ctau-0p13/LLPnanoAODv2/
-      
-    4mu_150GeV_0p25GeV_1p3mm:
-      files:
-      - SIDM_BsTo2DpTo4Mu_MBs-150_MDp-0p25_ctau-1p3_part-0.root
-      - SIDM_BsTo2DpTo4Mu_MBs-150_MDp-0p25_ctau-1p3_part-1.root
-      - SIDM_BsTo2DpTo4Mu_MBs-150_MDp-0p25_ctau-1p3_part-2.root
-      - SIDM_BsTo2DpTo4Mu_MBs-150_MDp-0p25_ctau-1p3_part-3.root
-#      - SIDM_BsTo2DpTo4Mu_MBs-150_MDp-0p25_ctau-1p3_part-4.root # LZMAError: Corrupt input data
-      - SIDM_BsTo2DpTo4Mu_MBs-150_MDp-0p25_ctau-1p3_part-5.root
-      - SIDM_BsTo2DpTo4Mu_MBs-150_MDp-0p25_ctau-1p3_part-6.root
-      - SIDM_BsTo2DpTo4Mu_MBs-150_MDp-0p25_ctau-1p3_part-7.root
-      - SIDM_BsTo2DpTo4Mu_MBs-150_MDp-0p25_ctau-1p3_part-8.root
-      - SIDM_BsTo2DpTo4Mu_MBs-150_MDp-0p25_ctau-1p3_part-9.root
-      path: SIDM_BsTo2DpTo4Mu_MBs-150_MDp-0p25_ctau-1p3/LLPnanoAODv2/
-      
-    4mu_150GeV_0p25GeV_6p7mm:
-      files:
-      - SIDM_BsTo2DpTo4Mu_MBs-150_MDp-0p25_ctau-6p7_part-0.root
-      - SIDM_BsTo2DpTo4Mu_MBs-150_MDp-0p25_ctau-6p7_part-1.root
-      - SIDM_BsTo2DpTo4Mu_MBs-150_MDp-0p25_ctau-6p7_part-2.root
-      - SIDM_BsTo2DpTo4Mu_MBs-150_MDp-0p25_ctau-6p7_part-3.root
-      - SIDM_BsTo2DpTo4Mu_MBs-150_MDp-0p25_ctau-6p7_part-4.root
-      - SIDM_BsTo2DpTo4Mu_MBs-150_MDp-0p25_ctau-6p7_part-5.root
-      - SIDM_BsTo2DpTo4Mu_MBs-150_MDp-0p25_ctau-6p7_part-6.root
-      - SIDM_BsTo2DpTo4Mu_MBs-150_MDp-0p25_ctau-6p7_part-7.root
-      - SIDM_BsTo2DpTo4Mu_MBs-150_MDp-0p25_ctau-6p7_part-8.root
-      - SIDM_BsTo2DpTo4Mu_MBs-150_MDp-0p25_ctau-6p7_part-9.root
-      path: SIDM_BsTo2DpTo4Mu_MBs-150_MDp-0p25_ctau-6p7/LLPnanoAODv2/
-      
-    4mu_150GeV_0p25GeV_13p0mm:
-      files:
-      - SIDM_BsTo2DpTo4Mu_MBs-150_MDp-0p25_ctau-13p0_part-0.root
-      - SIDM_BsTo2DpTo4Mu_MBs-150_MDp-0p25_ctau-13p0_part-1.root
-      - SIDM_BsTo2DpTo4Mu_MBs-150_MDp-0p25_ctau-13p0_part-2.root
-      - SIDM_BsTo2DpTo4Mu_MBs-150_MDp-0p25_ctau-13p0_part-3.root
-      - SIDM_BsTo2DpTo4Mu_MBs-150_MDp-0p25_ctau-13p0_part-4.root
-      - SIDM_BsTo2DpTo4Mu_MBs-150_MDp-0p25_ctau-13p0_part-5.root
-      - SIDM_BsTo2DpTo4Mu_MBs-150_MDp-0p25_ctau-13p0_part-6.root
-      - SIDM_BsTo2DpTo4Mu_MBs-150_MDp-0p25_ctau-13p0_part-7.root
-      - SIDM_BsTo2DpTo4Mu_MBs-150_MDp-0p25_ctau-13p0_part-8.root
-      - SIDM_BsTo2DpTo4Mu_MBs-150_MDp-0p25_ctau-13p0_part-9.root
-      path: SIDM_BsTo2DpTo4Mu_MBs-150_MDp-0p25_ctau-13p0/LLPnanoAODv2/
-      
-    4mu_150GeV_1p2GeV_0p064mm:
-      files:
-      - SIDM_BsTo2DpTo4Mu_MBs-150_MDp-1p2_ctau-0p064_part-0.root
-      - SIDM_BsTo2DpTo4Mu_MBs-150_MDp-1p2_ctau-0p064_part-1.root
-      - SIDM_BsTo2DpTo4Mu_MBs-150_MDp-1p2_ctau-0p064_part-2.root
-      - SIDM_BsTo2DpTo4Mu_MBs-150_MDp-1p2_ctau-0p064_part-3.root
-#      - SIDM_BsTo2DpTo4Mu_MBs-150_MDp-1p2_ctau-0p064_part-4.root # LZMAError: Corrupt input data
-      - SIDM_BsTo2DpTo4Mu_MBs-150_MDp-1p2_ctau-0p064_part-5.root
-      - SIDM_BsTo2DpTo4Mu_MBs-150_MDp-1p2_ctau-0p064_part-6.root
-      - SIDM_BsTo2DpTo4Mu_MBs-150_MDp-1p2_ctau-0p064_part-7.root
-      - SIDM_BsTo2DpTo4Mu_MBs-150_MDp-1p2_ctau-0p064_part-8.root
-      - SIDM_BsTo2DpTo4Mu_MBs-150_MDp-1p2_ctau-0p064_part-9.root
-      path: SIDM_BsTo2DpTo4Mu_MBs-150_MDp-1p2_ctau-0p064/LLPnanoAODv2/
-      
-    4mu_150GeV_1p2GeV_0p64mm:
-      files:
-      - SIDM_BsTo2DpTo4Mu_MBs-150_MDp-1p2_ctau-0p64_part-0.root
-      - SIDM_BsTo2DpTo4Mu_MBs-150_MDp-1p2_ctau-0p64_part-1.root
-      - SIDM_BsTo2DpTo4Mu_MBs-150_MDp-1p2_ctau-0p64_part-2.root
-      - SIDM_BsTo2DpTo4Mu_MBs-150_MDp-1p2_ctau-0p64_part-3.root
-      - SIDM_BsTo2DpTo4Mu_MBs-150_MDp-1p2_ctau-0p64_part-4.root
-      - SIDM_BsTo2DpTo4Mu_MBs-150_MDp-1p2_ctau-0p64_part-5.root
-      - SIDM_BsTo2DpTo4Mu_MBs-150_MDp-1p2_ctau-0p64_part-6.root
-      - SIDM_BsTo2DpTo4Mu_MBs-150_MDp-1p2_ctau-0p64_part-7.root
-      - SIDM_BsTo2DpTo4Mu_MBs-150_MDp-1p2_ctau-0p64_part-8.root
-      - SIDM_BsTo2DpTo4Mu_MBs-150_MDp-1p2_ctau-0p64_part-9.root
-      path: SIDM_BsTo2DpTo4Mu_MBs-150_MDp-1p2_ctau-0p64/LLPnanoAODv2/
-      
-    4mu_150GeV_1p2GeV_6p4mm:
-      files:
-      - SIDM_BsTo2DpTo4Mu_MBs-150_MDp-1p2_ctau-6p4_part-0.root
-      - SIDM_BsTo2DpTo4Mu_MBs-150_MDp-1p2_ctau-6p4_part-1.root
-      - SIDM_BsTo2DpTo4Mu_MBs-150_MDp-1p2_ctau-6p4_part-2.root
-      - SIDM_BsTo2DpTo4Mu_MBs-150_MDp-1p2_ctau-6p4_part-3.root
-      - SIDM_BsTo2DpTo4Mu_MBs-150_MDp-1p2_ctau-6p4_part-4.root
-      - SIDM_BsTo2DpTo4Mu_MBs-150_MDp-1p2_ctau-6p4_part-5.root
-      - SIDM_BsTo2DpTo4Mu_MBs-150_MDp-1p2_ctau-6p4_part-6.root
-      - SIDM_BsTo2DpTo4Mu_MBs-150_MDp-1p2_ctau-6p4_part-7.root
-      - SIDM_BsTo2DpTo4Mu_MBs-150_MDp-1p2_ctau-6p4_part-8.root
-      - SIDM_BsTo2DpTo4Mu_MBs-150_MDp-1p2_ctau-6p4_part-9.root
-      path: SIDM_BsTo2DpTo4Mu_MBs-150_MDp-1p2_ctau-6p4/LLPnanoAODv2/
-      
-    4mu_150GeV_1p2GeV_32p0mm:
-      files:
-      - SIDM_BsTo2DpTo4Mu_MBs-150_MDp-1p2_ctau-32p0_part-0.root
-      - SIDM_BsTo2DpTo4Mu_MBs-150_MDp-1p2_ctau-32p0_part-1.root
-      - SIDM_BsTo2DpTo4Mu_MBs-150_MDp-1p2_ctau-32p0_part-2.root
-      - SIDM_BsTo2DpTo4Mu_MBs-150_MDp-1p2_ctau-32p0_part-3.root
-      - SIDM_BsTo2DpTo4Mu_MBs-150_MDp-1p2_ctau-32p0_part-4.root
-      - SIDM_BsTo2DpTo4Mu_MBs-150_MDp-1p2_ctau-32p0_part-5.root
-      - SIDM_BsTo2DpTo4Mu_MBs-150_MDp-1p2_ctau-32p0_part-6.root
-      - SIDM_BsTo2DpTo4Mu_MBs-150_MDp-1p2_ctau-32p0_part-7.root
-      - SIDM_BsTo2DpTo4Mu_MBs-150_MDp-1p2_ctau-32p0_part-8.root
-      - SIDM_BsTo2DpTo4Mu_MBs-150_MDp-1p2_ctau-32p0_part-9.root
-      path: SIDM_BsTo2DpTo4Mu_MBs-150_MDp-1p2_ctau-32p0/LLPnanoAODv2/
-      
-    4mu_150GeV_1p2GeV_64p0mm:
-      files:
-      - SIDM_BsTo2DpTo4Mu_MBs-150_MDp-1p2_ctau-64p0_part-0.root
-      - SIDM_BsTo2DpTo4Mu_MBs-150_MDp-1p2_ctau-64p0_part-1.root
-      - SIDM_BsTo2DpTo4Mu_MBs-150_MDp-1p2_ctau-64p0_part-2.root
-      - SIDM_BsTo2DpTo4Mu_MBs-150_MDp-1p2_ctau-64p0_part-3.root
-      - SIDM_BsTo2DpTo4Mu_MBs-150_MDp-1p2_ctau-64p0_part-4.root
-      - SIDM_BsTo2DpTo4Mu_MBs-150_MDp-1p2_ctau-64p0_part-5.root
-      - SIDM_BsTo2DpTo4Mu_MBs-150_MDp-1p2_ctau-64p0_part-6.root
-      - SIDM_BsTo2DpTo4Mu_MBs-150_MDp-1p2_ctau-64p0_part-7.root
-      - SIDM_BsTo2DpTo4Mu_MBs-150_MDp-1p2_ctau-64p0_part-8.root
-      - SIDM_BsTo2DpTo4Mu_MBs-150_MDp-1p2_ctau-64p0_part-9.root
-      path: SIDM_BsTo2DpTo4Mu_MBs-150_MDp-1p2_ctau-64p0/LLPnanoAODv2/
-      
-    4mu_150GeV_5p0GeV_0p27mm:
-      files:
-      - SIDM_BsTo2DpTo4Mu_MBs-150_MDp-5p0_ctau-0p27_part-0.root
-      - SIDM_BsTo2DpTo4Mu_MBs-150_MDp-5p0_ctau-0p27_part-1.root
-      - SIDM_BsTo2DpTo4Mu_MBs-150_MDp-5p0_ctau-0p27_part-2.root
-      - SIDM_BsTo2DpTo4Mu_MBs-150_MDp-5p0_ctau-0p27_part-3.root
-      - SIDM_BsTo2DpTo4Mu_MBs-150_MDp-5p0_ctau-0p27_part-4.root
-      - SIDM_BsTo2DpTo4Mu_MBs-150_MDp-5p0_ctau-0p27_part-5.root
-      - SIDM_BsTo2DpTo4Mu_MBs-150_MDp-5p0_ctau-0p27_part-6.root
-      - SIDM_BsTo2DpTo4Mu_MBs-150_MDp-5p0_ctau-0p27_part-7.root
-      - SIDM_BsTo2DpTo4Mu_MBs-150_MDp-5p0_ctau-0p27_part-8.root
-      - SIDM_BsTo2DpTo4Mu_MBs-150_MDp-5p0_ctau-0p27_part-9.root
-      path: SIDM_BsTo2DpTo4Mu_MBs-150_MDp-5p0_ctau-0p27/LLPnanoAODv2/
-      
-    4mu_150GeV_5p0GeV_2p7mm:
-      files:
-      - SIDM_BsTo2DpTo4Mu_MBs-150_MDp-5p0_ctau-2p7_part-0.root
-      - SIDM_BsTo2DpTo4Mu_MBs-150_MDp-5p0_ctau-2p7_part-1.root
-      - SIDM_BsTo2DpTo4Mu_MBs-150_MDp-5p0_ctau-2p7_part-2.root
-      - SIDM_BsTo2DpTo4Mu_MBs-150_MDp-5p0_ctau-2p7_part-3.root
-      - SIDM_BsTo2DpTo4Mu_MBs-150_MDp-5p0_ctau-2p7_part-4.root
-      - SIDM_BsTo2DpTo4Mu_MBs-150_MDp-5p0_ctau-2p7_part-5.root
-      - SIDM_BsTo2DpTo4Mu_MBs-150_MDp-5p0_ctau-2p7_part-6.root
-      - SIDM_BsTo2DpTo4Mu_MBs-150_MDp-5p0_ctau-2p7_part-7.root
-      - SIDM_BsTo2DpTo4Mu_MBs-150_MDp-5p0_ctau-2p7_part-8.root
-      - SIDM_BsTo2DpTo4Mu_MBs-150_MDp-5p0_ctau-2p7_part-9.root
-      path: SIDM_BsTo2DpTo4Mu_MBs-150_MDp-5p0_ctau-2p7/LLPnanoAODv2/
-      
-    4mu_150GeV_5p0GeV_27p0mm:
-      files:
-      - SIDM_BsTo2DpTo4Mu_MBs-150_MDp-5p0_ctau-27p0_part-0.root
-      - SIDM_BsTo2DpTo4Mu_MBs-150_MDp-5p0_ctau-27p0_part-1.root
-      - SIDM_BsTo2DpTo4Mu_MBs-150_MDp-5p0_ctau-27p0_part-2.root
-      - SIDM_BsTo2DpTo4Mu_MBs-150_MDp-5p0_ctau-27p0_part-3.root
-      - SIDM_BsTo2DpTo4Mu_MBs-150_MDp-5p0_ctau-27p0_part-4.root
-      - SIDM_BsTo2DpTo4Mu_MBs-150_MDp-5p0_ctau-27p0_part-5.root
-      - SIDM_BsTo2DpTo4Mu_MBs-150_MDp-5p0_ctau-27p0_part-6.root
-      - SIDM_BsTo2DpTo4Mu_MBs-150_MDp-5p0_ctau-27p0_part-7.root
-      - SIDM_BsTo2DpTo4Mu_MBs-150_MDp-5p0_ctau-27p0_part-8.root
-      - SIDM_BsTo2DpTo4Mu_MBs-150_MDp-5p0_ctau-27p0_part-9.root
-      path: SIDM_BsTo2DpTo4Mu_MBs-150_MDp-5p0_ctau-27p0/LLPnanoAODv2/
-      
-    4mu_150GeV_5p0GeV_130p0mm:
-      files:
-      - SIDM_BsTo2DpTo4Mu_MBs-150_MDp-5p0_ctau-130p0_part-0.root
-      - SIDM_BsTo2DpTo4Mu_MBs-150_MDp-5p0_ctau-130p0_part-1.root
-      - SIDM_BsTo2DpTo4Mu_MBs-150_MDp-5p0_ctau-130p0_part-2.root
-      - SIDM_BsTo2DpTo4Mu_MBs-150_MDp-5p0_ctau-130p0_part-3.root
-      - SIDM_BsTo2DpTo4Mu_MBs-150_MDp-5p0_ctau-130p0_part-4.root
-      - SIDM_BsTo2DpTo4Mu_MBs-150_MDp-5p0_ctau-130p0_part-5.root
-      - SIDM_BsTo2DpTo4Mu_MBs-150_MDp-5p0_ctau-130p0_part-6.root
-      - SIDM_BsTo2DpTo4Mu_MBs-150_MDp-5p0_ctau-130p0_part-7.root
-      - SIDM_BsTo2DpTo4Mu_MBs-150_MDp-5p0_ctau-130p0_part-8.root
-      - SIDM_BsTo2DpTo4Mu_MBs-150_MDp-5p0_ctau-130p0_part-9.root
-      path: SIDM_BsTo2DpTo4Mu_MBs-150_MDp-5p0_ctau-130p0/LLPnanoAODv2/
-      
-    4mu_150GeV_5p0GeV_270p0mm:
-      files:
-      - SIDM_BsTo2DpTo4Mu_MBs-150_MDp-5p0_ctau-270p0_part-0.root
-      - SIDM_BsTo2DpTo4Mu_MBs-150_MDp-5p0_ctau-270p0_part-1.root
-      - SIDM_BsTo2DpTo4Mu_MBs-150_MDp-5p0_ctau-270p0_part-2.root
-      - SIDM_BsTo2DpTo4Mu_MBs-150_MDp-5p0_ctau-270p0_part-3.root
-      - SIDM_BsTo2DpTo4Mu_MBs-150_MDp-5p0_ctau-270p0_part-4.root
-      - SIDM_BsTo2DpTo4Mu_MBs-150_MDp-5p0_ctau-270p0_part-5.root
-      - SIDM_BsTo2DpTo4Mu_MBs-150_MDp-5p0_ctau-270p0_part-6.root
-      - SIDM_BsTo2DpTo4Mu_MBs-150_MDp-5p0_ctau-270p0_part-7.root
-      - SIDM_BsTo2DpTo4Mu_MBs-150_MDp-5p0_ctau-270p0_part-8.root
-      - SIDM_BsTo2DpTo4Mu_MBs-150_MDp-5p0_ctau-270p0_part-9.root
-      path: SIDM_BsTo2DpTo4Mu_MBs-150_MDp-5p0_ctau-270p0/LLPnanoAODv2/
-      
-    4mu_200GeV_0p25GeV_0p01mm:
-      files:
-      - SIDM_BsTo2DpTo4Mu_MBs-200_MDp-0p25_ctau-0p01_part-0.root
-      - SIDM_BsTo2DpTo4Mu_MBs-200_MDp-0p25_ctau-0p01_part-1.root
-      - SIDM_BsTo2DpTo4Mu_MBs-200_MDp-0p25_ctau-0p01_part-2.root
-      - SIDM_BsTo2DpTo4Mu_MBs-200_MDp-0p25_ctau-0p01_part-3.root
-#      - SIDM_BsTo2DpTo4Mu_MBs-200_MDp-0p25_ctau-0p01_part-4.root # LZMAError: Corrupt input data
-      - SIDM_BsTo2DpTo4Mu_MBs-200_MDp-0p25_ctau-0p01_part-5.root
-      - SIDM_BsTo2DpTo4Mu_MBs-200_MDp-0p25_ctau-0p01_part-6.root
-      - SIDM_BsTo2DpTo4Mu_MBs-200_MDp-0p25_ctau-0p01_part-7.root
-      - SIDM_BsTo2DpTo4Mu_MBs-200_MDp-0p25_ctau-0p01_part-8.root
-      - SIDM_BsTo2DpTo4Mu_MBs-200_MDp-0p25_ctau-0p01_part-9.root
-      path: SIDM_BsTo2DpTo4Mu_MBs-200_MDp-0p25_ctau-0p01/LLPnanoAODv2/
-      
-    4mu_200GeV_0p25GeV_0p1mm:
-      files:
-#      - SIDM_BsTo2DpTo4Mu_MBs-200_MDp-0p25_ctau-0p1_part-0.root # LZMAError: Corrupt input data
-      - SIDM_BsTo2DpTo4Mu_MBs-200_MDp-0p25_ctau-0p1_part-1.root
-#      - SIDM_BsTo2DpTo4Mu_MBs-200_MDp-0p25_ctau-0p1_part-2.root # OSError: XRootD error: [ERROR] Socket timeout
-#      - SIDM_BsTo2DpTo4Mu_MBs-200_MDp-0p25_ctau-0p1_part-3.root # OSError: XRootD error: [ERROR] Socket timeout
-#      - SIDM_BsTo2DpTo4Mu_MBs-200_MDp-0p25_ctau-0p1_part-4.root # OSError: XRootD error: [ERROR] Socket timeout
-#      - SIDM_BsTo2DpTo4Mu_MBs-200_MDp-0p25_ctau-0p1_part-5.root # OSError: XRootD error: [ERROR] Socket timeout
-#      - SIDM_BsTo2DpTo4Mu_MBs-200_MDp-0p25_ctau-0p1_part-6.root # OSError: XRootD error: [ERROR] Socket timeout
-#      - SIDM_BsTo2DpTo4Mu_MBs-200_MDp-0p25_ctau-0p1_part-7.root # OSError: XRootD error: [ERROR] Socket timeout
-#      - SIDM_BsTo2DpTo4Mu_MBs-200_MDp-0p25_ctau-0p1_part-8.root # OSError: XRootD error: [ERROR] Socket timeout
-#      - SIDM_BsTo2DpTo4Mu_MBs-200_MDp-0p25_ctau-0p1_part-9.root # OSError: XRootD error: [ERROR] Socket timeout
-      path: SIDM_BsTo2DpTo4Mu_MBs-200_MDp-0p25_ctau-0p1/LLPnanoAODv2/
-      
-    4mu_200GeV_0p25GeV_1p0mm:
-      files:
-      - SIDM_BsTo2DpTo4Mu_MBs-200_MDp-0p25_ctau-1p0_part-0.root
-      - SIDM_BsTo2DpTo4Mu_MBs-200_MDp-0p25_ctau-1p0_part-1.root
-      - SIDM_BsTo2DpTo4Mu_MBs-200_MDp-0p25_ctau-1p0_part-2.root
-      - SIDM_BsTo2DpTo4Mu_MBs-200_MDp-0p25_ctau-1p0_part-3.root
-      - SIDM_BsTo2DpTo4Mu_MBs-200_MDp-0p25_ctau-1p0_part-4.root
-#      - SIDM_BsTo2DpTo4Mu_MBs-200_MDp-0p25_ctau-1p0_part-5.root # LZMAError: Corrupt input data
-      - SIDM_BsTo2DpTo4Mu_MBs-200_MDp-0p25_ctau-1p0_part-6.root
-      - SIDM_BsTo2DpTo4Mu_MBs-200_MDp-0p25_ctau-1p0_part-7.root
-      - SIDM_BsTo2DpTo4Mu_MBs-200_MDp-0p25_ctau-1p0_part-8.root
-      - SIDM_BsTo2DpTo4Mu_MBs-200_MDp-0p25_ctau-1p0_part-9.root
-      path: SIDM_BsTo2DpTo4Mu_MBs-200_MDp-0p25_ctau-1p0/LLPnanoAODv2/
-      
-    4mu_200GeV_0p25GeV_5p0mm:
-      files:
-      - SIDM_BsTo2DpTo4Mu_MBs-200_MDp-0p25_ctau-5p0_part-0.root
-      - SIDM_BsTo2DpTo4Mu_MBs-200_MDp-0p25_ctau-5p0_part-1.root
-      - SIDM_BsTo2DpTo4Mu_MBs-200_MDp-0p25_ctau-5p0_part-2.root
-      - SIDM_BsTo2DpTo4Mu_MBs-200_MDp-0p25_ctau-5p0_part-3.root
-      - SIDM_BsTo2DpTo4Mu_MBs-200_MDp-0p25_ctau-5p0_part-4.root
-      - SIDM_BsTo2DpTo4Mu_MBs-200_MDp-0p25_ctau-5p0_part-5.root
-      - SIDM_BsTo2DpTo4Mu_MBs-200_MDp-0p25_ctau-5p0_part-6.root
-      - SIDM_BsTo2DpTo4Mu_MBs-200_MDp-0p25_ctau-5p0_part-7.root
-      - SIDM_BsTo2DpTo4Mu_MBs-200_MDp-0p25_ctau-5p0_part-8.root
-      - SIDM_BsTo2DpTo4Mu_MBs-200_MDp-0p25_ctau-5p0_part-9.root
-      path: SIDM_BsTo2DpTo4Mu_MBs-200_MDp-0p25_ctau-5p0/LLPnanoAODv2/
-      
-    4mu_200GeV_0p25GeV_10p0mm:
-      files:
-      - SIDM_BsTo2DpTo4Mu_MBs-200_MDp-0p25_ctau-10p0_part-0.root
-      - SIDM_BsTo2DpTo4Mu_MBs-200_MDp-0p25_ctau-10p0_part-1.root
-      - SIDM_BsTo2DpTo4Mu_MBs-200_MDp-0p25_ctau-10p0_part-2.root
-      - SIDM_BsTo2DpTo4Mu_MBs-200_MDp-0p25_ctau-10p0_part-3.root
-      - SIDM_BsTo2DpTo4Mu_MBs-200_MDp-0p25_ctau-10p0_part-4.root
-      - SIDM_BsTo2DpTo4Mu_MBs-200_MDp-0p25_ctau-10p0_part-5.root
-      - SIDM_BsTo2DpTo4Mu_MBs-200_MDp-0p25_ctau-10p0_part-6.root
-      - SIDM_BsTo2DpTo4Mu_MBs-200_MDp-0p25_ctau-10p0_part-7.root
-      - SIDM_BsTo2DpTo4Mu_MBs-200_MDp-0p25_ctau-10p0_part-8.root
-      - SIDM_BsTo2DpTo4Mu_MBs-200_MDp-0p25_ctau-10p0_part-9.root
-      path: SIDM_BsTo2DpTo4Mu_MBs-200_MDp-0p25_ctau-10p0/LLPnanoAODv2/
-      
-    4mu_200GeV_1p2GeV_0p048mm:
-      files:
-      - SIDM_BsTo2DpTo4Mu_MBs-200_MDp-1p2_ctau-0p048_part-0.root
-      - SIDM_BsTo2DpTo4Mu_MBs-200_MDp-1p2_ctau-0p048_part-1.root
-      - SIDM_BsTo2DpTo4Mu_MBs-200_MDp-1p2_ctau-0p048_part-2.root
-      - SIDM_BsTo2DpTo4Mu_MBs-200_MDp-1p2_ctau-0p048_part-3.root
-      - SIDM_BsTo2DpTo4Mu_MBs-200_MDp-1p2_ctau-0p048_part-4.root
-      - SIDM_BsTo2DpTo4Mu_MBs-200_MDp-1p2_ctau-0p048_part-5.root
-      - SIDM_BsTo2DpTo4Mu_MBs-200_MDp-1p2_ctau-0p048_part-6.root
-      - SIDM_BsTo2DpTo4Mu_MBs-200_MDp-1p2_ctau-0p048_part-7.root
-      - SIDM_BsTo2DpTo4Mu_MBs-200_MDp-1p2_ctau-0p048_part-8.root
-      - SIDM_BsTo2DpTo4Mu_MBs-200_MDp-1p2_ctau-0p048_part-9.root
-      path: SIDM_BsTo2DpTo4Mu_MBs-200_MDp-1p2_ctau-0p048/LLPnanoAODv2/
-      
-    4mu_200GeV_1p2GeV_0p48mm:
-      files:
-      - SIDM_BsTo2DpTo4Mu_MBs-200_MDp-1p2_ctau-0p48_part-0.root
-      - SIDM_BsTo2DpTo4Mu_MBs-200_MDp-1p2_ctau-0p48_part-1.root
-      - SIDM_BsTo2DpTo4Mu_MBs-200_MDp-1p2_ctau-0p48_part-2.root
-      - SIDM_BsTo2DpTo4Mu_MBs-200_MDp-1p2_ctau-0p48_part-3.root
-      - SIDM_BsTo2DpTo4Mu_MBs-200_MDp-1p2_ctau-0p48_part-4.root
-      - SIDM_BsTo2DpTo4Mu_MBs-200_MDp-1p2_ctau-0p48_part-5.root
-      - SIDM_BsTo2DpTo4Mu_MBs-200_MDp-1p2_ctau-0p48_part-6.root
-      - SIDM_BsTo2DpTo4Mu_MBs-200_MDp-1p2_ctau-0p48_part-7.root
-      - SIDM_BsTo2DpTo4Mu_MBs-200_MDp-1p2_ctau-0p48_part-8.root
-      - SIDM_BsTo2DpTo4Mu_MBs-200_MDp-1p2_ctau-0p48_part-9.root
-      path: SIDM_BsTo2DpTo4Mu_MBs-200_MDp-1p2_ctau-0p48/LLPnanoAODv2/
-      
-    4mu_200GeV_1p2GeV_4p8mm:
-      files:
-      - SIDM_BsTo2DpTo4Mu_MBs-200_MDp-1p2_ctau-4p8_part-0.root
-      - SIDM_BsTo2DpTo4Mu_MBs-200_MDp-1p2_ctau-4p8_part-1.root
-      - SIDM_BsTo2DpTo4Mu_MBs-200_MDp-1p2_ctau-4p8_part-2.root
-      - SIDM_BsTo2DpTo4Mu_MBs-200_MDp-1p2_ctau-4p8_part-3.root
-      - SIDM_BsTo2DpTo4Mu_MBs-200_MDp-1p2_ctau-4p8_part-4.root
-      - SIDM_BsTo2DpTo4Mu_MBs-200_MDp-1p2_ctau-4p8_part-5.root
-      - SIDM_BsTo2DpTo4Mu_MBs-200_MDp-1p2_ctau-4p8_part-6.root
-      - SIDM_BsTo2DpTo4Mu_MBs-200_MDp-1p2_ctau-4p8_part-7.root
-      - SIDM_BsTo2DpTo4Mu_MBs-200_MDp-1p2_ctau-4p8_part-8.root
-      - SIDM_BsTo2DpTo4Mu_MBs-200_MDp-1p2_ctau-4p8_part-9.root
-      path: SIDM_BsTo2DpTo4Mu_MBs-200_MDp-1p2_ctau-4p8/LLPnanoAODv2/
-      
-    4mu_200GeV_1p2GeV_24p0mm:
-      files:
-      - SIDM_BsTo2DpTo4Mu_MBs-200_MDp-1p2_ctau-24p0_part-0.root
-      - SIDM_BsTo2DpTo4Mu_MBs-200_MDp-1p2_ctau-24p0_part-1.root
-      - SIDM_BsTo2DpTo4Mu_MBs-200_MDp-1p2_ctau-24p0_part-2.root
-      - SIDM_BsTo2DpTo4Mu_MBs-200_MDp-1p2_ctau-24p0_part-3.root
-      - SIDM_BsTo2DpTo4Mu_MBs-200_MDp-1p2_ctau-24p0_part-4.root
-      - SIDM_BsTo2DpTo4Mu_MBs-200_MDp-1p2_ctau-24p0_part-5.root
-      - SIDM_BsTo2DpTo4Mu_MBs-200_MDp-1p2_ctau-24p0_part-6.root
-      - SIDM_BsTo2DpTo4Mu_MBs-200_MDp-1p2_ctau-24p0_part-7.root
-      - SIDM_BsTo2DpTo4Mu_MBs-200_MDp-1p2_ctau-24p0_part-8.root
-      - SIDM_BsTo2DpTo4Mu_MBs-200_MDp-1p2_ctau-24p0_part-9.root
-      path: SIDM_BsTo2DpTo4Mu_MBs-200_MDp-1p2_ctau-24p0/LLPnanoAODv2/
-      
-    4mu_200GeV_1p2GeV_48p0mm:
-      files:
-      - SIDM_BsTo2DpTo4Mu_MBs-200_MDp-1p2_ctau-48p0_part-0.root
-      - SIDM_BsTo2DpTo4Mu_MBs-200_MDp-1p2_ctau-48p0_part-1.root
-      - SIDM_BsTo2DpTo4Mu_MBs-200_MDp-1p2_ctau-48p0_part-2.root
-      - SIDM_BsTo2DpTo4Mu_MBs-200_MDp-1p2_ctau-48p0_part-3.root
-      - SIDM_BsTo2DpTo4Mu_MBs-200_MDp-1p2_ctau-48p0_part-4.root
-      - SIDM_BsTo2DpTo4Mu_MBs-200_MDp-1p2_ctau-48p0_part-5.root
-      - SIDM_BsTo2DpTo4Mu_MBs-200_MDp-1p2_ctau-48p0_part-6.root
-      - SIDM_BsTo2DpTo4Mu_MBs-200_MDp-1p2_ctau-48p0_part-7.root
-      - SIDM_BsTo2DpTo4Mu_MBs-200_MDp-1p2_ctau-48p0_part-8.root
-      - SIDM_BsTo2DpTo4Mu_MBs-200_MDp-1p2_ctau-48p0_part-9.root
-      path: SIDM_BsTo2DpTo4Mu_MBs-200_MDp-1p2_ctau-48p0/LLPnanoAODv2/
-      
-    4mu_200GeV_5p0GeV_0p2mm:
-      files:
-      - SIDM_BsTo2DpTo4Mu_MBs-200_MDp-5p0_ctau-0p2_part-0.root
-      - SIDM_BsTo2DpTo4Mu_MBs-200_MDp-5p0_ctau-0p2_part-1.root
-      - SIDM_BsTo2DpTo4Mu_MBs-200_MDp-5p0_ctau-0p2_part-2.root
-      - SIDM_BsTo2DpTo4Mu_MBs-200_MDp-5p0_ctau-0p2_part-3.root
-      - SIDM_BsTo2DpTo4Mu_MBs-200_MDp-5p0_ctau-0p2_part-4.root
-      - SIDM_BsTo2DpTo4Mu_MBs-200_MDp-5p0_ctau-0p2_part-5.root
-      - SIDM_BsTo2DpTo4Mu_MBs-200_MDp-5p0_ctau-0p2_part-6.root
-      - SIDM_BsTo2DpTo4Mu_MBs-200_MDp-5p0_ctau-0p2_part-7.root
-      - SIDM_BsTo2DpTo4Mu_MBs-200_MDp-5p0_ctau-0p2_part-8.root
-      - SIDM_BsTo2DpTo4Mu_MBs-200_MDp-5p0_ctau-0p2_part-9.root
-      path: SIDM_BsTo2DpTo4Mu_MBs-200_MDp-5p0_ctau-0p2/LLPnanoAODv2/
-      
-    4mu_200GeV_5p0GeV_2p0mm:
-      files:
-      - SIDM_BsTo2DpTo4Mu_MBs-200_MDp-5p0_ctau-2p0_part-0.root
-      - SIDM_BsTo2DpTo4Mu_MBs-200_MDp-5p0_ctau-2p0_part-1.root
-      - SIDM_BsTo2DpTo4Mu_MBs-200_MDp-5p0_ctau-2p0_part-2.root
-      - SIDM_BsTo2DpTo4Mu_MBs-200_MDp-5p0_ctau-2p0_part-3.root
-      - SIDM_BsTo2DpTo4Mu_MBs-200_MDp-5p0_ctau-2p0_part-4.root
-      - SIDM_BsTo2DpTo4Mu_MBs-200_MDp-5p0_ctau-2p0_part-5.root
-      - SIDM_BsTo2DpTo4Mu_MBs-200_MDp-5p0_ctau-2p0_part-6.root
-      - SIDM_BsTo2DpTo4Mu_MBs-200_MDp-5p0_ctau-2p0_part-7.root
-      - SIDM_BsTo2DpTo4Mu_MBs-200_MDp-5p0_ctau-2p0_part-8.root
-      - SIDM_BsTo2DpTo4Mu_MBs-200_MDp-5p0_ctau-2p0_part-9.root
-      path: SIDM_BsTo2DpTo4Mu_MBs-200_MDp-5p0_ctau-2p0/LLPnanoAODv2/
-      
-    4mu_200GeV_5p0GeV_20p0mm:
-      files:
-      - SIDM_BsTo2DpTo4Mu_MBs-200_MDp-5p0_ctau-20p0_part-0.root
-      - SIDM_BsTo2DpTo4Mu_MBs-200_MDp-5p0_ctau-20p0_part-1.root
-      - SIDM_BsTo2DpTo4Mu_MBs-200_MDp-5p0_ctau-20p0_part-2.root
-      - SIDM_BsTo2DpTo4Mu_MBs-200_MDp-5p0_ctau-20p0_part-3.root
-      - SIDM_BsTo2DpTo4Mu_MBs-200_MDp-5p0_ctau-20p0_part-4.root
-      - SIDM_BsTo2DpTo4Mu_MBs-200_MDp-5p0_ctau-20p0_part-5.root
-      - SIDM_BsTo2DpTo4Mu_MBs-200_MDp-5p0_ctau-20p0_part-6.root
-      - SIDM_BsTo2DpTo4Mu_MBs-200_MDp-5p0_ctau-20p0_part-7.root
-      - SIDM_BsTo2DpTo4Mu_MBs-200_MDp-5p0_ctau-20p0_part-8.root
-      - SIDM_BsTo2DpTo4Mu_MBs-200_MDp-5p0_ctau-20p0_part-9.root
-      path: SIDM_BsTo2DpTo4Mu_MBs-200_MDp-5p0_ctau-20p0/LLPnanoAODv2/
-      
-    4mu_200GeV_5p0GeV_100p0mm:
-      files:
-      - SIDM_BsTo2DpTo4Mu_MBs-200_MDp-5p0_ctau-100p0_part-0.root
-      - SIDM_BsTo2DpTo4Mu_MBs-200_MDp-5p0_ctau-100p0_part-1.root
-      - SIDM_BsTo2DpTo4Mu_MBs-200_MDp-5p0_ctau-100p0_part-2.root
-      - SIDM_BsTo2DpTo4Mu_MBs-200_MDp-5p0_ctau-100p0_part-3.root
-      - SIDM_BsTo2DpTo4Mu_MBs-200_MDp-5p0_ctau-100p0_part-4.root
-      - SIDM_BsTo2DpTo4Mu_MBs-200_MDp-5p0_ctau-100p0_part-5.root
-      - SIDM_BsTo2DpTo4Mu_MBs-200_MDp-5p0_ctau-100p0_part-6.root
-      - SIDM_BsTo2DpTo4Mu_MBs-200_MDp-5p0_ctau-100p0_part-7.root
-      - SIDM_BsTo2DpTo4Mu_MBs-200_MDp-5p0_ctau-100p0_part-8.root
-      - SIDM_BsTo2DpTo4Mu_MBs-200_MDp-5p0_ctau-100p0_part-9.root
-      path: SIDM_BsTo2DpTo4Mu_MBs-200_MDp-5p0_ctau-100p0/LLPnanoAODv2/
-      
-    4mu_200GeV_5p0GeV_200p0mm:
-      files:
-      - SIDM_BsTo2DpTo4Mu_MBs-200_MDp-5p0_ctau-200p0_part-0.root
-      - SIDM_BsTo2DpTo4Mu_MBs-200_MDp-5p0_ctau-200p0_part-1.root
-      - SIDM_BsTo2DpTo4Mu_MBs-200_MDp-5p0_ctau-200p0_part-2.root
-      - SIDM_BsTo2DpTo4Mu_MBs-200_MDp-5p0_ctau-200p0_part-3.root
-      - SIDM_BsTo2DpTo4Mu_MBs-200_MDp-5p0_ctau-200p0_part-4.root
-      - SIDM_BsTo2DpTo4Mu_MBs-200_MDp-5p0_ctau-200p0_part-5.root
-      - SIDM_BsTo2DpTo4Mu_MBs-200_MDp-5p0_ctau-200p0_part-6.root
-      - SIDM_BsTo2DpTo4Mu_MBs-200_MDp-5p0_ctau-200p0_part-7.root
-      - SIDM_BsTo2DpTo4Mu_MBs-200_MDp-5p0_ctau-200p0_part-8.root
-      - SIDM_BsTo2DpTo4Mu_MBs-200_MDp-5p0_ctau-200p0_part-9.root
-      path: SIDM_BsTo2DpTo4Mu_MBs-200_MDp-5p0_ctau-200p0/LLPnanoAODv2/
-      
-    4mu_500GeV_0p25GeV_0p004mm:
-      files:
-      - SIDM_BsTo2DpTo4Mu_MBs-500_MDp-0p25_ctau-0p004_part-0.root
-      - SIDM_BsTo2DpTo4Mu_MBs-500_MDp-0p25_ctau-0p004_part-1.root
-      - SIDM_BsTo2DpTo4Mu_MBs-500_MDp-0p25_ctau-0p004_part-2.root
-      - SIDM_BsTo2DpTo4Mu_MBs-500_MDp-0p25_ctau-0p004_part-3.root
-      - SIDM_BsTo2DpTo4Mu_MBs-500_MDp-0p25_ctau-0p004_part-4.root
-      - SIDM_BsTo2DpTo4Mu_MBs-500_MDp-0p25_ctau-0p004_part-5.root
-      - SIDM_BsTo2DpTo4Mu_MBs-500_MDp-0p25_ctau-0p004_part-6.root
-      - SIDM_BsTo2DpTo4Mu_MBs-500_MDp-0p25_ctau-0p004_part-7.root
-      - SIDM_BsTo2DpTo4Mu_MBs-500_MDp-0p25_ctau-0p004_part-8.root
-      - SIDM_BsTo2DpTo4Mu_MBs-500_MDp-0p25_ctau-0p004_part-9.root
-      path: SIDM_BsTo2DpTo4Mu_MBs-500_MDp-0p25_ctau-0p004/LLPnanoAODv2/
-      
-    4mu_500GeV_0p25GeV_0p04mm:
-      files:
-      - SIDM_BsTo2DpTo4Mu_MBs-500_MDp-0p25_ctau-0p04_part-0.root
-      - SIDM_BsTo2DpTo4Mu_MBs-500_MDp-0p25_ctau-0p04_part-1.root
-      - SIDM_BsTo2DpTo4Mu_MBs-500_MDp-0p25_ctau-0p04_part-2.root
-      - SIDM_BsTo2DpTo4Mu_MBs-500_MDp-0p25_ctau-0p04_part-3.root
-      - SIDM_BsTo2DpTo4Mu_MBs-500_MDp-0p25_ctau-0p04_part-4.root
-      - SIDM_BsTo2DpTo4Mu_MBs-500_MDp-0p25_ctau-0p04_part-5.root
-      - SIDM_BsTo2DpTo4Mu_MBs-500_MDp-0p25_ctau-0p04_part-6.root
-      - SIDM_BsTo2DpTo4Mu_MBs-500_MDp-0p25_ctau-0p04_part-7.root
-      - SIDM_BsTo2DpTo4Mu_MBs-500_MDp-0p25_ctau-0p04_part-8.root
-      - SIDM_BsTo2DpTo4Mu_MBs-500_MDp-0p25_ctau-0p04_part-9.root
-      - SIDM_BsTo2DpTo4Mu_MBs-500_MDp-0p25_ctau-0p04_part-10.root
-      path: SIDM_BsTo2DpTo4Mu_MBs-500_MDp-0p25_ctau-0p04/LLPnanoAODv2/
-      
-    4mu_500GeV_0p25GeV_0p4mm:
-      files:
-      - SIDM_BsTo2DpTo4Mu_MBs-500_MDp-0p25_ctau-0p4_part-0.root
-      - SIDM_BsTo2DpTo4Mu_MBs-500_MDp-0p25_ctau-0p4_part-1.root
-      - SIDM_BsTo2DpTo4Mu_MBs-500_MDp-0p25_ctau-0p4_part-2.root
-      - SIDM_BsTo2DpTo4Mu_MBs-500_MDp-0p25_ctau-0p4_part-3.root
-      - SIDM_BsTo2DpTo4Mu_MBs-500_MDp-0p25_ctau-0p4_part-4.root
-      - SIDM_BsTo2DpTo4Mu_MBs-500_MDp-0p25_ctau-0p4_part-5.root
-      - SIDM_BsTo2DpTo4Mu_MBs-500_MDp-0p25_ctau-0p4_part-6.root
-      - SIDM_BsTo2DpTo4Mu_MBs-500_MDp-0p25_ctau-0p4_part-7.root
-      - SIDM_BsTo2DpTo4Mu_MBs-500_MDp-0p25_ctau-0p4_part-8.root
-      - SIDM_BsTo2DpTo4Mu_MBs-500_MDp-0p25_ctau-0p4_part-9.root
-      - SIDM_BsTo2DpTo4Mu_MBs-500_MDp-0p25_ctau-0p4_part-10.root
-      path: SIDM_BsTo2DpTo4Mu_MBs-500_MDp-0p25_ctau-0p4/LLPnanoAODv2/
-      
-    4mu_500GeV_0p25GeV_2p0mm:
-      files:
-      - SIDM_BsTo2DpTo4Mu_MBs-500_MDp-0p25_ctau-2p0_part-0.root
-      - SIDM_BsTo2DpTo4Mu_MBs-500_MDp-0p25_ctau-2p0_part-1.root
-      - SIDM_BsTo2DpTo4Mu_MBs-500_MDp-0p25_ctau-2p0_part-2.root
-      - SIDM_BsTo2DpTo4Mu_MBs-500_MDp-0p25_ctau-2p0_part-3.root
-      - SIDM_BsTo2DpTo4Mu_MBs-500_MDp-0p25_ctau-2p0_part-4.root
-      - SIDM_BsTo2DpTo4Mu_MBs-500_MDp-0p25_ctau-2p0_part-5.root
-      - SIDM_BsTo2DpTo4Mu_MBs-500_MDp-0p25_ctau-2p0_part-6.root
-      - SIDM_BsTo2DpTo4Mu_MBs-500_MDp-0p25_ctau-2p0_part-7.root
-      - SIDM_BsTo2DpTo4Mu_MBs-500_MDp-0p25_ctau-2p0_part-8.root
-#      - SIDM_BsTo2DpTo4Mu_MBs-500_MDp-0p25_ctau-2p0_part-9.root # LZMAError: Corrupt input data
-      - SIDM_BsTo2DpTo4Mu_MBs-500_MDp-0p25_ctau-2p0_part-10.root
-      path: SIDM_BsTo2DpTo4Mu_MBs-500_MDp-0p25_ctau-2p0/LLPnanoAODv2/
-      
-    4mu_500GeV_0p25GeV_4p0mm:
-      files:
-      - SIDM_BsTo2DpTo4Mu_MBs-500_MDp-0p25_ctau-4p0_part-0.root
-      - SIDM_BsTo2DpTo4Mu_MBs-500_MDp-0p25_ctau-4p0_part-1.root
-      - SIDM_BsTo2DpTo4Mu_MBs-500_MDp-0p25_ctau-4p0_part-2.root
-      - SIDM_BsTo2DpTo4Mu_MBs-500_MDp-0p25_ctau-4p0_part-3.root
-      - SIDM_BsTo2DpTo4Mu_MBs-500_MDp-0p25_ctau-4p0_part-4.root
-      - SIDM_BsTo2DpTo4Mu_MBs-500_MDp-0p25_ctau-4p0_part-5.root
-      - SIDM_BsTo2DpTo4Mu_MBs-500_MDp-0p25_ctau-4p0_part-6.root
-      - SIDM_BsTo2DpTo4Mu_MBs-500_MDp-0p25_ctau-4p0_part-7.root
-      - SIDM_BsTo2DpTo4Mu_MBs-500_MDp-0p25_ctau-4p0_part-8.root
-      - SIDM_BsTo2DpTo4Mu_MBs-500_MDp-0p25_ctau-4p0_part-9.root
-      path: SIDM_BsTo2DpTo4Mu_MBs-500_MDp-0p25_ctau-4p0/LLPnanoAODv2/
-      
-    4mu_500GeV_1p2GeV_0p019mm:
-      files:
-      - SIDM_BsTo2DpTo4Mu_MBs-500_MDp-1p2_ctau-0p019_part-0.root
-      - SIDM_BsTo2DpTo4Mu_MBs-500_MDp-1p2_ctau-0p019_part-1.root
-      - SIDM_BsTo2DpTo4Mu_MBs-500_MDp-1p2_ctau-0p019_part-2.root
-      - SIDM_BsTo2DpTo4Mu_MBs-500_MDp-1p2_ctau-0p019_part-3.root
-      - SIDM_BsTo2DpTo4Mu_MBs-500_MDp-1p2_ctau-0p019_part-4.root
-      - SIDM_BsTo2DpTo4Mu_MBs-500_MDp-1p2_ctau-0p019_part-5.root
-      - SIDM_BsTo2DpTo4Mu_MBs-500_MDp-1p2_ctau-0p019_part-6.root
-      - SIDM_BsTo2DpTo4Mu_MBs-500_MDp-1p2_ctau-0p019_part-7.root
-      - SIDM_BsTo2DpTo4Mu_MBs-500_MDp-1p2_ctau-0p019_part-8.root
-      - SIDM_BsTo2DpTo4Mu_MBs-500_MDp-1p2_ctau-0p019_part-9.root
-      path: SIDM_BsTo2DpTo4Mu_MBs-500_MDp-1p2_ctau-0p019/LLPnanoAODv2/
-      
-    4mu_500GeV_1p2GeV_0p19mm:
-      files:
-      - SIDM_BsTo2DpTo4Mu_MBs-500_MDp-1p2_ctau-0p19_part-0.root
-      - SIDM_BsTo2DpTo4Mu_MBs-500_MDp-1p2_ctau-0p19_part-1.root
-      - SIDM_BsTo2DpTo4Mu_MBs-500_MDp-1p2_ctau-0p19_part-2.root
-      - SIDM_BsTo2DpTo4Mu_MBs-500_MDp-1p2_ctau-0p19_part-3.root
-      - SIDM_BsTo2DpTo4Mu_MBs-500_MDp-1p2_ctau-0p19_part-4.root
-      - SIDM_BsTo2DpTo4Mu_MBs-500_MDp-1p2_ctau-0p19_part-5.root
-      - SIDM_BsTo2DpTo4Mu_MBs-500_MDp-1p2_ctau-0p19_part-6.root
-      - SIDM_BsTo2DpTo4Mu_MBs-500_MDp-1p2_ctau-0p19_part-7.root
-      - SIDM_BsTo2DpTo4Mu_MBs-500_MDp-1p2_ctau-0p19_part-8.root
-      - SIDM_BsTo2DpTo4Mu_MBs-500_MDp-1p2_ctau-0p19_part-9.root
-      path: SIDM_BsTo2DpTo4Mu_MBs-500_MDp-1p2_ctau-0p19/LLPnanoAODv2/
-      
-    4mu_500GeV_1p2GeV_1p9mm:
-      files:
-      - SIDM_BsTo2DpTo4Mu_MBs-500_MDp-1p2_ctau-1p9_part-0.root
-      - SIDM_BsTo2DpTo4Mu_MBs-500_MDp-1p2_ctau-1p9_part-1.root
-      - SIDM_BsTo2DpTo4Mu_MBs-500_MDp-1p2_ctau-1p9_part-2.root
-      - SIDM_BsTo2DpTo4Mu_MBs-500_MDp-1p2_ctau-1p9_part-3.root
-      - SIDM_BsTo2DpTo4Mu_MBs-500_MDp-1p2_ctau-1p9_part-4.root
-      - SIDM_BsTo2DpTo4Mu_MBs-500_MDp-1p2_ctau-1p9_part-5.root
-      - SIDM_BsTo2DpTo4Mu_MBs-500_MDp-1p2_ctau-1p9_part-6.root
-      - SIDM_BsTo2DpTo4Mu_MBs-500_MDp-1p2_ctau-1p9_part-7.root
-      - SIDM_BsTo2DpTo4Mu_MBs-500_MDp-1p2_ctau-1p9_part-8.root
-      - SIDM_BsTo2DpTo4Mu_MBs-500_MDp-1p2_ctau-1p9_part-9.root
-      path: SIDM_BsTo2DpTo4Mu_MBs-500_MDp-1p2_ctau-1p9/LLPnanoAODv2/
-      
-    4mu_500GeV_1p2GeV_9p6mm:
-      files:
-      - SIDM_BsTo2DpTo4Mu_MBs-500_MDp-1p2_ctau-9p6_part-0.root
-      - SIDM_BsTo2DpTo4Mu_MBs-500_MDp-1p2_ctau-9p6_part-1.root
-      - SIDM_BsTo2DpTo4Mu_MBs-500_MDp-1p2_ctau-9p6_part-2.root
-      - SIDM_BsTo2DpTo4Mu_MBs-500_MDp-1p2_ctau-9p6_part-3.root
-      - SIDM_BsTo2DpTo4Mu_MBs-500_MDp-1p2_ctau-9p6_part-4.root
-      - SIDM_BsTo2DpTo4Mu_MBs-500_MDp-1p2_ctau-9p6_part-5.root
-      - SIDM_BsTo2DpTo4Mu_MBs-500_MDp-1p2_ctau-9p6_part-6.root
-      - SIDM_BsTo2DpTo4Mu_MBs-500_MDp-1p2_ctau-9p6_part-7.root
-      - SIDM_BsTo2DpTo4Mu_MBs-500_MDp-1p2_ctau-9p6_part-8.root
-      - SIDM_BsTo2DpTo4Mu_MBs-500_MDp-1p2_ctau-9p6_part-9.root
-      path: SIDM_BsTo2DpTo4Mu_MBs-500_MDp-1p2_ctau-9p6/LLPnanoAODv2/
-      
-    4mu_500GeV_1p2GeV_19p0mm:
-      files:
-      - SIDM_BsTo2DpTo4Mu_MBs-500_MDp-1p2_ctau-19p0_part-0.root
-      - SIDM_BsTo2DpTo4Mu_MBs-500_MDp-1p2_ctau-19p0_part-1.root
-      - SIDM_BsTo2DpTo4Mu_MBs-500_MDp-1p2_ctau-19p0_part-2.root
-      - SIDM_BsTo2DpTo4Mu_MBs-500_MDp-1p2_ctau-19p0_part-3.root
-      - SIDM_BsTo2DpTo4Mu_MBs-500_MDp-1p2_ctau-19p0_part-4.root
-      - SIDM_BsTo2DpTo4Mu_MBs-500_MDp-1p2_ctau-19p0_part-5.root
-      - SIDM_BsTo2DpTo4Mu_MBs-500_MDp-1p2_ctau-19p0_part-6.root
-      - SIDM_BsTo2DpTo4Mu_MBs-500_MDp-1p2_ctau-19p0_part-7.root
-      - SIDM_BsTo2DpTo4Mu_MBs-500_MDp-1p2_ctau-19p0_part-8.root
-      - SIDM_BsTo2DpTo4Mu_MBs-500_MDp-1p2_ctau-19p0_part-9.root
-      path: SIDM_BsTo2DpTo4Mu_MBs-500_MDp-1p2_ctau-19p0/LLPnanoAODv2/
-      
-    4mu_500GeV_5p0GeV_0p08mm:
->>>>>>> 9fad462e
       files:
       - SIDM_BsTo2DpTo4Mu_MBs-500_MDp-5p0_ctau-0p08_part-0.root
-      - SIDM_BsTo2DpTo4Mu_MBs-500_MDp-5p0_ctau-0p08_part-1.root
-      - SIDM_BsTo2DpTo4Mu_MBs-500_MDp-5p0_ctau-0p08_part-2.root
-      - SIDM_BsTo2DpTo4Mu_MBs-500_MDp-5p0_ctau-0p08_part-3.root
-      - SIDM_BsTo2DpTo4Mu_MBs-500_MDp-5p0_ctau-0p08_part-4.root
-      - SIDM_BsTo2DpTo4Mu_MBs-500_MDp-5p0_ctau-0p08_part-5.root
-      - SIDM_BsTo2DpTo4Mu_MBs-500_MDp-5p0_ctau-0p08_part-6.root
-      - SIDM_BsTo2DpTo4Mu_MBs-500_MDp-5p0_ctau-0p08_part-7.root
-      - SIDM_BsTo2DpTo4Mu_MBs-500_MDp-5p0_ctau-0p08_part-8.root
-      - SIDM_BsTo2DpTo4Mu_MBs-500_MDp-5p0_ctau-0p08_part-9.root
-      - SIDM_BsTo2DpTo4Mu_MBs-500_MDp-5p0_ctau-0p08_part-10.root
-      - SIDM_BsTo2DpTo4Mu_MBs-500_MDp-5p0_ctau-0p08_part-11.root
-      - SIDM_BsTo2DpTo4Mu_MBs-500_MDp-5p0_ctau-0p08_part-12.root
-      - SIDM_BsTo2DpTo4Mu_MBs-500_MDp-5p0_ctau-0p08_part-13.root
-      - SIDM_BsTo2DpTo4Mu_MBs-500_MDp-5p0_ctau-0p08_part-14.root
-      - SIDM_BsTo2DpTo4Mu_MBs-500_MDp-5p0_ctau-0p08_part-15.root
-      - SIDM_BsTo2DpTo4Mu_MBs-500_MDp-5p0_ctau-0p08_part-16.root
-#      - SIDM_BsTo2DpTo4Mu_MBs-500_MDp-5p0_ctau-0p08_part-17.root # LZMAError: Corrupt input data
-      - SIDM_BsTo2DpTo4Mu_MBs-500_MDp-5p0_ctau-0p08_part-18.root
-      - SIDM_BsTo2DpTo4Mu_MBs-500_MDp-5p0_ctau-0p08_part-19.root
-      - SIDM_BsTo2DpTo4Mu_MBs-500_MDp-5p0_ctau-0p08_part-20.root
-      - SIDM_BsTo2DpTo4Mu_MBs-500_MDp-5p0_ctau-0p08_part-21.root
-      - SIDM_BsTo2DpTo4Mu_MBs-500_MDp-5p0_ctau-0p08_part-22.root
-      - SIDM_BsTo2DpTo4Mu_MBs-500_MDp-5p0_ctau-0p08_part-23.root
-      - SIDM_BsTo2DpTo4Mu_MBs-500_MDp-5p0_ctau-0p08_part-24.root
-      - SIDM_BsTo2DpTo4Mu_MBs-500_MDp-5p0_ctau-0p08_part-25.root
-      - SIDM_BsTo2DpTo4Mu_MBs-500_MDp-5p0_ctau-0p08_part-26.root
-      - SIDM_BsTo2DpTo4Mu_MBs-500_MDp-5p0_ctau-0p08_part-27.root
-      - SIDM_BsTo2DpTo4Mu_MBs-500_MDp-5p0_ctau-0p08_part-28.root
-      - SIDM_BsTo2DpTo4Mu_MBs-500_MDp-5p0_ctau-0p08_part-29.root
       path: SIDM_BsTo2DpTo4Mu_MBs-500_MDp-5p0_ctau-0p08/LLPnanoAODv2/
       
-<<<<<<< HEAD
     4mu_1000GeV_0p25GeV_0p002mm:
       files:
       - SIDM_BsTo2DpTo4Mu_MBs-1000_MDp-0p25_ctau-0p002_part-0.root
@@ -2574,8 +1373,6 @@
       - SIDM_BsTo2DpTo4Mu_MBs-500_MDp-5p0_ctau-0p08_part-29.root
       path: SIDM_BsTo2DpTo4Mu_MBs-500_MDp-5p0_ctau-0p08/LLPnanoAODv2/
       
-=======
->>>>>>> 9fad462e
     4mu_500GeV_5p0GeV_0p8mm:
       files:
       - SIDM_BsTo2DpTo4Mu_MBs-500_MDp-5p0_ctau-0p8_part-0.root
@@ -2621,11 +1418,7 @@
       - SIDM_BsTo2DpTo4Mu_MBs-500_MDp-5p0_ctau-8p0_part-6.root
       - SIDM_BsTo2DpTo4Mu_MBs-500_MDp-5p0_ctau-8p0_part-7.root
       - SIDM_BsTo2DpTo4Mu_MBs-500_MDp-5p0_ctau-8p0_part-8.root
-<<<<<<< HEAD
       #- SIDM_BsTo2DpTo4Mu_MBs-500_MDp-5p0_ctau-8p0_part-9.root #LZMA
-=======
-#      - SIDM_BsTo2DpTo4Mu_MBs-500_MDp-5p0_ctau-8p0_part-9.root # LZMAError: Corrupt input data
->>>>>>> 9fad462e
       - SIDM_BsTo2DpTo4Mu_MBs-500_MDp-5p0_ctau-8p0_part-10.root
       - SIDM_BsTo2DpTo4Mu_MBs-500_MDp-5p0_ctau-8p0_part-11.root
       - SIDM_BsTo2DpTo4Mu_MBs-500_MDp-5p0_ctau-8p0_part-12.root
@@ -2877,11 +1670,7 @@
       - SIDM_BsTo2DpTo4Mu_MBs-800_MDp-1p2_ctau-1p2_part-5.root
       - SIDM_BsTo2DpTo4Mu_MBs-800_MDp-1p2_ctau-1p2_part-6.root
       - SIDM_BsTo2DpTo4Mu_MBs-800_MDp-1p2_ctau-1p2_part-7.root
-<<<<<<< HEAD
       #- SIDM_BsTo2DpTo4Mu_MBs-800_MDp-1p2_ctau-1p2_part-8.root # LZMA error
-=======
-#      - SIDM_BsTo2DpTo4Mu_MBs-800_MDp-1p2_ctau-1p2_part-8.root # LZMAError: Corrupt input data
->>>>>>> 9fad462e
       - SIDM_BsTo2DpTo4Mu_MBs-800_MDp-1p2_ctau-1p2_part-9.root
       path: SIDM_BsTo2DpTo4Mu_MBs-800_MDp-1p2_ctau-1p2/LLPnanoAODv2/
       
@@ -2893,11 +1682,7 @@
       - SIDM_BsTo2DpTo4Mu_MBs-800_MDp-1p2_ctau-6p0_part-3.root
       - SIDM_BsTo2DpTo4Mu_MBs-800_MDp-1p2_ctau-6p0_part-4.root
       - SIDM_BsTo2DpTo4Mu_MBs-800_MDp-1p2_ctau-6p0_part-5.root
-<<<<<<< HEAD
       #- SIDM_BsTo2DpTo4Mu_MBs-800_MDp-1p2_ctau-6p0_part-6.root # LZMA Error
-=======
-#      - SIDM_BsTo2DpTo4Mu_MBs-800_MDp-1p2_ctau-6p0_part-6.root # LZMAError: Corrupt input data
->>>>>>> 9fad462e
       - SIDM_BsTo2DpTo4Mu_MBs-800_MDp-1p2_ctau-6p0_part-7.root
       - SIDM_BsTo2DpTo4Mu_MBs-800_MDp-1p2_ctau-6p0_part-8.root
       - SIDM_BsTo2DpTo4Mu_MBs-800_MDp-1p2_ctau-6p0_part-9.root
@@ -2909,20 +1694,12 @@
       - SIDM_BsTo2DpTo4Mu_MBs-800_MDp-1p2_ctau-12p0_part-1.root
       - SIDM_BsTo2DpTo4Mu_MBs-800_MDp-1p2_ctau-12p0_part-2.root
       - SIDM_BsTo2DpTo4Mu_MBs-800_MDp-1p2_ctau-12p0_part-3.root
-<<<<<<< HEAD
       #- SIDM_BsTo2DpTo4Mu_MBs-800_MDp-1p2_ctau-12p0_part-4.root # XRootD error: Socket timeout - might indicate problem with eos
-=======
-#      - SIDM_BsTo2DpTo4Mu_MBs-800_MDp-1p2_ctau-12p0_part-4.root # OSError: XRootD error: [ERROR] Socket timeout
->>>>>>> 9fad462e
       - SIDM_BsTo2DpTo4Mu_MBs-800_MDp-1p2_ctau-12p0_part-5.root
       - SIDM_BsTo2DpTo4Mu_MBs-800_MDp-1p2_ctau-12p0_part-6.root
       - SIDM_BsTo2DpTo4Mu_MBs-800_MDp-1p2_ctau-12p0_part-7.root
       - SIDM_BsTo2DpTo4Mu_MBs-800_MDp-1p2_ctau-12p0_part-8.root
-<<<<<<< HEAD
       #- SIDM_BsTo2DpTo4Mu_MBs-800_MDp-1p2_ctau-12p0_part-9.root # LZMA Error
-=======
-#      - SIDM_BsTo2DpTo4Mu_MBs-800_MDp-1p2_ctau-12p0_part-9.root # LZMAError: Corrupt input data
->>>>>>> 9fad462e
       path: SIDM_BsTo2DpTo4Mu_MBs-800_MDp-1p2_ctau-12p0/LLPnanoAODv2/
       
     4mu_800GeV_5p0GeV_0p05mm:
@@ -2987,16 +1764,16 @@
       - SIDM_BsTo2DpTo4Mu_MBs-800_MDp-5p0_ctau-50p0_part-2.root
       - SIDM_BsTo2DpTo4Mu_MBs-800_MDp-5p0_ctau-50p0_part-3.root
       - SIDM_BsTo2DpTo4Mu_MBs-800_MDp-5p0_ctau-50p0_part-4.root
-<<<<<<< HEAD
       #- SIDM_BsTo2DpTo4Mu_MBs-800_MDp-5p0_ctau-50p0_part-5.root #LMAZ error: corrupt input data
-=======
-#      - SIDM_BsTo2DpTo4Mu_MBs-800_MDp-5p0_ctau-50p0_part-5.root # LZMAError: Corrupt input data
->>>>>>> 9fad462e
       - SIDM_BsTo2DpTo4Mu_MBs-800_MDp-5p0_ctau-50p0_part-6.root
       - SIDM_BsTo2DpTo4Mu_MBs-800_MDp-5p0_ctau-50p0_part-7.root
       - SIDM_BsTo2DpTo4Mu_MBs-800_MDp-5p0_ctau-50p0_part-8.root
       - SIDM_BsTo2DpTo4Mu_MBs-800_MDp-5p0_ctau-50p0_part-9.root
       path: SIDM_BsTo2DpTo4Mu_MBs-800_MDp-5p0_ctau-50p0/LLPnanoAODv2/
+
+      files:
+      - SIDM_BsTo2DpTo4Mu_MBs-500_MDp-5p0_ctau-0p08_part-0.root
+      path: SIDM_BsTo2DpTo4Mu_MBs-500_MDp-5p0_ctau-0p08/LLPnanoAODv2/
 
 llpNanoAOD_v1_merged:
   path: root://xcache//store/user/
