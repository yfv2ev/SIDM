"""Define all available cuts"""

# columnar analysis
import awkward as ak
# local
from sidm.definitions.objects import derived_objs
from sidm.tools.utilities import dR, lxy, check_bit


obj_cut_defs = {
    "pvs": {
        "ndof > 4": lambda objs: objs["pvs"].ndof > 4,
        "|z| < 24 cm": lambda objs: abs(objs["pvs"].z) < 24,
        "|rho| < 0.2 mm": lambda objs: abs(objs["pvs"].rho) < 0.2,
    },
    "ljs": {
        "pT > 30 GeV": lambda objs: objs["ljs"].pt > 30,
        "|eta| < 2.4": lambda objs: abs(objs["ljs"].eta) < 2.4,
        "dR(LJ, A) < 0.2": lambda objs: dR(objs["ljs"], objs["genAs"]) < 0.2,
        "eLj": lambda objs: objs["ljs"].electron_n > 0,
        "gLj": lambda objs: (objs["ljs"].photon_n > 0 ) & (objs["ljs"].electron_n == 0),
        "muLj": lambda objs: objs["ljs"][(objs["ljs"].muon_n >= 2)],
        "dsaMuLj": lambda objs: (objs["ljs"].muon_n == 2) & (ak.any(objs["ljs"].pfcand['type'] == 8, axis =-1) ),
        "2dsaMuLj": lambda objs: (objs["ljs"].muon_n == 2) & (ak.all(objs["ljs"].pfcand['type'] == 8, axis =-1) ),
        "1dsa1pfMuLj": lambda objs: (objs["ljs"].muon_n == 2) & ((ak.any(objs["ljs"].pfcand['type'] == 8, axis =-1) ) \
                                     & (ak.any(objs["ljs"].pfcand['type'] ==3 , axis =-1))),
        "pfMuLj": lambda objs: (objs["ljs"].muon_n == 2) & (ak.all(objs["ljs"].pfcand['type'] != 8, axis =-1) ),
    },
    "genAs": {
        "dR(A, LJ) < 0.2": lambda objs: dR(objs["genAs"], objs["ntuple_ljs"]) < 0.2,
        "dR(A, LJ) < 0.4": lambda objs: dR(objs["genAs"], objs["ntuple_ljs"]) < 0.4,
        "lxy < 10 cm": lambda objs: lxy(objs["genAs"]) < 10,
        "lxy < 40 cm": lambda objs: lxy(objs["genAs"]) < 40,
        "10 cm <= lxy < 100 cm": lambda objs: ((lxy(objs["genAs"]) >= 10)
                                               & (lxy(objs["genAs"]) < 100)),
        "100 cm <= lxy < 135 cm": lambda objs: ((lxy(objs["genAs"]) >= 100)
                                               & (lxy(objs["genAs"]) < 135)),
        "lxy >= 100 cm": lambda objs: lxy(objs["genAs"]) >= 100,
        "lxy <= 100 cm": lambda objs: lxy(objs["genAs"]) <= 100,
        "lxy <= 150 cm": lambda objs: lxy(objs["genAs"]) <= 150,
        "lxy <= 250 cm": lambda objs: lxy(objs["genAs"]) <= 250,
        "pT > 30 GeV": lambda objs: objs["genAs"].pt > 30,
        "pT < 300 GeV": lambda objs: objs["genAs"].pt < 300,
    },
    "genAs_toMu": {
        "dR(A, LJ) < 0.2": lambda objs: dR(objs["genAs_toMu"], objs["ntuple_ljs"]) < 0.2,
        "dR(A, LJ) < 0.4": lambda objs: dR(objs["genAs_toMu"], objs["ntuple_ljs"]) < 0.4,
        "lxy < 10 cm": lambda objs: lxy(objs["genAs_toMu"]) < 10,
        "10 cm <= lxy < 100 cm": lambda objs: (lxy(objs["genAs_toMu"]) >= 10) & (lxy(objs["genAs_toMu"]) < 100),
        "lxy >= 100 cm": lambda objs: lxy(objs["genAs_toMu"]) >= 100,
        "lxy <= 100 cm": lambda objs: lxy(objs["genAs_toMu"]) <= 100,
        "lxy <= 150 cm": lambda objs: lxy(objs["genAs_toMu"]) <= 150,
        "lxy <= 250 cm": lambda objs: lxy(objs["genAs_toMu"]) <= 250,
        "lxy <= 400 cm": lambda objs: lxy(objs["genAs_toMu"]) <= 400,
        "pT > 30 GeV": lambda objs: objs["genAs_toMu"].pt > 30,
        "pT < 300 GeV": lambda objs: objs["genAs_toMu"].pt < 300,
    },
    "genAs_toE": {
        "dR(A, LJ) < 0.2": lambda objs: dR(objs["genAs_toE"], objs["ntuple_ljs"]) < 0.2,
        "dR(A, LJ) < 0.4": lambda objs: dR(objs["genAs_toE"], objs["ntuple_ljs"]) < 0.4,
        "lxy <= 5 cm": lambda objs: lxy(objs["genAs_toE"]) <= 5,
        "lxy <= 2.5 cm": lambda objs: lxy(objs["genAs_toE"]) <= 2.5,
        "lxy < 10 cm": lambda objs: lxy(objs["genAs_toE"]) < 10,
        "lxy < 40 cm": lambda objs: lxy(objs["genAs_toE"]) < 40,
        "10 cm <= lxy < 100 cm": lambda objs: (lxy(objs["genAs_toE"]) >= 10) & (lxy(objs["genAs_toE"]) < 100),
        "40 cm <= lxy < 77 cm": lambda objs: (lxy(objs["genAs_toE"]) >= 40) & (lxy(objs["genAs_toE"]) < 77),
        "100 cm <= lxy < 135 cm": lambda objs: (lxy(objs["genAs_toE"]) >= 100) & (lxy(objs["genAs_toE"]) < 135),
        "125 cm <= lxy <= 135 cm": lambda objs: (lxy(objs["genAs_toE"]) >= 125) & (lxy(objs["genAs_toE"]) < 135),
        "lxy >= 100 cm": lambda objs: lxy(objs["genAs_toE"]) >= 100,
        "lxy <= 100 cm": lambda objs: lxy(objs["genAs_toE"]) <= 100,
        "lxy <= 150 cm": lambda objs: lxy(objs["genAs_toE"]) <= 250,
        "lxy <= 250 cm": lambda objs: lxy(objs["genAs_toE"]) <= 250,
        "pT > 30 GeV": lambda objs: objs["genAs_toE"].pt > 30,
        "pT < 300 GeV": lambda objs: objs["genAs_toE"].pt < 300,
    },
    "electrons": {
        "pT > 10 GeV": lambda objs: objs["electrons"].pt > 10,
        "|eta| < 1.479": lambda objs: abs(objs["electrons"].eta) < 1.479,
        "1.479 < |eta| < 2.4": lambda objs: ((abs(objs["electrons"].eta) > 1.479)&
                                             (abs(objs["electrons"].eta) < 2.4)),
        "|eta| < 2.4": lambda objs: abs(objs["electrons"].eta) < 2.4,
        "dR(e, A) < 0.5": lambda objs: dR(objs["electrons"], objs["genAs_toE"]) < 0.5,
        #Loose ID = bit 1
        "looseID": lambda objs: check_bit(objs["electrons"].idResults,1),
        "barrel SigmaIEtaIEtaCut": lambda objs: (objs["electrons"].GsfEleFull5x5SigmaIEtaIEtaCut_0) < .0112,
        "barrel DEtaInSeedCut": lambda objs: (abs(objs["electrons"].GsfEleDEtaInSeedCut_0) < .00377),
        "barrel DPhiInCut": lambda objs: (abs(objs["electrons"].GsfEleDPhiInCut_0) < .0884),
        "barrel InverseCut": lambda objs: (objs["electrons"].GsfEleEInverseMinusPInverseCut_0) < .193,
        "barrel Iso": lambda objs: (objs["electrons"].GsfEleRelPFIsoScaledCut_0) < (.112+.506/(objs["electrons"].pt)),
        "barrel ConversionVeto": lambda objs: (abs(objs["electrons"].GsfEleConversionVetoCut_0) == 1),
        "barrel H/E": lambda objs: (objs["electrons"].GsfEleHadronicOverEMEnergyScaledCut_0) < .05,
        "barrel MissingHits": lambda objs: (abs(objs["electrons"].GsfEleMissingHitsCut_0) < 1),
    },
    "muons": {
        #Loose ID = bit 0
        #See https://gitlab.cern.ch/areinsvo/Firefighter/-/blob/master/ffNtuple/plugins/ffNtupleMuon.cc
        "looseID": lambda objs: check_bit(objs["muons"].selectors,0),
        "pT > 5 GeV": lambda objs: objs["muons"].pt > 5,
        "|eta| < 2.4": lambda objs: abs(objs["muons"].eta) < 2.4,
    },
    "photons":{
        "pT > 20 GeV": lambda objs: objs["photons"].pt > 20,
<<<<<<< HEAD
        "|eta| < 2.5": lambda objs: abs(objs["photons"].scEta) < 2.5, # fixme: do we want eta or scEta (which is only available in v4)?
=======
        "|eta| < 2.5": lambda objs: abs(objs["photons"].eta) < 2.5, # fixme: do we want eta or scEta (which is only available in v4)?
>>>>>>> 65fe7ac6
        #Loose ID = bit 0
        "looseID": lambda objs: check_bit(objs["photons"].idResults,0),
    },
    "dsaMuons": {
        "pT > 10 GeV": lambda objs: objs["dsaMuons"].pt > 10,
        "|eta| < 2.4": lambda objs: abs(objs["dsaMuons"].eta) < 2.4,
        "ifcsczero": lambda objs: ak.where(((objs["dsaMuons"].CSCHits==0) 
                                           & (objs["dsaMuons"].DTHits<=18)), False, True),
        "segOverlap < 0.66": lambda objs: objs["dsaMuons"].segOverlapRatio < 0.66,
        "extrapolatedDr > 0.2": lambda objs: objs["dsaMuons"].extrapolatedDr > 0.2,
        "isSubsetAnyPFMuon False": lambda objs: objs["dsaMuons"].isSubsetAnyPFMuon == 0,
        "normChi2 < 4": lambda objs: objs["dsaMuons"].normChi2 < 4,
        "DT + CSC hits > 12": lambda objs: (objs["dsaMuons"].DTHits
                                            + objs["dsaMuons"].CSCHits) > 12,
        "DT + CSC stations >= 2": lambda objs: (objs["dsaMuons"].DTStations
                                                + objs["dsaMuons"].CSCStations) >= 2,
        "ptErrorOverPT < 1": lambda objs: objs["dsaMuons"].ptErrorOverPt <1.0,
    }
}

evt_cut_defs = {
    # This following will be True for every event. There's probably a more intuitive way to do this
    "Keep all evts": lambda objs: ak.num(objs["pvs"]) >= 0,
    "PV filter": lambda objs: ak.num(objs["pvs"]) >= 1,
    "Cosmic veto": lambda objs: objs["cosmicveto"].result,
    ">=2 LJs": lambda objs: ak.num(objs["ljs"]) >= 2,
    ">=2 matched As": lambda objs: ak.num(derived_objs["genAs_matched_lj"](objs, 0.2)) >= 2,
    # 4mu: leading two LJs are both mu-type
    "4mu": lambda objs: ak.count_nonzero(objs["ljs"][:, :2].muon_n >= 2, axis=-1) == 2,
    # 2mu2e: leading two LJs contain exactly 1 mu-type and exactly 1 egm-type
    "2mu2e": lambda objs: ((ak.count_nonzero(objs["ljs"][:, :2].muon_n >= 2, axis=-1) == 1)
                           & (ak.count_nonzero(objs["ljs"][:, :2].muon_n == 0, axis=-1) == 1)),
    "genAs_toE_matched_egmLj": lambda objs: ak.num(derived_objs["genAs_toE_matched_egmLj"](objs, 0.4)) >= 1,
    "genAs_toMu_matched_muLj": lambda objs: ak.num(derived_objs["genAs_toMu_matched_muLj"](objs,0.4)) >= 1,
    "genAs_toE": lambda objs: ak.num(objs["genAs_toE"]) >= 1,
    "genAs_toMu": lambda objs: ak.num(objs["genAs_toMu"]) >= 1,           
    "ljs": lambda objs: ak.num(objs["ntuple_ljs"]) >= 1,           
}<|MERGE_RESOLUTION|>--- conflicted
+++ resolved
@@ -100,11 +100,8 @@
     },
     "photons":{
         "pT > 20 GeV": lambda objs: objs["photons"].pt > 20,
-<<<<<<< HEAD
-        "|eta| < 2.5": lambda objs: abs(objs["photons"].scEta) < 2.5, # fixme: do we want eta or scEta (which is only available in v4)?
-=======
-        "|eta| < 2.5": lambda objs: abs(objs["photons"].eta) < 2.5, # fixme: do we want eta or scEta (which is only available in v4)?
->>>>>>> 65fe7ac6
+        "|eta| < 2.5": lambda objs: abs(objs["photons"].scEta) < 2.5, # fixme: do we want eta or scEta (which is only available in v4)? Added, may break background which is stored in v2
+       # "|eta| < 2.5": lambda objs: abs(objs["photons"].eta) < 2.5, # fixme: do we want eta or scEta (which is only available in v4)? 
         #Loose ID = bit 0
         "looseID": lambda objs: check_bit(objs["photons"].idResults,0),
     },
