--- conflicted
+++ resolved
@@ -743,32 +743,17 @@
         ],
         evt_mask=lambda objs: ak.num(objs["ljs"]) > 1,
     ),
-    
-<<<<<<< HEAD
-    "abcd_lj_lj_invmass_vs_absdphi": h.Histogram(
-        [
-            h.Axis(hist.axis.Regular(100, 0, 2000, name="ljlj_mass", label=r"InvMass($LJ_{0}$, $LJ_{1}$)"),
-                   lambda objs, mask: objs["ljs"][mask, :2].sum().mass),
-            
-            h.Axis(hist.axis.Regular(50, 0, 2*math.pi, name="ljlj_absdphi"),
-                   lambda objs, mask: abs(objs["ljs"][mask, 1].phi
-                                          - objs["ljs"][mask, 0].phi)),
-=======
+# ABCD Plane
     "lj_lj_ptRatio": h.Histogram(
         [
             h.Axis(hist.axis.Regular(100, 1.0, 2.0, name="lj_lj_ptRatio",
                    label="Leading LJ PT / Subleading LJ PT"),
                    lambda objs, mask: objs["ljs"][mask, 0].pt
                        / objs["ljs"][mask, 1].pt),
->>>>>>> 9fad462e
         ],
         evt_mask=lambda objs: ak.num(objs["ljs"]) > 1,
     ),
     
-<<<<<<< HEAD
-    
-=======
->>>>>>> 9fad462e
     # ABCD plane
     "lj_lj_absdphi_invmass": h.Histogram(
         [
@@ -891,8 +876,18 @@
         ],
         evt_mask=lambda objs: ak.num(objs["ljs"]) > 1,
     ),
-
-    
+    "abcd_lj_lj_dphi_vs_lj0_pfIsolationPt05": h.Histogram( # not in v2 ntuples
+        [
+            h.Axis(hist.axis.Regular(200, 0, 2*math.pi, name="ljlj_absdphi",
+                                     label=r"Lepton jet pair |$\Delta\phi$|"),
+                   lambda objs, mask: abs(objs["ljs"][mask, 1].phi
+                                          - objs["ljs"][mask, 0].phi)),
+            h.Axis(hist.axis.Regular(80, 0, 0.8, name="lj_pfIsolationPt05",
+                                     label="Leading lepton jet isolation"),
+                   lambda objs, mask: objs["ljs"][mask, 0].pfIsolationPt05),
+        ],
+        evt_mask=lambda objs: ak.num(objs["ljs"]) > 1,
+    ),
     "lj_lj_absdphi_lj0_pfIsolationPt05": h.Histogram( # not in v2 ntuples
         [
             h.Axis(hist.axis.Regular(100, 0, 2*math.pi, name="|$\Delta\phi$| ($LJ_{0}$, $LJ_{1}$)"),
@@ -904,7 +899,6 @@
         ],
         evt_mask=lambda objs: ak.num(objs["ljs"]) > 1,
     ),
-    
 
     # gen
     "gen_abspid": h.Histogram(
